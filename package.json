--- conflicted
+++ resolved
@@ -14,11 +14,7 @@
   "devDependencies": {
     "@codechecks/client": "^0.1.10",
     "@defi-wonderland/smock": "^2.0.7",
-<<<<<<< HEAD
-    "@equilibria/root": "2.3.0-rc7",
-=======
     "@equilibria/root": "2.3.0-rc8",
->>>>>>> 4d8105ef
     "@nomicfoundation/hardhat-chai-matchers": "^1.0.6",
     "@nomicfoundation/hardhat-network-helpers": "^1.0.8",
     "@nomicfoundation/hardhat-toolbox": "2.0.2",
