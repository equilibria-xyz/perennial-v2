--- conflicted
+++ resolved
@@ -7,15 +7,11 @@
 ## 📦 Packages
 
 | Package                    | Description                       |                                                                                                                                       Latest Version |
-|----------------------------|:----------------------------------|-----------------------------------------------------------------------------------------------------------------------------------------------------:|
+| -------------------------- | :-------------------------------- | ---------------------------------------------------------------------------------------------------------------------------------------------------: |
 | `@perennial-v2`            | Core perennial smart contracts.   |                       [![npm version](https://badge.fury.io/js/@equilibria%2Fperennial-v2.svg)](https://badge.fury.io/js/@equilibria%2Fperennial-v2) |
 | `@perennial-v2-deploy`     | Deployment scripts and artifacts. |         [![npm version](https://badge.fury.io/js/@equilibria%2Fperennial-v2-deploy.svg)](https://badge.fury.io/js/@equilibria%2Fperennial-v2-deploy) |
 | `@perennial-v2-extensions` | Extension smart contracts.        | [![npm version](https://badge.fury.io/js/@equilibria%2Fperennial-v2-extensions.svg)](https://badge.fury.io/js/@equilibria%2Fperennial-v2-extensions) |
 | `@perennial-v2-oracle`     | Oracle provider smart contracts.  |         [![npm version](https://badge.fury.io/js/@equilibria%2Fperennial-v2-oracle.svg)](https://badge.fury.io/js/@equilibria%2Fperennial-v2-oracle) |
-<<<<<<< HEAD
-=======
-| `@perennial-v2-payoff`     | Payoff provider smart contracts.  |         [![npm version](https://badge.fury.io/js/@equilibria%2Fperennial-v2-payoff.svg)](https://badge.fury.io/js/@equilibria%2Fperennial-v2-payoff) |
->>>>>>> 2f5f355c
 | `@perennial-v2-vault`      | Vault smart contracts.            |           [![npm version](https://badge.fury.io/js/@equilibria%2Fperennial-v2-vault.svg)](https://badge.fury.io/js/@equilibria%2Fperennial-v2-vault) |
 
 ## 🔗 Resources
@@ -69,6 +65,7 @@
 ```sh
 $ yarn workspace @equilibria/perennial-v2 run test:integration
 ```
+
 ## 🔐 Security
 
 - The perennial protocol is audited and insured by Sherlock and Zellic. Audit reports are available in [audits](audits)
@@ -79,6 +76,6 @@
 The vast majority of the Perennial V2 codebase is licensed under the Apache 2.0 license to provide developers with the maximum amount of flexibility. A minimum subset of code was chosen to place under the Business Source License 1.1 so as not to permit a full protocol redeployment.
 
 | License      | License                                                                               |
-|--------------|:--------------------------------------------------------------------------------------|
+| ------------ | :------------------------------------------------------------------------------------ |
 | `Apache-2.0` | All, unless stated otherwise.                                                         |
 | `BUSL-1.1`   | Smart contracts: `Market.sol` and `MarketFactory.sol` in the `@perennial-v2` package. |