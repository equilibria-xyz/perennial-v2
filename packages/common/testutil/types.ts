--- conflicted
+++ resolved
@@ -65,12 +65,8 @@
   protocolFee: BigNumberish
   oracleFee: BigNumberish
   riskFee: BigNumberish
-<<<<<<< HEAD
-  donation: BigNumberish
   latestPrice: BigNumberish
-=======
   pAccumulator: PAccumulator
->>>>>>> 236abf90
   exposure: BigNumberish
 }
 
@@ -145,11 +141,7 @@
   expect(a.protocolFee).to.equal(b.protocolFee, 'Global:ProtocolFee')
   expect(a.oracleFee).to.equal(b.oracleFee, 'Global:OracleFee')
   expect(a.riskFee).to.equal(b.riskFee, 'Global:RiskFee')
-<<<<<<< HEAD
-  expect(a.donation).to.equal(b.donation, 'Global:Donation')
   expect(a.latestPrice).to.equal(b.latestPrice, 'Global:LatestPrice')
-=======
->>>>>>> 236abf90
   expect(a.exposure).to.equal(b.exposure, 'Global:Exposure')
 }
 
@@ -223,15 +215,11 @@
   protocolFee: 0,
   oracleFee: 0,
   riskFee: 0,
-<<<<<<< HEAD
-  donation: 0,
   latestPrice: 0,
-=======
   pAccumulator: {
     _value: 0,
     _skew: 0,
   },
->>>>>>> 236abf90
   exposure: 0,
 }
 
