--- conflicted
+++ resolved
@@ -338,45 +338,32 @@
     await margin.connect(user).deposit(user.address, deposit)
     await market
       .connect(user)
-<<<<<<< HEAD
-      ['update(address,uint256,uint256,uint256,int256,bool)'](user.address, parse6decimal('200'), 0, 0, deposit, false)
-    await margin.connect(user2).deposit(user2.address, deposit)
-    await market
-      .connect(user2)
-      ['update(address,uint256,uint256,uint256,int256,bool)'](user2.address, 0, parse6decimal('100'), 0, deposit, false)
-    await margin.connect(btcUser1).deposit(btcUser1.address, deposit)
-=======
       ['update(address,int256,int256,int256,address)'](
         user.address,
         parse6decimal('200'),
         0,
-        parse6decimal('100000'),
+        deposit,
         constants.AddressZero,
       )
+    await margin.connect(user2).deposit(user2.address, deposit)
     await market
       .connect(user2)
       ['update(address,int256,int256,int256,address)'](
         user2.address,
         0,
         parse6decimal('100'),
-        parse6decimal('100000'),
+        deposit,
         constants.AddressZero,
       )
->>>>>>> 5c2aa401
+    await margin.connect(btcUser1).deposit(btcUser1.address, deposit)
     await btcMarket
       .connect(btcUser1)
       ['update(address,int256,int256,int256,address)'](
         btcUser1.address,
         parse6decimal('20'),
         0,
-<<<<<<< HEAD
-        0,
         deposit,
-        false,
-=======
-        parse6decimal('100000'),
         constants.AddressZero,
->>>>>>> 5c2aa401
       )
     await margin.connect(btcUser2).deposit(btcUser2.address, deposit)
     await btcMarket
@@ -385,14 +372,8 @@
         btcUser2.address,
         0,
         parse6decimal('10'),
-<<<<<<< HEAD
-        0,
         deposit,
-        false,
-=======
-        parse6decimal('100000'),
         constants.AddressZero,
->>>>>>> 5c2aa401
       )
 
     vaultSigner = await impersonate.impersonateWithBalance(vault.address, ethers.utils.parseEther('10'))
@@ -532,7 +513,7 @@
       await unsupportedToken.transfer(owner.address, await vaultFactory.initialAmount())
 
       await expect(
-        vaultFactory.create(UNSUPPORTED_TOKEN_ADDRESS, market.address, 'Unsupported'),
+        vaultFactory.create(UNSUPPORTED_TOKEN_ADDRESS, market.address, parse6decimal('1.1'), 'Unsupported'),
       ).to.be.revertedWithCustomError(vault, 'VaultIncorrectAssetError')
     })
   })
@@ -1048,26 +1029,15 @@
       const reservedForVault = parse6decimal('5')
 
       // risk parameters limit maker position to 1000; let a non-vault user consume most of that
-<<<<<<< HEAD
       await asset.connect(perennialUser).approve(margin.address, constants.MaxUint256)
       const nonVaultDeposit = parse6decimal('662500')
       await margin.connect(perennialUser).deposit(perennialUser.address, nonVaultDeposit)
-      await market.connect(perennialUser)['update(address,uint256,uint256,uint256,int256,bool)'](
-        perennialUser.address,
-        makerAvailable.sub(reservedForVault), // 795
-        0,
-        0,
-        nonVaultDeposit,
-        false,
-=======
-      await asset.connect(perennialUser).approve(market.address, constants.MaxUint256)
       await market.connect(perennialUser)['update(address,int256,int256,int256,address)'](
         perennialUser.address,
         makerAvailable.sub(reservedForVault), // 795
         0,
-        parse6decimal('662500'),
+        nonVaultDeposit,
         constants.AddressZero,
->>>>>>> 5c2aa401
       )
 
       const deposit = parse6decimal('11000')
@@ -1257,14 +1227,8 @@
           perennialUser.address,
           0,
           currentPosition.maker.sub(currentNet).sub(parse6decimal('1')),
-<<<<<<< HEAD
-          0,
           takerDeposit,
-          false,
-=======
-          parse6decimal('1000000'),
           constants.AddressZero,
->>>>>>> 5c2aa401
         )
 
       // Settle the take position
@@ -1304,14 +1268,8 @@
           perennialUser.address,
           0,
           currentPosition.maker.sub(currentNet).sub(parse6decimal('0.1')),
-<<<<<<< HEAD
-          0,
           takerDeposit,
-          false,
-=======
-          parse6decimal('1000000'),
           constants.AddressZero,
->>>>>>> 5c2aa401
         )
 
       // Settle the take position
@@ -1426,14 +1384,8 @@
           perennialUser.address,
           parse6decimal('480'),
           0,
-<<<<<<< HEAD
-          0,
           makerDeposit,
-          false,
-=======
-          parse6decimal('400000'),
           constants.AddressZero,
->>>>>>> 5c2aa401
         )
       await updateOracle()
       await vault.rebalance(user.address)
@@ -1462,14 +1414,8 @@
           perennialUser.address,
           makerAvailable,
           0,
-<<<<<<< HEAD
-          0,
           makerDeposit,
-          false,
-=======
-          parse6decimal('400000'),
           constants.AddressZero,
->>>>>>> 5c2aa401
         )
 
       await updateOracle()
@@ -1504,14 +1450,8 @@
           perennialUser.address,
           0,
           parse6decimal('110'),
-<<<<<<< HEAD
-          0,
           takerDeposit,
-          false,
-=======
-          parse6decimal('1000000'),
           constants.AddressZero,
->>>>>>> 5c2aa401
         )
 
       await updateOracle()
@@ -2159,15 +2099,8 @@
 
           // 2. Settle accounts / Liquidate the vault's maker position.
           const EXPECTED_LIQUIDATION_FEE = BigNumber.from('5149547500')
-<<<<<<< HEAD
-          await btcMarket
-            .connect(user)
-            ['update(address,uint256,uint256,uint256,int256,bool)'](vault.address, 0, 0, 0, 0, true)
+          await btcMarket.connect(user).close(vault.address, true, constants.AddressZero)
           expect(await margin.isolatedBalances(vault.address, btcMarket.address)).to.equal(
-=======
-          await btcMarket.connect(user).close(vault.address, true, constants.AddressZero)
-          expect((await btcMarket.locals(vault.address)).collateral).to.equal(
->>>>>>> 5c2aa401
             BigNumber.from('4428767485').add(EXPECTED_LIQUIDATION_FEE),
           ) // no shortfall
           expect((await btcMarket.pendingOrders(vault.address, 2)).protection).to.equal(1)
@@ -2200,15 +2133,8 @@
 
           // 2. Settle accounts / Liquidate the vault's maker position.
           const EXPECTED_LIQUIDATION_FEE = BigNumber.from('8239276000')
-<<<<<<< HEAD
-          await btcMarket
-            .connect(user)
-            ['update(address,uint256,uint256,uint256,int256,bool)'](vault.address, 0, 0, 0, 0, true)
+          await btcMarket.connect(user).close(vault.address, true, constants.AddressZero)
           expect(await margin.isolatedBalances(vault.address, btcMarket.address)).to.equal(
-=======
-          await btcMarket.connect(user).close(vault.address, true, constants.AddressZero)
-          expect((await btcMarket.locals(vault.address)).collateral).to.equal(
->>>>>>> 5c2aa401
             BigNumber.from('-26673235277').add(EXPECTED_LIQUIDATION_FEE),
           ) // shortfall
           expect((await btcMarket.pendingOrders(vault.address, 2)).protection).to.equal(1)
@@ -2250,16 +2176,9 @@
             ['update(address,int256,int256,int256,address)'](
               user2.address,
               0,
-<<<<<<< HEAD
-              0,
-              parse6decimal('100'),
+              parse6decimal('100').mul(-1),
               deposit,
-              false,
-=======
-              parse6decimal('100').mul(-1),
-              parse6decimal('100000'),
               constants.AddressZero,
->>>>>>> 5c2aa401
             )
           await margin.connect(btcUser2).deposit(btcUser2.address, deposit)
           await btcMarket
@@ -2267,16 +2186,9 @@
             ['update(address,int256,int256,int256,address)'](
               btcUser2.address,
               0,
-<<<<<<< HEAD
-              0,
-              parse6decimal('10'),
+              parse6decimal('10').mul(-1),
               deposit,
-              false,
-=======
-              parse6decimal('10').mul(-1),
-              parse6decimal('100000'),
               constants.AddressZero,
->>>>>>> 5c2aa401
             )
           await updateOracle()
           await vault.rebalance(user.address)
@@ -2291,15 +2203,8 @@
 
           // 2. Settle accounts / Liquidate the vault's maker position.
           const EXPECTED_LIQUIDATION_FEE = BigNumber.from('2059819000')
-<<<<<<< HEAD
-          await btcMarket
-            .connect(user)
-            ['update(address,uint256,uint256,uint256,int256,bool)'](vault.address, 0, 0, 0, 0, true)
+          await btcMarket.connect(user).close(vault.address, true, constants.AddressZero)
           expect(await margin.isolatedBalances(vault.address, btcMarket.address)).to.equal(
-=======
-          await btcMarket.connect(user).close(vault.address, true, constants.AddressZero)
-          expect((await btcMarket.locals(vault.address)).collateral).to.equal(
->>>>>>> 5c2aa401
             BigNumber.from('350411418').add(EXPECTED_LIQUIDATION_FEE),
           ) // no shortfall
           expect((await btcMarket.pendingOrders(vault.address, 3)).protection).to.equal(1)
@@ -2332,15 +2237,8 @@
 
           // 2. Settle accounts / Liquidate the vault's maker position.
           const EXPECTED_LIQUIDATION_FEE = BigNumber.from('1956828050')
-<<<<<<< HEAD
-          await btcMarket
-            .connect(user)
-            ['update(address,uint256,uint256,uint256,int256,bool)'](vault.address, 0, 0, 0, 0, true)
+          await btcMarket.connect(user).close(vault.address, true, constants.AddressZero)
           expect(await margin.isolatedBalances(vault.address, btcMarket.address)).to.equal(
-=======
-          await btcMarket.connect(user).close(vault.address, true, constants.AddressZero)
-          expect((await btcMarket.locals(vault.address)).collateral).to.equal(
->>>>>>> 5c2aa401
             BigNumber.from('-480340107').add(EXPECTED_LIQUIDATION_FEE),
           ) // shortfall
           expect((await btcMarket.pendingOrders(vault.address, 3)).protection).to.equal(1)
