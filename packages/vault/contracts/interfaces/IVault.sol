//SPDX-License-Identifier: Apache-2.0
pragma solidity ^0.8.13;

import { IMarket } from "@perennial/v2-core/contracts/interfaces/IMarket.sol";
import { Checkpoint as PerennialCheckpoint } from "@perennial/v2-core/contracts/types/Checkpoint.sol";
import { IInstance } from "@equilibria/root/attribute/interfaces/IInstance.sol";
import { UFixed6 } from "@equilibria/root/number/types/UFixed6.sol";
import { Fixed6 } from "@equilibria/root/number/types/Fixed6.sol";
import { Token18 } from "@equilibria/root/token/types/Token18.sol";
import { Account } from "../types/Account.sol";
import { Checkpoint } from "../types/Checkpoint.sol";
import { VaultParameter } from "../types/VaultParameter.sol";
import { Registration } from "../types/Registration.sol";

interface IVault is IInstance {
    struct Context {
        // markets
        uint256 currentId;
        uint256 currentTimestamp;
        uint256 latestTimestamp;
        Registration[] registrations;
        Fixed6[] collaterals;
        Fixed6 totalCollateral;

        // state
        VaultParameter parameter;
        Checkpoint currentCheckpoint;
        Checkpoint latestCheckpoint;
        Account global;
        Account local;
    }

    struct Target {
        Fixed6 collateral;
        UFixed6 position;
    }

    event MarketRegistered(uint256 indexed marketId, IMarket market);
    event MarketUpdated(uint256 indexed marketId, UFixed6 newWeight, UFixed6 newLeverage);
    event ParameterUpdated(VaultParameter newParameter);
    event Updated(address indexed sender, address indexed account, uint256 version, UFixed6 depositAssets, UFixed6 redeemShares, UFixed6 claimAssets);
<<<<<<< HEAD
    event AllowedUpdate(address indexed account, bool newAllowed);
=======
    event CoordinatorUpdated(address newCoordinator);
>>>>>>> 503eec62

    // sig: 0xa9785d3d
    error VaultDepositLimitExceededError();
    // sig: 0xc85650f7
    error VaultRedemptionLimitExceededError();
    // sig: 0xe4b29524
    error VaultExistingOrderError();
    // sig: 0x499943cd
    error VaultMarketExistsError();
    // sig: 0x04467fe8
    error VaultMarketDoesNotExistError();
    // sig: 0x7c04a019
    error VaultNotMarketError();
    // sig: 0xaddc4c0d
    error VaultIncorrectAssetError();
    // sig: 0x7eb267c7
    error VaultNotOperatorError();
    // sig: 0xa65ac9fb
    error VaultNotSingleSidedError();
    // sig: 0xf2fbeec4
    error VaultInsufficientMinimumError();
    // sig: 0xdbdb7620
    error VaultAggregateWeightError();
    // sig: 0x50ad85d6
    error VaultCurrentOutOfSyncError();
<<<<<<< HEAD
    // sig: 0xcea74672
    error VaultNotAllowedError();
=======
    // sig: 0xfad220c0
    error VaultNotCoordinatorError();
>>>>>>> 503eec62

    // sig: 0xb8a09499
    error AccountStorageInvalidError();
    // sig: 0xba85116a
    error CheckpointStorageInvalidError();
    // sig: 0xf003e2c3
    error MappingStorageInvalidError();
    // sig: 0x92f03c86
    error RegistrationStorageInvalidError();
    // sig: 0x0f9f8b19
    error VaultParameterStorageInvalidError();
    // sig: 0x97635122
    error StrategyLibInsufficientCollateralError();
    // sig: 0xfd9cbca5
    error StrategyLibInsufficientAssetsError();

    function initialize(Token18 asset, IMarket initialMaker, UFixed6 initialAmount, string calldata name_) external;
    function name() external view returns (string memory);
    function settle(address account) external;
    function rebalance(address account) external;
    function update(address account, UFixed6 depositAssets, UFixed6 redeemShares, UFixed6 claimAssets) external;
    function asset() external view returns (Token18);
    function totalAssets() external view returns (Fixed6);
    function totalShares() external view returns (UFixed6);
    function convertToShares(UFixed6 assets) external view returns (UFixed6);
    function convertToAssets(UFixed6 shares) external view returns (UFixed6);
    function totalMarkets() external view returns (uint256);
    function parameter() external view returns (VaultParameter memory);
    function registrations(uint256 marketId) external view returns (Registration memory);
    function accounts(address account) external view returns (Account memory);
    function checkpoints(uint256 id) external view returns (Checkpoint memory);
    function register(IMarket market) external;
    function updateLeverage(uint256 marketId, UFixed6 newLeverage) external;
    function updateWeights(UFixed6[] calldata newWeights) external;
    function updateParameter(VaultParameter memory newParameter) external;
<<<<<<< HEAD
    function allowed(address account) external view returns (bool);
    function updateAllowed(address account, bool newAllowed) external;
=======
    function updateCoordinator(address newCoordinator) external;
    function coordinator() external view returns (address);
>>>>>>> 503eec62
}<|MERGE_RESOLUTION|>--- conflicted
+++ resolved
@@ -39,11 +39,8 @@
     event MarketUpdated(uint256 indexed marketId, UFixed6 newWeight, UFixed6 newLeverage);
     event ParameterUpdated(VaultParameter newParameter);
     event Updated(address indexed sender, address indexed account, uint256 version, UFixed6 depositAssets, UFixed6 redeemShares, UFixed6 claimAssets);
-<<<<<<< HEAD
     event AllowedUpdate(address indexed account, bool newAllowed);
-=======
     event CoordinatorUpdated(address newCoordinator);
->>>>>>> 503eec62
 
     // sig: 0xa9785d3d
     error VaultDepositLimitExceededError();
@@ -69,13 +66,10 @@
     error VaultAggregateWeightError();
     // sig: 0x50ad85d6
     error VaultCurrentOutOfSyncError();
-<<<<<<< HEAD
     // sig: 0xcea74672
     error VaultNotAllowedError();
-=======
     // sig: 0xfad220c0
     error VaultNotCoordinatorError();
->>>>>>> 503eec62
 
     // sig: 0xb8a09499
     error AccountStorageInvalidError();
@@ -111,11 +105,8 @@
     function updateLeverage(uint256 marketId, UFixed6 newLeverage) external;
     function updateWeights(UFixed6[] calldata newWeights) external;
     function updateParameter(VaultParameter memory newParameter) external;
-<<<<<<< HEAD
     function allowed(address account) external view returns (bool);
     function updateAllowed(address account, bool newAllowed) external;
-=======
     function updateCoordinator(address newCoordinator) external;
     function coordinator() external view returns (address);
->>>>>>> 503eec62
 }