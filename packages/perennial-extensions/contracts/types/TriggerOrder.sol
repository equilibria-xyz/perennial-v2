--- conflicted
+++ resolved
@@ -17,11 +17,7 @@
 using TriggerOrderLib for TriggerOrder global;
 struct StoredTriggerOrder {
     /* slot 0 */
-<<<<<<< HEAD
     uint8 side;                // 0 = maker, 1 = long, 2 = short, 3 = collateral
-=======
-    uint8 side;                // 0 = maker, 1 = long, 2 = short, 4 = collateral
->>>>>>> dec2b6c5
     int8 comparison;           // -2 = lt, -1 = lte, 0 = eq, 1 = gte, 2 = gt
     uint64 fee;                // <= 18.44tb
     int64 price;               // <= 9.22t
