pragma solidity ^0.8.13;

// solhint-disable, no-global-import
import "./interfaces/IMultiInvokerRollup.sol";
import "./MultiInvoker.sol";
// import "hardhat/console.sol";

// solhint-disable, no-inline-assembly
contract MultiInvokerRollup is IMultiInvokerRollup, MultiInvoker {

    /// @dev Number of bytes in a uint256 type
    uint256 private constant UINT256_LENGTH = 32;

    /// @dev Number of bytes in a address type
    uint256 private constant ADDRESS_LENGTH = 20;

    /// @dev Number of bytes in a uint8 type
    uint256 private constant UINT8_LENGTH = 1;

    /// @dev Array of all stored addresses (users, products, vaults, etc) for calldata packing
    address[] public addressCache;

    /// @dev Index lookup of above array for constructing calldata
    mapping(address => uint256) public addressLookup;

    // @todo add magic byte to prevent the very very rare chance arbitrary calldata doesnt call the fallback

     constructor(
        Token6 usdc_,
        Token18 dsu_,
        IFactory marketFactory_,
        IFactory vaultFactory_,
        IBatcher batcher_,
        IEmptySetReserve reserve_
<<<<<<< HEAD
    ) MultiInvoker(
        usdc_,
        dsu_,
        marketFactory_,
        vaultFactory_,
        batcher_,
        reserve_
    ) {}

=======
    ) MultiInvoker (usdc_, dsu_, factory_, batcher_, reserve_) { } // solhint-disable-line no-empty-blocks
    
>>>>>>> 452bced8
    fallback(bytes calldata input) external returns(bytes memory) { // solhint-disable-line payable-fallback
        PTR memory ptr;
        decodeFallbackAndInvoke(input, ptr);
        return bytes("");
    }

    function decodeFallbackAndInvoke(bytes calldata input, PTR memory ptr) internal {
        while (ptr.pos < input.length) {
            PerennialAction action = PerennialAction(_readUint8(input, ptr));

            if (action == PerennialAction.UPDATE_POSITION) {
                (
                    address market,
                    UFixed6 newMaker,
                    UFixed6 newLong,
                    UFixed6 newShort,
                    Fixed6 collateral,
                    bool handleWrap
                ) = _readPosition(input, ptr);

                _update(market, newMaker, newLong, newShort, collateral, handleWrap);
            } else if (action == PerennialAction.PLACE_ORDER) {
                address market = _readAndCacheAddress(input, ptr);

                IKeeperManager.Order memory order;
                (order.isLong, order.isLimit) = _readLongAndLimit(input, ptr);
                order.maxFee = _readUFixed6(input, ptr);
                order.execPrice = _readFixed6(input, ptr);
                order.size = _readUFixed6(input, ptr);

                _placeOrder(market, order);
            } else if (action == PerennialAction.CANCEL_ORDER) {
                address market = _readAndCacheAddress(input, ptr);
                uint256 nonce = _readUint256(input, ptr);

                _cancelOrder(market, nonce);
            } else if (action == PerennialAction.EXEC_ORDER) {
                address account = _readAndCacheAddress(input, ptr);
                address market = _readAndCacheAddress(input, ptr);
                uint256 nonce = _readUint256(input, ptr);

                _executeOrderInvoker(account, market, nonce);
            }
        }
    }

    /**
     * @notice Unchecked sets address in cache
     * @param value Address to add to cache
     */
    function _cacheAddress(address value) private {
        uint256 index = addressCache.length;
        addressCache.push(value);
        addressLookup[value] = index;

        emit AddressAddedToCache(value, index);
    }

    function _readAndCacheAddress(bytes calldata input, PTR memory ptr) private returns (address result) {
        uint8 len = _readUint8(input, ptr);

        // user is new to registry, add next 20 bytes as address to registry and return address
        if (len == 0) {
            result = _bytesToAddress(input[ptr.pos:ptr.pos + ADDRESS_LENGTH]);
            ptr.pos += ADDRESS_LENGTH;

            _cacheAddress(result);
        } else {
            uint256 idx = _bytesToUint256(input, ptr.pos, len);
            ptr.pos += len;

            result = _lookupAddress(idx);
        }
    }

    /**
     * @notice Checked gets the address in cache mapped to the cache index
     * @dev There is an issue with the calldata if a txn uses cache before caching address
     * @param index The cache index
     * @return result Address stored at cache index
     */
    function _lookupAddress(uint256 index) private view returns (address result) {
        result = addressCache[index];
        if (result == address(0)) revert MultiInvokerRollupAddressIndexOutOfBoundsError();
    }

    // @todo should this just be included in the action branch like v1 to prevent complex _readFN -> simple _readFN hierarchies like v1?
    // if so, would make this "_readAbsolutePosition" to convert deltas to new position amounts
    function _readPosition(bytes calldata input, PTR memory ptr)
    private returns (
        address market,
        UFixed6 newMaker,
        UFixed6 newLong,
        UFixed6 newShort,
        Fixed6 collateral,
        bool handleWrap
    ) {
        market = _readAndCacheAddress(input, ptr);
        Fixed6 makerDelta = _readFixed6(input, ptr);
        Fixed6 longDelta = _readFixed6(input, ptr);
        Fixed6 shortDelta = _readFixed6(input, ptr);
        collateral = _readFixed6(input, ptr);
        handleWrap = _readBool(input, ptr);

        if (makerDelta.isZero() && longDelta.isZero() && shortDelta.isZero()) {
            newMaker = UFixed6Lib.MAX;
            newLong = UFixed6Lib.MAX;
            newShort = UFixed6Lib.MAX;
        } else {

            Position memory position =
                IMarket(market).pendingPositions(
                    msg.sender,
                    IMarket(market).locals(msg.sender).currentId
                );

            // @todo wrap instead of convert ?
            newMaker = makerDelta.isZero() ?
                UFixed6Lib.MAX :
                UFixed6Lib.from(Fixed6Lib.from(position.maker).add(makerDelta));
            newLong = longDelta.isZero() ?
                UFixed6Lib.MAX :
                UFixed6Lib.from(Fixed6Lib.from(position.long).add(longDelta));
            newShort = shortDelta.isZero() ?
                UFixed6Lib.MAX :
                UFixed6Lib.from(Fixed6Lib.from(position.short).add(shortDelta));
        }
    }

    /**
     * @notice Helper function to get bool from calldata
     * @param input Full calldata payload
     * @param ptr Current index of input to start decoding
     * @return result The decoded bool
     */
    function _readBool(bytes calldata input, PTR memory ptr) private pure returns (bool result) {
        uint8 dir = _readUint8(input, ptr);
        result = dir > 0;
    }

    /**
     * @notice Helper function to get uint8 length from calldata
     * @param input Full calldata payload
     * @param ptr Current index of input to start decoding
     * @return result The decoded uint8 length
     */
    function _readUint8(bytes calldata input, PTR memory ptr) private pure returns (uint8 result) {
        result = _bytesToUint8(input, ptr.pos);
        ptr.pos += UINT8_LENGTH;
    }

    function _readLengthAndSign(bytes calldata input, PTR memory ptr) private pure returns (uint8 length, bool negative) {
        length = _readUint8(input, ptr);

        // the next length of bytes will be converted to a uint then int
        // we pack the sign in with the length by adding 32 (0010 0000)
        if (length > 31) {
            length -= 32;
            negative = true;
        }
    }

    function _readIsNegative(bytes calldata input, PTR memory ptr) private pure returns (bool) {
        uint8 sign = _readUint8(input, ptr);

        if(sign == 1) return true;
        if(sign == 0) return false;
        revert ("int must have sign"); // @todo custom error
    }

    function _readLongAndLimit(bytes calldata input, PTR memory ptr) private pure returns (bool isLong, bool isLimit) {
        (isLong, isLimit) = _bytesToLongAndLimit(input, ptr.pos);
        ptr.pos += UINT8_LENGTH;
    }

    function _readUFixed6(bytes calldata input, PTR memory ptr) private pure returns (UFixed6 result) {
        result = UFixed6.wrap(_readUint256(input, ptr));
    }

    function _readFixed6(bytes calldata input, PTR memory ptr) private pure returns (Fixed6 result) {
        result = Fixed6.wrap(_readInt256(input, ptr));
    }

    /**
     * @notice Helper function to get uint256 from calldata
     * @param input Full calldata payload
     * @param ptr Current index of input to start decoding
     * @return result The decoded uint256
     */
    function _readUint256(bytes calldata input, PTR memory ptr) private pure returns (uint256 result) {
        uint8 len = _readUint8(input, ptr);
        if (len > UINT256_LENGTH) revert MultiInvokerRollupInvalidUint256LengthError();

        result = _bytesToUint256(input, ptr.pos, len);
        ptr.pos += len;
    }

    function _readInt256(bytes calldata input, PTR memory ptr) private pure returns (int256 result) {
        (uint8 len, bool negative) = _readLengthAndSign(input, ptr);
        if(len > UINT256_LENGTH) revert MultiInvokerRollupInvalidUint256LengthError(); // @todo for int256?

        result = int256(_bytesToUint256(input, ptr.pos, len));
        if(negative) result = -1 * result;
        ptr.pos += len;
    }

    /**
     * @notice Implementation of GNSPS' standard BytesLib.sol
     * @param input 1 byte slice to convert to uint8 to decode lengths
     * @return result The uint8 representation of input
     */
    function _bytesToUint8(bytes calldata input, uint256 pos) private pure returns (uint8 result) {
        assembly {
            // 1) load calldata into temp starting at ptr position
            let temp := calldataload(add(input.offset, pos))
            // 2) shifts the calldata such that only the first byte is stored in result
            result := shr(mul(8, sub(UINT256_LENGTH, UINT8_LENGTH)), temp)
        }
    }

    /**
     * @notice Extracts 2 bools from uint8 values 0(FF), 1(FT), 2(TF), 3(TT)
     * @dev @todo this is actually easier to read than masking
     */
    function _bytesToLongAndLimit(bytes calldata input, uint256 pos) private pure returns (bool isLong, bool isLimit) {
        assembly {
            // 1) load calldata into temp starting at ptr position
            let temp := shr(248, calldataload(add(input.offset, pos)))
            // 2) get isLong (0010)
            isLong := gt(temp, 0x01)
            // 3) get isLimit (0001)
            isLimit := and(gt(temp, 0x0), gt(mod(temp, 0x02), 0x0))
        }
    }

    /**
     * @notice Unchecked force of 20 bytes into address
     * @dev This is called in decodeAccount and decodeProduct which both only pass 20 byte slices
     * @param input The 20 bytes to be converted to address
     * @return result Address representation of `input`
    */
    function _bytesToAddress(bytes memory input) private pure returns (address result) { // @todo do not memorize input
        assembly {
            result := mload(add(input, ADDRESS_LENGTH))
        }
    }

    /**
     * @notice Unchecked loads arbitrarily-sized bytes into a uint
     * @dev Bytes length enforced as < max word size
     * @param input The bytes to convert to uint256
     * @return result The resulting uint256
     */
    function _bytesToUint256(bytes calldata input, uint256 pos, uint256 len) private pure returns (uint256 result) {
        assembly ("memory-safe") {
            // 1) load the calldata into result starting at the ptr position
            result := calldataload(add(input.offset, pos))
            // 2) shifts the calldata such that only the next length of bytes specified by `len` populates the uint256 result
            result := shr(mul(8, sub(UINT256_LENGTH, len)), result)
        }
    }
}<|MERGE_RESOLUTION|>--- conflicted
+++ resolved
@@ -32,7 +32,6 @@
         IFactory vaultFactory_,
         IBatcher batcher_,
         IEmptySetReserve reserve_
-<<<<<<< HEAD
     ) MultiInvoker(
         usdc_,
         dsu_,
@@ -42,10 +41,6 @@
         reserve_
     ) {}
 
-=======
-    ) MultiInvoker (usdc_, dsu_, factory_, batcher_, reserve_) { } // solhint-disable-line no-empty-blocks
-    
->>>>>>> 452bced8
     fallback(bytes calldata input) external returns(bytes memory) { // solhint-disable-line payable-fallback
         PTR memory ptr;
         decodeFallbackAndInvoke(input, ptr);
