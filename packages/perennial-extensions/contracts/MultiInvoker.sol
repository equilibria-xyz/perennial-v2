// SPDX-License-Identifier: Apache-2.0
pragma solidity ^0.8.13;

import { AggregatorV3Interface } from "@chainlink/contracts/src/v0.8/interfaces/AggregatorV3Interface.sol";
import { IMarketFactory } from "@equilibria/perennial-v2/contracts/interfaces/IMarketFactory.sol";
import { IBatcher } from "@equilibria/emptyset-batcher/interfaces/IBatcher.sol";
import { IEmptySetReserve } from "@equilibria/emptyset-batcher/interfaces/IEmptySetReserve.sol";
import { IInstance } from "@equilibria/root-v2/contracts/IInstance.sol";
import { IPythOracle } from "@equilibria/perennial-v2-oracle/contracts/interfaces/IPythOracle.sol";

<<<<<<< HEAD
// import "hardhat/console.sol";

import "./interfaces/IMultiInvoker.sol";
import {IKeeperManager} from "./interfaces/IKeeperManager.sol";

import {KeeperManager} from "./KeeperManager.sol";
=======
import "hardhat/console.sol";

import "./interfaces/IMultiInvoker.sol";

import "./KeeperManager.sol";
>>>>>>> 9a83509e
import "@equilibria/root-v2/contracts/UKept.sol";

contract MultiInvoker is IMultiInvoker, KeeperManager, UKept {

    /// @dev Gas buffer estimating remaining execution gas to include in fee to cover further instructions
    uint256 public constant GAS_BUFFER = 100000; // solhint-disable-line var-name-mixedcase

    /// @dev USDC stablecoin address
    Token6 public immutable USDC; // solhint-disable-line var-name-mixedcase

    /// @dev DSU address
    Token18 public immutable DSU; // solhint-disable-line var-name-mixedcase

    /// @dev Protocol factory to validate market approvals
    IMarketFactory public immutable factory;

    /// @dev Batcher address
    IBatcher public immutable batcher;

    /// @dev Reserve address
    IEmptySetReserve public immutable reserve;

    /// @dev multiplier to charge accounts on top of gas cost for keeper executions
    UFixed6 public keeperMultiplier;

    constructor(
        Token6 usdc_,
        Token18 dsu_,
        IMarketFactory factory_,
        IBatcher batcher_,
        IEmptySetReserve reserve_
    ) {
        USDC = usdc_;
        DSU = dsu_;
        factory = factory_;
        batcher = batcher_;
        reserve = reserve_;
        keeperMultiplier = UFixed6.wrap(1.2e6); // TODO ???
    }

    function initialize(AggregatorV3Interface ethOracle_) external initializer(1) {
        __UKept__initialize(ethOracle_, DSU);
    }

    /// @notice approves a market deployed by the factory to spend DSU
    /// @param market Market to approve max DSU spending
    function approve(address market) external { _approve(market); }

    /// @notice entry to perform invocations
    /// @param invocations List of actions to execute in order
    function invoke(Invocation[] calldata invocations) external {

        for(uint i = 0; i < invocations.length; ++i) {
            Invocation memory invocation = invocations[i];

            if (invocation.action == PerennialAction.UPDATE_POSITION) {
                (
                    address market,
                    UFixed6 makerDelta,
                    UFixed6 longDelta,
                    UFixed6 shortDelta,
                    Fixed6 collateralDelta,
                    bool handleWrap
                ) = abi.decode(invocation.args, (address, UFixed6, UFixed6, UFixed6, Fixed6, bool));

                _update(market, makerDelta, longDelta, shortDelta, collateralDelta, handleWrap);
            } else if (invocation.action == PerennialAction.PLACE_ORDER) {
                (address market, IKeeperManager.Order memory order)
                    = abi.decode(invocation.args, (address, IKeeperManager.Order));

                _placeOrder(market, order);
            } else if (invocation.action == PerennialAction.CANCEL_ORDER) {
                (address market, uint256 _orderNonce) = abi.decode(invocation.args, (address, uint256));

                _cancelOrder(market, _orderNonce);
            } else if (invocation.action == PerennialAction.EXEC_ORDER) {
                (address account, address market, uint256 _orderNonce) =
                    abi.decode(invocation.args, (address, address, uint256));

                _executeOrderInvoker(account, market, _orderNonce);
            } else if (invocation.action == PerennialAction.COMMIT_PRICE) {
                (address oracleProvider, uint256 version, bytes memory data) = 
                    abi.decode(invocation.args, (address, uint256, bytes));
                
                IPythOracle(oracleProvider).commit(version, data);
            } else if (invocation.action == PerennialAction.LIQUIDATE) {
                (address market, address account) = 
                    abi.decode(invocation.args, (address, address));
                
                _liquidate(IMarket(market), account);
            } else if (invocation.action == PerennialAction.APPROVE_MARKET) {
                (address market) =
                    abi.decode(invocation.args, (address));
                _approve(market);
            }
        }
    }

    /**
     * @notice Updates market on behalf of msg.sender
     * @param market Address of market up update
     * @param newMaker New maker position for msg.sender in `market`
     * @param newLong New long position for msg.sender in `market`
     * @param newShort New short position for msg.sender in `market`
     * @param collateralDelta Net change in collateral for msg.sender in `market`
     */
    function _update(
        address market,
        UFixed6 newMaker,
        UFixed6 newLong,
        UFixed6 newShort,
        Fixed6 collateralDelta,
        bool handleWrap
    ) internal returns (Position memory position) {
        // collateral is transferred from this address to the market, transfer from msg.sender to here
        if(collateralDelta.sign() == 1) {
            _deposit(collateralDelta.abs(), handleWrap);
        }

        IMarket(market).update(
            msg.sender,
            newMaker,
            newLong,
            newShort,
            collateralDelta,
            false);

        // collateral is transferred from the market to this address, transfer to msg.sender from here
        if(collateralDelta.sign() == -1) {
            _withdraw(msg.sender, collateralDelta.abs(), handleWrap);
        }
    }

    function _liquidate(IMarket market, address account) internal {
        // sync and settle
        market.update(account, UFixed6Lib.MAX, UFixed6Lib.MAX, UFixed6Lib.MAX, Fixed6Lib.ZERO, false);

        UFixed6 liquidationFee = _liquidationFee(market, account);

        market.update(
            account, 
            UFixed6Lib.MAX, UFixed6Lib.MAX, UFixed6Lib.MAX, 
            Fixed6Lib.from(-1, liquidationFee), 
            true);
        
        _withdraw(msg.sender, liquidationFee, false);
    }

    /**
     * @notice executes an `account's` open order for a `market` and pays a fee to `msg.sender`
     * @param account Account to execute order of
     * @param market Market to execute order for
     * @param _orderNonce Id of open order to index
     */
    function _executeOrderInvoker(
        address account,
        address market,
        uint256 _orderNonce
    ) internal keep (
        UFixed18Lib.from(keeperMultiplier), 
        GAS_BUFFER, 
        abi.encode(market, account, _readOrder(account, market, _orderNonce).maxFee)
    ) {
        
        Position memory position = 
            IMarket(market).pendingPositions(
                account, 
                IMarket(market).locals(account).currentId
            );

        IKeeperManager.Order memory order = _readOrder(account, market, _orderNonce);

        // @todo swap long and limit for more clear branch?
        order.isLong ?
            order.isLimit ?
                position.long.add(order.size) :
                position.long.sub(order.size)
            :
            order.isLimit ?
                position.short.add(order.size) :
                position.short.sub(order.size) ;

        IMarket(market).update(
            account,
            position.maker,
            position.long,
            position.short,
            Fixed6Lib.ZERO,
            false);

        _executeOrder(account, market, _orderNonce);
    }

    function _raiseKeeperFee(UFixed18 keeperFee, bytes memory data) internal override {
<<<<<<< HEAD
        (address account, address market, uint256 orderNonce_) = abi.decode(data, (address, address, uint256));
        if(keeperFee.gt(UFixed18Lib.from(_readOrder(account, market, orderNonce_).maxFee)))
=======
        
        // @todo market, account or account, market for consistency?
        (address market, address account, UFixed6 maxFee) = abi.decode(data, (address, address, UFixed6));
        if(keeperFee.gt(UFixed18Lib.from(maxFee)))
>>>>>>> 9a83509e
            revert MultiInvokerMaxFeeExceededError();

        IMarket(market).update(
            account,
            UFixed6Lib.MAX,
            UFixed6Lib.MAX,
            UFixed6Lib.MAX,
            Fixed6Lib.from(Fixed18Lib.from(-1, keeperFee)),
            false);
    }

    /// @notice Helper fn to max approve DSU for usage in a market deployed by the factory
    /// @param market Market to approve
    function _approve(address market) internal {
        if(!factory.instances(IInstance(market))) 
            revert MultiInvokerInvalidMarketApprovalError();
        DSU.approve(address(market));
    }

    /**
     * @notice Pull DSU or wrap and deposit USDC from msg.sender to this address for market usage
     * @param collateralDelta Amount to transfer
     * @param handleWrap Flag to wrap USDC to DSU 
     */
    function _deposit(UFixed6 collateralDelta, bool handleWrap) internal {
        if(handleWrap) {
            USDC.pull(msg.sender, UFixed18Lib.from(collateralDelta), true);
            _handleWrap(address(this), UFixed18Lib.from(collateralDelta));
        } else {
            DSU.pull(msg.sender, UFixed18Lib.from(collateralDelta)); // @todo change to 1e6?
        }
    }

    /**
     * @notice Push DSU or unwrap DSU to push USDC from this address to `account`
     * @param account Account to push DSU or USDC to
     * @param collateralDelta Amount to transfer
     * @param handleUnwrap flag to unwrap DSU to USDC
     */
    function _withdraw(address account, UFixed6 collateralDelta, bool handleUnwrap) internal {
        if(handleUnwrap) {
            DSU.push(account, UFixed18Lib.from(collateralDelta));
            _handleUnwrap(account, UFixed18Lib.from(collateralDelta));
        } else {
            DSU.push(account, UFixed18Lib.from(collateralDelta)); // // @todo change to 1e6?
        }
    }

    /**
     * @notice Helper function to wrap `amount` USDC from `msg.sender` into DSU using the batcher or reserve
     * @param receiver Address to receive the DSU
     * @param amount Amount of USDC to wrap
     */
    function _handleWrap(address receiver, UFixed18 amount) internal {
        // If the batcher is 0 or  doesn't have enough for this wrap, go directly to the reserve
        if (address(batcher) == address(0) || amount.gt(DSU.balanceOf(address(batcher)))) {
            reserve.mint(amount);
            if (receiver != address(this)) DSU.push(receiver, amount);
        } else {
            // Wrap the USDC into DSU and return to the receiver
            batcher.wrap(amount, receiver);
        }
    }

    /**
     * @notice Helper function to unwrap `amount` DSU into USDC and send to `receiver`
     * @param receiver Address to receive the USDC
     * @param amount Amount of DSU to unwrap
     */
    function _handleUnwrap(address receiver, UFixed18 amount) internal {
        // If the batcher is 0 or doesn't have enough for this unwrap, go directly to the reserve
        if (address(batcher) == address(0) || amount.gt(USDC.balanceOf(address(batcher)))) {
            reserve.redeem(amount);
            if (receiver != address(this)) USDC.push(receiver, amount);
        } else {
            // Unwrap the DSU into USDC and return to the receiver
            batcher.unwrap(amount, receiver);
        }
    }

    function _liquidationFee(IMarket market, address account) internal view returns (UFixed6) {

        Position memory position = market.positions(account);
        RiskParameter memory parameter = market.riskParameter();
        OracleVersion memory latestVersion = market.at(position.timestamp);

        return position
            .liquidationFee(latestVersion, parameter)
            .min(UFixed6Lib.from(market.token().balanceOf(address(market))));
    }

    function _t(OracleVersion memory latestVersion) internal {
        latestVersion.price = latestVersion.valid ? 
            
    }
    function _transform(OracleVersion memory oracleVersion, IMarket market) private view {
        IPayoffProvider payoff = market.payoff();
        if (address(payoff) != address(0)) oracleVersion.price = payoff.payoff(oracleVersion.price);
    }
}<|MERGE_RESOLUTION|>--- conflicted
+++ resolved
@@ -8,20 +8,11 @@
 import { IInstance } from "@equilibria/root-v2/contracts/IInstance.sol";
 import { IPythOracle } from "@equilibria/perennial-v2-oracle/contracts/interfaces/IPythOracle.sol";
 
-<<<<<<< HEAD
-// import "hardhat/console.sol";
+import "hardhat/console.sol";
 
 import "./interfaces/IMultiInvoker.sol";
-import {IKeeperManager} from "./interfaces/IKeeperManager.sol";
-
-import {KeeperManager} from "./KeeperManager.sol";
-=======
-import "hardhat/console.sol";
-
-import "./interfaces/IMultiInvoker.sol";
 
 import "./KeeperManager.sol";
->>>>>>> 9a83509e
 import "@equilibria/root-v2/contracts/UKept.sol";
 
 contract MultiInvoker is IMultiInvoker, KeeperManager, UKept {
@@ -216,15 +207,10 @@
     }
 
     function _raiseKeeperFee(UFixed18 keeperFee, bytes memory data) internal override {
-<<<<<<< HEAD
-        (address account, address market, uint256 orderNonce_) = abi.decode(data, (address, address, uint256));
-        if(keeperFee.gt(UFixed18Lib.from(_readOrder(account, market, orderNonce_).maxFee)))
-=======
         
         // @todo market, account or account, market for consistency?
         (address market, address account, UFixed6 maxFee) = abi.decode(data, (address, address, UFixed6));
         if(keeperFee.gt(UFixed18Lib.from(maxFee)))
->>>>>>> 9a83509e
             revert MultiInvokerMaxFeeExceededError();
 
         IMarket(market).update(
