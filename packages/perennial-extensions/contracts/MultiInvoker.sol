// SPDX-License-Identifier: Apache-2.0
pragma solidity ^0.8.13;

import { AggregatorV3Interface } from "@chainlink/contracts/src/v0.8/interfaces/AggregatorV3Interface.sol";
import { IEmptySetReserve } from "@equilibria/emptyset-batcher/interfaces/IEmptySetReserve.sol";
import { IFactory } from "@equilibria/root/attribute/interfaces/IFactory.sol";
import { IBatcher } from "@equilibria/emptyset-batcher/interfaces/IBatcher.sol";
import { IInstance } from "@equilibria/root/attribute/interfaces/IInstance.sol";
import { IPythOracle } from "@equilibria/perennial-v2-oracle/contracts/interfaces/IPythOracle.sol";
import { IVault } from "@equilibria/perennial-v2-vault/contracts/interfaces/IVault.sol";
import "./interfaces/IMultiInvoker.sol";
import "./types/TriggerOrder.sol";
import "@equilibria/root/attribute/Kept/Kept.sol";

/// @title MultiInvoker
/// @notice Extension to handle batched calls to the Perennial protocol
contract MultiInvoker is IMultiInvoker, Kept {
    /// @dev Gas buffer estimating remaining execution gas to include in fee to cover further instructions
    uint256 public constant GAS_BUFFER = 100000; // solhint-disable-line var-name-mixedcase

    /// @dev USDC stablecoin address
    Token6 public immutable USDC; // solhint-disable-line var-name-mixedcase

    /// @dev DSU address
    Token18 public immutable DSU; // solhint-disable-line var-name-mixedcase

    /// @dev Protocol factory to validate market approvals
    IFactory public immutable marketFactory;

    /// @dev Vault factory to validate vault approvals
    IFactory public immutable vaultFactory;

    /// @dev Batcher address
    IBatcher public immutable batcher;

    /// @dev Reserve address
    IEmptySetReserve public immutable reserve;

    /// @dev multiplier to charge accounts on top of gas cost for keeper executions
    UFixed6 public immutable keeperMultiplier;

    /// @dev UID for an order
    uint256 public latestNonce;

    /// @dev State for the order data
    mapping(address => mapping(IMarket => mapping(uint256 => TriggerOrderStorage))) private _orders;

    /// @notice Constructs the MultiInvoker contract
    /// @param usdc_ USDC stablecoin address
    /// @param dsu_ DSU address
    /// @param marketFactory_ Protocol factory to validate market approvals
    /// @param vaultFactory_ Protocol factory to validate vault approvals
    /// @param batcher_ Batcher address
    /// @param reserve_ Reserve address
    /// @param keeperMultiplier_ multiplier to charge accounts on top of gas cost for keeper executions
    constructor(
        Token6 usdc_,
        Token18 dsu_,
        IFactory marketFactory_,
        IFactory vaultFactory_,
        IBatcher batcher_,
        IEmptySetReserve reserve_,
        UFixed6 keeperMultiplier_
    ) {
        USDC = usdc_;
        DSU = dsu_;
        marketFactory = marketFactory_;
        vaultFactory = vaultFactory_;
        batcher = batcher_;
        reserve = reserve_;
        keeperMultiplier = keeperMultiplier_;
    }

    /// @notice Initialize the contract
    /// @param ethOracle_ Chainlink ETH/USD oracle address
    function initialize(AggregatorV3Interface ethOracle_) external initializer(1) {
        __Kept__initialize(ethOracle_, DSU);

        if (address(batcher) != address(0)) {
            DSU.approve(address(batcher));
            USDC.approve(address(batcher));
        }

        DSU.approve(address(reserve));
        USDC.approve(address(reserve));
    }

    /// @notice View function to get order state
    /// @param account Account to get open oder of
    /// @param market Market to get open order in
    /// @param nonce UID of order
    function orders(address account, IMarket market, uint256 nonce) public view returns (TriggerOrder memory) {
        return _orders[account][market][nonce].read();
    }

    /// @notice Returns whether an order can be executed
    /// @param account Account to get open oder of
    /// @param market Market to get open order in
    /// @param nonce UID of order
    /// @return canFill Whether the order can be executed
    function canExecuteOrder(address account, IMarket market, uint256 nonce) public view returns (bool) {
        TriggerOrder memory order = orders(account, market, nonce);
        if (order.fee.isZero()) return false;
        (, Fixed6 latestPrice, ) = _latest(market, account);
        return order.fillable(latestPrice);
    }

    /// @notice entry to perform invocations
    /// @param invocations List of actions to execute in order
    function invoke(Invocation[] calldata invocations) external payable {
        for(uint i = 0; i < invocations.length; ++i) {
            Invocation memory invocation = invocations[i];

            if (invocation.action == PerennialAction.UPDATE_POSITION) {
                (
                    IMarket market,
                    UFixed6 newMaker,
                    UFixed6 newLong,
                    UFixed6 newShort,
                    Fixed6 collateral,
                    bool wrap
                ) = abi.decode(invocation.args, (IMarket, UFixed6, UFixed6, UFixed6, Fixed6, bool));

                _update(market, newMaker, newLong, newShort, collateral, wrap);
            } else if (invocation.action == PerennialAction.UPDATE_VAULT) {
                (IVault vault, UFixed6 depositAssets, UFixed6 redeemShares, UFixed6 claimAssets, bool wrap)
                    = abi.decode(invocation.args, (IVault, UFixed6, UFixed6, UFixed6, bool));

                _vaultUpdate(vault, depositAssets, redeemShares, claimAssets, wrap);
            } else if (invocation.action == PerennialAction.PLACE_ORDER) {
                (IMarket market, TriggerOrder memory order) = abi.decode(invocation.args, (IMarket, TriggerOrder));

                _placeOrder(msg.sender, market, order);
            } else if (invocation.action == PerennialAction.CANCEL_ORDER) {
                (IMarket market, uint256 nonce) = abi.decode(invocation.args, (IMarket, uint256));

                _cancelOrder(msg.sender, market, nonce);
            } else if (invocation.action == PerennialAction.EXEC_ORDER) {
                (address account, IMarket market, uint256 nonce, bool revertOnFailure) =
                    abi.decode(invocation.args, (address, IMarket, uint256, bool));

                _executeOrder(account, market, nonce, revertOnFailure);
            } else if (invocation.action == PerennialAction.COMMIT_PRICE) {
                (address oracleProvider, uint256 value, uint256 version, bytes memory data, bool revertOnFailure) =
                    abi.decode(invocation.args, (address, uint256, uint256, bytes, bool));

                _commitPrice(oracleProvider, value, version, data, revertOnFailure);
            } else if (invocation.action == PerennialAction.LIQUIDATE) {
                (IMarket market, address account, bool revertOnFailure) = abi.decode(invocation.args, (IMarket, address, bool));

                _liquidate(IMarket(market), account, revertOnFailure);
            } else if (invocation.action == PerennialAction.APPROVE) {
                (address target) = abi.decode(invocation.args, (address));

                _approve(target);
            } else if (invocation.action == PerennialAction.CHARGE_FEE) {
                (address to, UFixed6 amount) = abi.decode(invocation.args, (address, UFixed6));

                USDC.pullTo(msg.sender, to, amount);
                emit FeeCharged(msg.sender, to, amount);
            }
        }
    }

    /// @notice Updates market on behalf of msg.sender
    /// @param market Address of market up update
    /// @param newMaker New maker position for msg.sender in `market`
    /// @param newLong New long position for msg.sender in `market`
    /// @param newShort New short position for msg.sender in `market`
    /// @param collateral Net change in collateral for msg.sender in `market`
    /// @param wrap Wheather to wrap/unwrap collateral on deposit/withdrawal
    function _update(
        IMarket market,
        UFixed6 newMaker,
        UFixed6 newLong,
        UFixed6 newShort,
        Fixed6 collateral,
        bool wrap
    ) internal isMarketInstance(market) {
        Fixed18 balanceBefore =  Fixed18Lib.from(DSU.balanceOf());
        // collateral is transferred from this address to the market, transfer from msg.sender to here
        if (collateral.sign() == 1) _deposit(collateral.abs(), wrap);

        market.update(msg.sender, newMaker, newLong, newShort, collateral, false);

        Fixed6 withdrawAmount = Fixed6Lib.from(Fixed18Lib.from(DSU.balanceOf()).sub(balanceBefore));
        // collateral is transferred from the market to this address, transfer to msg.sender from here
        if (!withdrawAmount.isZero()) _withdraw(msg.sender, withdrawAmount.abs(), wrap);
    }

    /// @notice Update vault on behalf of msg.sender
    /// @param vault Address of vault to update
    /// @param depositAssets Amount of assets to deposit into vault
    /// @param redeemShares Amount of shares to redeem from vault
    /// @param claimAssets Amount of assets to claim from vault
    /// @param wrap Whether to wrap assets before depositing
    function _vaultUpdate(
        IVault vault,
        UFixed6 depositAssets,
        UFixed6 redeemShares,
        UFixed6 claimAssets,
        bool wrap
    ) internal isVaultInstance(vault) {
        if (!depositAssets.isZero()) {
            _deposit(depositAssets, wrap);
        }

        UFixed18 balanceBefore = DSU.balanceOf();

        vault.update(msg.sender, depositAssets, redeemShares, claimAssets);

        // handle socialization, settlement fees, and magic values
        UFixed6 claimAmount = claimAssets.isZero() ?
            UFixed6Lib.ZERO :
            UFixed6Lib.from(DSU.balanceOf().sub(balanceBefore));

        if (!claimAmount.isZero()) {
            _withdraw(msg.sender, claimAmount, wrap);
        }
    }

    /// @notice Liquidates an account for a specific market
    /// @param market Market to liquidate account in
    /// @param account Address of market to liquidate
    function _liquidate(IMarket market, address account, bool revertOnFailure) internal isMarketInstance(market) {
        (Position memory latestPosition, UFixed6 liquidationFee, UFixed6 closable) = _liquidationFee(market, account);
        Position memory currentPosition = market.pendingPositions(account, market.locals(account).currentId);
        currentPosition.adjust(latestPosition);

        if (revertOnFailure) {
            market.update(
                account,
                currentPosition.maker.isZero() ? UFixed6Lib.ZERO : currentPosition.maker.sub(closable),
                currentPosition.long.isZero() ? UFixed6Lib.ZERO : currentPosition.long.sub(closable),
                currentPosition.short.isZero() ? UFixed6Lib.ZERO : currentPosition.short.sub(closable),
                Fixed6Lib.from(-1, liquidationFee),
                true
            );
        } else {
            try market.update(
                    account,
                    currentPosition.maker.isZero() ? UFixed6Lib.ZERO : currentPosition.maker.sub(closable),
                    currentPosition.long.isZero() ? UFixed6Lib.ZERO : currentPosition.long.sub(closable),
                    currentPosition.short.isZero() ? UFixed6Lib.ZERO : currentPosition.short.sub(closable),
                    Fixed6Lib.from(-1, liquidationFee),
                    true
            // solhint-disable-next-line no-empty-blocks
            ) { } catch (bytes memory reason) { return; } // skip withdraw on failed update
        }

        _withdraw(msg.sender, liquidationFee, true);
    }

    /// @notice Helper to max approve DSU for usage in a market or vault deployed by the registered factories
    /// @param target Market or Vault to approve
    function _approve(address target) internal {
        if (
            !marketFactory.instances(IInstance(target)) &&
            !vaultFactory.instances(IInstance(target))
        ) revert MultiInvokerInvalidInstanceError();

        DSU.approve(target);
    }

    /// @notice Pull DSU or wrap and deposit USDC from msg.sender to this address for market usage
    /// @param amount Amount to transfer
    /// @param wrap Flag to wrap USDC to DSU
    function _deposit(UFixed6 amount, bool wrap) internal {
        if (wrap) {
            USDC.pull(msg.sender, amount);
            _wrap(address(this), UFixed18Lib.from(amount));
        } else {
            DSU.pull(msg.sender, UFixed18Lib.from(amount));
        }
    }

    /// @notice Push DSU or unwrap DSU to push USDC from this address to `account`
    /// @param account Account to push DSU or USDC to
    /// @param amount Amount to transfer
    /// @param wrap flag to unwrap DSU to USDC
    function _withdraw(address account, UFixed6 amount, bool wrap) internal {
        if (wrap) {
            _unwrap(account, UFixed18Lib.from(amount));
        } else {
            DSU.push(account, UFixed18Lib.from(amount));
        }
    }

    /// @notice Helper function to wrap `amount` USDC from `msg.sender` into DSU using the batcher or reserve
    /// @param receiver Address to receive the DSU
    /// @param amount Amount of USDC to wrap
    function _wrap(address receiver, UFixed18 amount) internal {
        // If the batcher is 0 or  doesn't have enough for this wrap, go directly to the reserve
        if (address(batcher) == address(0) || amount.gt(DSU.balanceOf(address(batcher)))) {
            reserve.mint(amount);
            if (receiver != address(this)) DSU.push(receiver, amount);
        } else {
            // Wrap the USDC into DSU and return to the receiver
            batcher.wrap(amount, receiver);
        }
    }

    /// @notice Helper function to unwrap `amount` DSU into USDC and send to `receiver`
    /// @param receiver Address to receive the USDC
    /// @param amount Amount of DSU to unwrap
    function _unwrap(address receiver, UFixed18 amount) internal {
        // If the batcher is 0 or doesn't have enough for this unwrap, go directly to the reserve
        if (address(batcher) == address(0) || amount.gt(UFixed18Lib.from(USDC.balanceOf(address(batcher))))) {
            reserve.redeem(amount);
            if (receiver != address(this)) USDC.push(receiver, UFixed6Lib.from(amount));
        } else {
            // Unwrap the DSU into USDC and return to the receiver
            batcher.unwrap(amount, receiver);
        }
    }

    /// @notice Helper function to commit a price to an oracle
    /// @param oracleProvider Address of oracle provider
    /// @param value The ether value to pass on with the commit sub-call
    /// @param version Version of oracle to commit to
    /// @param data Data to commit to oracle
    /// @param revertOnFailure Whether to revert on sub-call failure
    function _commitPrice(
        address oracleProvider,
        uint256 value,
        uint256 version,
        bytes memory data,
        bool revertOnFailure
    ) internal {
        UFixed18 balanceBefore = DSU.balanceOf();

        if (revertOnFailure) {
            IPythOracle(oracleProvider).commit{value: value}(version, data);
        } else {
<<<<<<< HEAD
            try IPythOracle(oracleProvider).commit{value: value}(index, version, data) { } // solhint-disable-line
            catch {
                // skip DSU push on failure
                return;
            }
=======
            try IPythOracle(oracleProvider).commit{value: value}(version, data) { }
            catch { }
>>>>>>> 0554e9b6
        }
        // Return through keeper reward if any
        DSU.push(msg.sender, DSU.balanceOf().sub(balanceBefore));
    }

    /// @notice Helper function to compute the liquidation fee for an account
    /// @param market Market to compute liquidation fee for
    /// @param account Account to compute liquidation fee for
    /// @return liquidationFee Liquidation fee for the account
    /// @return closable The amount of the position that can be closed
    function _liquidationFee(IMarket market, address account) internal view returns (Position memory, UFixed6, UFixed6) {
        // load information about liquidation
        RiskParameter memory riskParameter = market.riskParameter();
        (Position memory latestPosition, Fixed6 latestPrice, UFixed6 closableAmount) = _latest(market, account);

        // create placeholder order for liquidation fee calculation (fee is charged the same on all sides)
        Order memory placeholderOrder;
        placeholderOrder.maker = Fixed6Lib.from(closableAmount);

        return (
            latestPosition,
            placeholderOrder
                .liquidationFee(OracleVersion(latestPosition.timestamp, latestPrice, true), riskParameter)
                .min(UFixed6Lib.from(market.token().balanceOf(address(market)))),
            closableAmount
        );
    }

    /// @notice Helper function to compute the latest position and oracle version without a settlement
    /// @param market Market to compute latest position and oracle version for
    /// @param account Account to compute latest position and oracle version for
    /// @return latestPosition Latest position for the account
    /// @return latestPrice Latest oracle price for the account
    /// @return closableAmount Amount of position that can be closed
    function _latest(
        IMarket market,
        address account
    ) internal view returns (Position memory latestPosition, Fixed6 latestPrice, UFixed6 closableAmount) {
        // load latest price
        OracleVersion memory latestOracleVersion = market.oracle().latest();
        latestPrice = latestOracleVersion.price;
        IPayoffProvider payoff = market.payoff();
        if (address(payoff) != address(0)) latestPrice = payoff.payoff(latestPrice);

        // load latest settled position
        uint256 latestTimestamp = latestOracleVersion.timestamp;
        latestPosition = market.positions(account);
        closableAmount = latestPosition.magnitude();
        UFixed6 previousMagnitude = closableAmount;

        // scan pending position for any ready-to-be-settled positions
        Local memory local = market.locals(account);
        for (uint256 id = local.latestId + 1; id <= local.currentId; id++) {

            // load pending position
            Position memory pendingPosition = market.pendingPositions(account, id);
            pendingPosition.adjust(latestPosition);

            // virtual settlement
            if (pendingPosition.timestamp <= latestTimestamp) {
                if (!market.oracle().at(pendingPosition.timestamp).valid) latestPosition.invalidate(pendingPosition);
                latestPosition.update(pendingPosition);

                previousMagnitude = latestPosition.magnitude();
                closableAmount = previousMagnitude;

            // process pending positions
            } else {
                closableAmount = closableAmount
                    .sub(previousMagnitude.sub(pendingPosition.magnitude().min(previousMagnitude)));
                previousMagnitude = latestPosition.magnitude();
            }
        }
    }

    /**
     * @notice executes an `account's` open order for a `market` and pays a fee to `msg.sender`
     * @param account Account to execute order of
     * @param market Market to execute order for
     * @param nonce Id of open order to index
     */
    function _executeOrder(
        address account,
        IMarket market,
        uint256 nonce,
        bool revertOnFailure
    ) internal keep (
        UFixed18Lib.from(keeperMultiplier),
        GAS_BUFFER,
        "",
        abi.encode(account, market, orders(account, market, nonce).fee)
    ) {
        if (!canExecuteOrder(account, market, nonce)) revert MultiInvokerCantExecuteError();

        (Position memory latestPosition, , ) = _latest(market, account);
        uint256 currentId = market.locals(account).currentId;
        Position memory currentPosition = market.pendingPositions(account, currentId);
        currentPosition.adjust(latestPosition);

        orders(account, market, nonce).execute(currentPosition);

        if (revertOnFailure) {
            market.update(
                account,
                currentPosition.maker,
                currentPosition.long,
                currentPosition.short,
                Fixed6Lib.ZERO,
                false
            );
        } else {
            try market.update(
                account,
                currentPosition.maker,
                currentPosition.long,
                currentPosition.short,
                Fixed6Lib.ZERO,
                false
            // solhint-disable-next-line no-empty-blocks
            ) { } catch (bytes memory reason) { return; } // skip order deletion on failed update
        }

        delete _orders[account][market][nonce];
        emit OrderExecuted(account, market, nonce, currentId);
    }

    /// @notice Helper function to raise keeper fee
    /// @param keeperFee Keeper fee to raise
    /// @param data Data to raise keeper fee with
    function _raiseKeeperFee(UFixed18 keeperFee, bytes memory data) internal override {
        (address account, address market, UFixed6 fee) = abi.decode(data, (address, address, UFixed6));
        if (keeperFee.gt(UFixed18Lib.from(fee))) revert MultiInvokerMaxFeeExceededError();

        IMarket(market).update(
            account,
            UFixed6Lib.MAX,
            UFixed6Lib.MAX,
            UFixed6Lib.MAX,
            Fixed6Lib.from(Fixed18Lib.from(-1, keeperFee), true),
            false
        );

    }

    /// @notice Places order on behalf of msg.sender from the invoker
    /// @param account Account to place order for
    /// @param market Market to place order in
    /// @param order Order state to place
    function _placeOrder(address account, IMarket market, TriggerOrder memory order) internal isMarketInstance(market) {
        if (order.fee.isZero()) revert MultiInvokerInvalidOrderError();
        if (order.comparison != -1 && order.comparison != 1) revert MultiInvokerInvalidOrderError();
        if (order.side > 2) revert MultiInvokerInvalidOrderError();

        _orders[account][market][++latestNonce].store(order);
        emit OrderPlaced(account, market, latestNonce, order);
    }

    /// @notice Cancels an open order for msg.sender
    /// @param account Account to cancel order for
    /// @param market Market order is open in
    /// @param nonce UID of order
    function _cancelOrder(address account, IMarket market, uint256 nonce) internal {
        delete _orders[account][market][nonce];
        emit OrderCancelled(account, market, nonce);
    }

    /// @notice Target market must be created by MarketFactory
    modifier isMarketInstance(IMarket market) {
        if (!marketFactory.instances(market))
            revert MultiInvokerInvalidInstanceError();
        _;
    }

    /// @notice Target vault must be created by VaultFactory
    modifier isVaultInstance(IVault vault) {
        if (!vaultFactory.instances(vault))
            revert MultiInvokerInvalidInstanceError();
            _;
    }
}<|MERGE_RESOLUTION|>--- conflicted
+++ resolved
@@ -332,16 +332,11 @@
         if (revertOnFailure) {
             IPythOracle(oracleProvider).commit{value: value}(version, data);
         } else {
-<<<<<<< HEAD
             try IPythOracle(oracleProvider).commit{value: value}(index, version, data) { } // solhint-disable-line
             catch {
                 // skip DSU push on failure
                 return;
             }
-=======
-            try IPythOracle(oracleProvider).commit{value: value}(version, data) { }
-            catch { }
->>>>>>> 0554e9b6
         }
         // Return through keeper reward if any
         DSU.push(msg.sender, DSU.balanceOf().sub(balanceBefore));
