// SPDX-License-Identifier: Apache-2.0
pragma solidity ^0.8.13;

import { AggregatorV3Interface } from "@chainlink/contracts/src/v0.8/interfaces/AggregatorV3Interface.sol";
import { IEmptySetReserve } from "@equilibria/emptyset-batcher/interfaces/IEmptySetReserve.sol";
import { IFactory } from "@equilibria/root/attribute/interfaces/IFactory.sol";
import { IBatcher } from "@equilibria/emptyset-batcher/interfaces/IBatcher.sol";
import { IInstance } from "@equilibria/root/attribute/interfaces/IInstance.sol";
import { IPythOracle } from "@equilibria/perennial-v2-oracle/contracts/interfaces/IPythOracle.sol";
import { IVault } from "@equilibria/perennial-v2-vault/contracts/interfaces/IVault.sol";
import "./interfaces/IMultiInvoker.sol";
import "./types/TriggerOrder.sol";
import "@equilibria/root/attribute/Kept.sol";

/// @title MultiInvoker
/// @notice Extension to handle batched calls to the Perennial protocol
contract MultiInvoker is IMultiInvoker, Kept {
    /// @dev Gas buffer estimating remaining execution gas to include in fee to cover further instructions
    uint256 public constant GAS_BUFFER = 100000; // solhint-disable-line var-name-mixedcase

    /// @dev USDC stablecoin address
    Token6 public immutable USDC; // solhint-disable-line var-name-mixedcase

    /// @dev DSU address
    Token18 public immutable DSU; // solhint-disable-line var-name-mixedcase

    /// @dev Protocol factory to validate market approvals
    IFactory public immutable marketFactory;

    IFactory public immutable vaultFactory;

    /// @dev Batcher address
    IBatcher public immutable batcher;

    /// @dev Reserve address
    IEmptySetReserve public immutable reserve;

    /// @dev multiplier to charge accounts on top of gas cost for keeper executions
    UFixed6 public immutable keeperMultiplier;

    /// @dev UID for an order
    uint256 public latestNonce;

    /// @dev State for the order data
    mapping(address => mapping(IMarket => mapping(uint256 => TriggerOrderStorage))) public _orders;

    /// @notice Constructs the MultiInvoker contract
    /// @param usdc_ USDC stablecoin address
    /// @param dsu_ DSU address
    /// @param marketFactory_ Protocol factory to validate market approvals
    /// @param vaultFactory_ Protocol factory to validate vault approvals
    /// @param batcher_ Batcher address
    /// @param reserve_ Reserve address
    /// @param keeperMultiplier_ multiplier to charge accounts on top of gas cost for keeper executions
    constructor(
        Token6 usdc_,
        Token18 dsu_,
        IFactory marketFactory_,
        IFactory vaultFactory_,
        IBatcher batcher_,
        IEmptySetReserve reserve_,
        UFixed6 keeperMultiplier_
    ) {
        USDC = usdc_;
        DSU = dsu_;
        marketFactory = marketFactory_;
        vaultFactory = vaultFactory_;
        batcher = batcher_;
        reserve = reserve_;
        keeperMultiplier = keeperMultiplier_;
    }

    /// @notice Initialize the contract
    /// @param ethOracle_ Chainlink ETH/USD oracle address
    function initialize(AggregatorV3Interface ethOracle_) external initializer(1) {
        __UKept__initialize(ethOracle_, DSU);
    }

    /// @notice View function to get order state
    /// @param account Account to get open oder of
    /// @param market Market to get open order in
    /// @param nonce UID of order
    function orders(address account, IMarket market, uint256 nonce) public view returns (TriggerOrder memory) {
        return _orders[account][market][nonce].read();
    }

    /// @notice Returns whether an order can be executed
    /// @param account Account to get open oder of
    /// @param market Market to get open order in
    /// @param nonce UID of order
    /// @return canFill Whether the order can be executed
    function canExecuteOrder(address account, IMarket market, uint256 nonce) public view returns (bool) {
        TriggerOrder memory order = orders(account, market, nonce);
        if (order.fee.isZero()) return false;
        console.logInt(Fixed6.unwrap(order.price));
        console.logInt(Fixed6.unwrap(_getMarketPrice(market, account)));
        return order.fillable(_getMarketPrice(market, account));
    }

    /// @notice entry to perform invocations
    /// @param invocations List of actions to execute in order
    function invoke(Invocation[] calldata invocations) external {
        for(uint i = 0; i < invocations.length; ++i) {
            Invocation memory invocation = invocations[i];

            if (invocation.action == PerennialAction.UPDATE_POSITION) {
                (
                    IMarket market,
                    UFixed6 newMaker,
                    UFixed6 newLong,
                    UFixed6 newShort,
                    Fixed6 collateral,
                    bool wrap
                ) = abi.decode(invocation.args, (IMarket, UFixed6, UFixed6, UFixed6, Fixed6, bool));

                _update(market, newMaker, newLong, newShort, collateral, wrap);
            } else if (invocation.action == PerennialAction.UPDATE_VAULT) {
                (IVault vault, UFixed6 depositAssets, UFixed6 redeemShares, UFixed6 claimAssets, bool wrap)
                    = abi.decode(invocation.args, (IVault, UFixed6, UFixed6, UFixed6, bool));

                _vaultUpdate(vault, depositAssets, redeemShares, claimAssets, wrap);
            } else if (invocation.action == PerennialAction.PLACE_ORDER) {
                (IMarket market, TriggerOrder memory order) = abi.decode(invocation.args, (IMarket, TriggerOrder));

                _placeOrder(msg.sender, market, order);
            } else if (invocation.action == PerennialAction.CANCEL_ORDER) {
                (IMarket market, uint256 nonce) = abi.decode(invocation.args, (IMarket, uint256));

                _cancelOrder(msg.sender, market, nonce);
            } else if (invocation.action == PerennialAction.EXEC_ORDER) {
                (address account, IMarket market, uint256 nonce) =
                    abi.decode(invocation.args, (address, IMarket, uint256));

                _executeOrder(account, market, nonce);
            } else if (invocation.action == PerennialAction.COMMIT_PRICE) {
                (address oracleProvider, uint256 version, bytes memory data) =
                    abi.decode(invocation.args, (address, uint256, bytes));

                IPythOracle(oracleProvider).commit(version, data);
            } else if (invocation.action == PerennialAction.LIQUIDATE) {
                (IMarket market, address account) = abi.decode(invocation.args, (IMarket, address));

                _liquidate(IMarket(market), account);
            } else if (invocation.action == PerennialAction.APPROVE) {
                (address target) = abi.decode(invocation.args, (address));

                _approve(target);
            } else if (invocation.action == PerennialAction.CHARGE_FEE) {
                (address to, UFixed6 amount) = abi.decode(invocation.args, (address, UFixed6));

                USDC.pullTo(msg.sender, to, amount);
            }
        }
    }

    /// @notice Updates market on behalf of msg.sender
    /// @param market Address of market up update
    /// @param newMaker New maker position for msg.sender in `market`
    /// @param newLong New long position for msg.sender in `market`
    /// @param newShort New short position for msg.sender in `market`
    /// @param collateralDelta Net change in collateral for msg.sender in `market`
    function _update(
        IMarket market,
        UFixed6 newMaker,
        UFixed6 newLong,
        UFixed6 newShort,
        Fixed6 collateralDelta,
        bool wrap
    ) internal {
        // collateral is transferred from this address to the market, transfer from msg.sender to here
        if (collateralDelta.sign() == 1) _deposit(collateralDelta.abs(), wrap);

        market.update(msg.sender, newMaker, newLong, newShort, collateralDelta, false);

        // collateral is transferred from the market to this address, transfer to msg.sender from here
        if (collateralDelta.sign() == -1) _withdraw(msg.sender, collateralDelta.abs(), wrap);
    }

    function _vaultUpdate(
        IVault vault,
        UFixed6 depositAssets,
        UFixed6 redeemShares,
        UFixed6 claimAssets,
        bool wrap
    ) internal {
        if (!depositAssets.isZero()) {
            _deposit(depositAssets, wrap);
        }

        vault.update(msg.sender, depositAssets, redeemShares, claimAssets);

        if (!claimAssets.isZero()) {
            _withdraw(msg.sender, claimAssets, wrap);
        }
    }

    function _liquidate(IMarket market, address account) internal {
        UFixed6 liquidationFee = _liquidationFee(market, account);

        market.update(
            account,
            UFixed6Lib.ZERO,
            UFixed6Lib.ZERO,
            UFixed6Lib.ZERO,
            Fixed6Lib.from(-1, liquidationFee),
            true
        );

<<<<<<< HEAD
        _withdraw(msg.sender, liquidationFee, false);
=======
        _withdraw(msg.sender, liquidationFee, true);
>>>>>>> b19b2b3c
    }

    /// @notice Helper to max approve DSU for usage in a market or vault deployed by the registered factories
    /// @param target Market or Vault to approve
    function _approve(address target) internal {
        if(!marketFactory.instances(IInstance(target)) && !vaultFactory.instances(IInstance(target)))
            revert MultiInvokerInvalidApprovalError();
        DSU.approve(target);
    }

    /**
     * @notice Pull DSU or wrap and deposit USDC from msg.sender to this address for market usage
     * @param amount Amount to transfer
     * @param wrap Flag to wrap USDC to DSU
     */
    function _deposit(UFixed6 amount, bool wrap) internal {
        if (wrap) {
            USDC.pull(msg.sender, amount);
            _wrap(address(this), UFixed18Lib.from(amount));
        } else {
            DSU.pull(msg.sender, UFixed18Lib.from(amount));
        }
    }

<<<<<<< HEAD
    // TODO: take UFixed18 as arg
    // TODO: rename collateralDelta to something more generic
=======
>>>>>>> b19b2b3c
    /**
     * @notice Push DSU or unwrap DSU to push USDC from this address to `account`
     * @param account Account to push DSU or USDC to
     * @param amount Amount to transfer
     * @param wrap flag to unwrap DSU to USDC
     */
<<<<<<< HEAD
    function _withdraw(address account, UFixed6 collateralDelta, bool handleUnwrap) internal {
        if (handleUnwrap) {
            _handleUnwrap(account, UFixed18Lib.from(collateralDelta));
=======
    function _withdraw(address account, UFixed6 amount, bool wrap) internal {
        if (wrap) {
            _handleUnwrap(account, UFixed18Lib.from(amount));
>>>>>>> b19b2b3c
        } else {
            DSU.push(account, UFixed18Lib.from(amount));
        }
    }

    /**
     * @notice Helper function to wrap `amount` USDC from `msg.sender` into DSU using the batcher or reserve
     * @param receiver Address to receive the DSU
     * @param amount Amount of USDC to wrap
     */
    function _wrap(address receiver, UFixed18 amount) internal {
        // If the batcher is 0 or  doesn't have enough for this wrap, go directly to the reserve
        if (address(batcher) == address(0) || amount.gt(DSU.balanceOf(address(batcher)))) {
            reserve.mint(amount);
            if (receiver != address(this)) DSU.push(receiver, amount);
        } else {
            // Wrap the USDC into DSU and return to the receiver
            batcher.wrap(amount, receiver);
        }
    }

    /**
     * @notice Helper function to unwrap `amount` DSU into USDC and send to `receiver`
     * @param receiver Address to receive the USDC
     * @param amount Amount of DSU to unwrap
     */
    function _handleUnwrap(address receiver, UFixed18 amount) internal {
        // If the batcher is 0 or doesn't have enough for this unwrap, go directly to the reserve
        if (address(batcher) == address(0) || amount.gt(UFixed18Lib.from(USDC.balanceOf(address(batcher))))) {
            reserve.redeem(amount);
<<<<<<< HEAD
            if (receiver != address(this)) {  USDC.push(receiver, amount); }
=======
            if (receiver != address(this)) USDC.push(receiver, UFixed6Lib.from(amount));
>>>>>>> b19b2b3c
        } else {
            // Unwrap the DSU into USDC and return to the receiver
            batcher.unwrap(amount, receiver);
        }
    }

    function _liquidationFee(IMarket market, address account) internal view returns (UFixed6) {
        RiskParameter memory riskParameter = market.riskParameter();
        (Position memory latestPosition, OracleVersion memory latestVersion) = _latest(market, account);

        return latestPosition
            .liquidationFee(latestVersion, riskParameter)
            .min(UFixed6Lib.from(market.token().balanceOf(address(market))));
    }

    function _latest(
        IMarket market,
        address account
    ) internal view returns (Position memory latestPosition, OracleVersion memory latestVersion) {
        // load latest settled position and price
        uint256 latestTimestamp = market.oracle().latest().timestamp;
        latestPosition = market.positions(account);
        latestVersion = OracleVersion(latestPosition.timestamp, market.global().latestPrice, true);

        // scan pending position for any ready-to-be-settled positions
        for (uint256 id = market.positions(account).id; id <= market.locals(account).currentId; id++) {
            Position memory pendingPosition = market.pendingPositions(account, id);
            OracleVersion memory oracleVersion = market.at(pendingPosition.timestamp);

            // if versions are valid, update latest
            if (latestTimestamp >= pendingPosition.timestamp && oracleVersion.valid) {
                latestPosition = pendingPosition;
                latestVersion = oracleVersion;
            }
        }
    }

    /**
     * @notice executes an `account's` open order for a `market` and pays a fee to `msg.sender`
     * @param account Account to execute order of
     * @param market Market to execute order for
     * @param nonce Id of open order to index
     */
    function _executeOrder(
        address account,
        IMarket market,
        uint256 nonce
    ) internal keep (
        UFixed18Lib.from(keeperMultiplier),
        GAS_BUFFER,
        abi.encode(account, market, orders(account, market, nonce).fee)
    ) {
        if (!canExecuteOrder(account, market, nonce)) revert MultiInvokerCantExecuteError();

        Position memory currentPosition = market.pendingPositions(account, market.locals(account).currentId);
        orders(account, market, nonce).execute(currentPosition);

        console.logUint(UFixed6.unwrap(currentPosition.long));

        market.update(
            account,
            currentPosition.maker,
            currentPosition.long,
            currentPosition.short,
            Fixed6Lib.ZERO,
            false
        );

        delete _orders[account][market][nonce];
        emit OrderExecuted(account, market, nonce, market.locals(account).currentId);
    }

    function _raiseKeeperFee(UFixed18 keeperFee, bytes memory data) internal override {
        (address account, address market, UFixed6 fee) = abi.decode(data, (address, address, UFixed6));
        if (keeperFee.gt(UFixed18Lib.from(fee))) revert MultiInvokerMaxFeeExceededError();

        IMarket(market).update(
            account,
            UFixed6Lib.MAX,
            UFixed6Lib.MAX,
            UFixed6Lib.MAX,
            Fixed6Lib.from(Fixed18Lib.from(-1, keeperFee)),
            false
        );
    }

    /// @notice Places order on behalf of msg.sender from the invoker
    /// @param account Account to place order for
    /// @param market Market to place order in
    /// @param order Order state to place
    function _placeOrder(address account, IMarket market, TriggerOrder memory order) internal {
        if (order.fee.isZero()) revert MultiInvokerInvalidOrderError();
        if (order.comparison < -2 || order.comparison > 2) revert MultiInvokerInvalidOrderError();
        if (order.side == 0 || order.side > 2) revert MultiInvokerInvalidOrderError();

        _orders[account][market][++latestNonce].store(order);
        emit OrderPlaced(account, market, latestNonce, order);
    }

    /// @notice Cancels an open order for msg.sender
    /// @param account Account to cancel order for
    /// @param market Market order is open in
    /// @param nonce UID of order
    function _cancelOrder(address account, IMarket market, uint256 nonce) internal {
        delete _orders[account][market][nonce];
        emit OrderCancelled(account, market, nonce);
    }

    /// @notice Helper function to get price of `market`
    /// @param market Market to get price of
    /// @return price 6-decimal price of market
    function _getMarketPrice(IMarket market, address account) internal view returns (Fixed6 price) {
        (, OracleVersion memory latestVersion) = _latest(market, account);
        return latestVersion.price;
    }
}<|MERGE_RESOLUTION|>--- conflicted
+++ resolved
@@ -206,11 +206,7 @@
             true
         );
 
-<<<<<<< HEAD
-        _withdraw(msg.sender, liquidationFee, false);
-=======
         _withdraw(msg.sender, liquidationFee, true);
->>>>>>> b19b2b3c
     }
 
     /// @notice Helper to max approve DSU for usage in a market or vault deployed by the registered factories
@@ -235,26 +231,15 @@
         }
     }
 
-<<<<<<< HEAD
-    // TODO: take UFixed18 as arg
-    // TODO: rename collateralDelta to something more generic
-=======
->>>>>>> b19b2b3c
     /**
      * @notice Push DSU or unwrap DSU to push USDC from this address to `account`
      * @param account Account to push DSU or USDC to
      * @param amount Amount to transfer
      * @param wrap flag to unwrap DSU to USDC
      */
-<<<<<<< HEAD
-    function _withdraw(address account, UFixed6 collateralDelta, bool handleUnwrap) internal {
-        if (handleUnwrap) {
-            _handleUnwrap(account, UFixed18Lib.from(collateralDelta));
-=======
     function _withdraw(address account, UFixed6 amount, bool wrap) internal {
         if (wrap) {
             _handleUnwrap(account, UFixed18Lib.from(amount));
->>>>>>> b19b2b3c
         } else {
             DSU.push(account, UFixed18Lib.from(amount));
         }
@@ -285,11 +270,7 @@
         // If the batcher is 0 or doesn't have enough for this unwrap, go directly to the reserve
         if (address(batcher) == address(0) || amount.gt(UFixed18Lib.from(USDC.balanceOf(address(batcher))))) {
             reserve.redeem(amount);
-<<<<<<< HEAD
-            if (receiver != address(this)) {  USDC.push(receiver, amount); }
-=======
             if (receiver != address(this)) USDC.push(receiver, UFixed6Lib.from(amount));
->>>>>>> b19b2b3c
         } else {
             // Unwrap the DSU into USDC and return to the receiver
             batcher.unwrap(amount, receiver);
