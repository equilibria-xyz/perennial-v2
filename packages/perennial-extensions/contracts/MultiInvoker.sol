--- conflicted
+++ resolved
@@ -155,13 +155,6 @@
                 (address target) = abi.decode(invocation.args, (address));
 
                 _approve(target);
-<<<<<<< HEAD
-=======
-            } else if (invocation.action == PerennialAction.CHARGE_FEE) {
-                (address to, UFixed6 amount, bool wrap) = abi.decode(invocation.args, (address, UFixed6, bool));
-
-                _chargeFee(to, amount, wrap);
->>>>>>> 345e32aa
             }
         }
     }
@@ -263,7 +256,6 @@
     /// @param to Address to receive the fee
     /// @param amount Amount of USDC to transfer
     /// @param wrap Flag to wrap USDC to DSU
-<<<<<<< HEAD
     function _chargeFee(
         address to,
         UFixed6 amount,
@@ -285,17 +277,6 @@
         }
 
         emit FeeCharged(msg.sender, to, amount, wrap, market);
-=======
-    function _chargeFee(address to, UFixed6 amount, bool wrap) internal {
-        if (wrap) {
-            _deposit(amount, wrap);
-            DSU.push(to, UFixed18Lib.from(amount));
-        } else {
-            USDC.pullTo(msg.sender, to, amount);
-        }
-
-        emit FeeCharged(msg.sender, to, amount, wrap);
->>>>>>> 345e32aa
     }
 
     /// @notice Pull DSU or wrap and deposit USDC from msg.sender to this address for market usage
