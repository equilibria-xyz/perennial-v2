--- conflicted
+++ resolved
@@ -339,16 +339,11 @@
         if (revertOnFailure) {
             IPythFactory(oracleProviderFactory).commit{value: value}(ids, version, data);
         } else {
-<<<<<<< HEAD
-            try IPythFactory(oracleProviderFactory).commit{value: value}(ids, version, data) { }
-            catch { }
-=======
-            try IPythOracle(oracleProvider).commit{value: value}(version, data) { } // solhint-disable-line no-empty-blocks
+            try IPythFactory(oracleProviderFactory).commit{value: value}(ids, version, data) { } // solhint-disable-line no-empty-blocks
             catch {
                 // Avoids DSU push on soft-revert
                 return;
             }
->>>>>>> 3e4a2c1e
         }
 
         // Return through keeper reward if any
