--- conflicted
+++ resolved
@@ -102,12 +102,8 @@
 
     /// @notice entry to perform invocations
     /// @param invocations List of actions to execute in order
-<<<<<<< HEAD
-    function invoke(Invocation[] calldata invocations) external {
-=======
     function invoke(Invocation[] calldata invocations) external payable {
 
->>>>>>> 06a2091e
         for(uint i = 0; i < invocations.length; ++i) {
             Invocation memory invocation = invocations[i];
 
@@ -144,11 +140,7 @@
                 (address oracleProvider, uint256 version, bytes memory data) =
                     abi.decode(invocation.args, (address, uint256, bytes));
 
-<<<<<<< HEAD
-                IPythOracle(oracleProvider).commit(version, data);
-=======
                 IPythOracle(oracleProvider).commitNonRequested{value: msg.value}(version, data);
->>>>>>> 06a2091e
             } else if (invocation.action == PerennialAction.LIQUIDATE) {
                 (IMarket market, address account) = abi.decode(invocation.args, (IMarket, address));
 
