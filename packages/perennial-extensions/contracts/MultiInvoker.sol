// SPDX-License-Identifier: Apache-2.0
pragma solidity ^0.8.13;

import { AggregatorV3Interface } from "@chainlink/contracts/src/v0.8/interfaces/AggregatorV3Interface.sol";
import { IEmptySetReserve } from "@equilibria/emptyset-batcher/interfaces/IEmptySetReserve.sol";
import { IFactory } from "@equilibria/root/attribute/interfaces/IFactory.sol";
import { IBatcher } from "@equilibria/emptyset-batcher/interfaces/IBatcher.sol";
import { IInstance } from "@equilibria/root/attribute/interfaces/IInstance.sol";
import { IPythOracle } from "@equilibria/perennial-v2-oracle/contracts/interfaces/IPythOracle.sol";
import { IVault } from "@equilibria/perennial-v2-vault/contracts/interfaces/IVault.sol";
import "./interfaces/IMultiInvoker.sol";
import "./types/TriggerOrder.sol";
import "@equilibria/root/attribute/Kept.sol";


/// @title MultiInvoker
/// @notice Extension to handle batched calls to the Perennial protocol
contract MultiInvoker is IMultiInvoker, Kept {
    /// @dev Gas buffer estimating remaining execution gas to include in fee to cover further instructions
    uint256 public constant GAS_BUFFER = 100000; // solhint-disable-line var-name-mixedcase

    /// @dev USDC stablecoin address
    Token6 public immutable USDC; // solhint-disable-line var-name-mixedcase

    /// @dev DSU address
    Token18 public immutable DSU; // solhint-disable-line var-name-mixedcase

    /// @dev Protocol factory to validate market approvals
    IFactory public immutable marketFactory;

    /// @dev Vault factory to validate vault approvals
    IFactory public immutable vaultFactory;

    /// @dev Batcher address
    IBatcher public immutable batcher;

    /// @dev Reserve address
    IEmptySetReserve public immutable reserve;

    /// @dev multiplier to charge accounts on top of gas cost for keeper executions
    UFixed6 public immutable keeperMultiplier;

    /// @dev UID for an order
    uint256 public latestNonce;

    /// @dev State for the order data
    mapping(address => mapping(IMarket => mapping(uint256 => TriggerOrderStorage))) private _orders;

    /// @notice Constructs the MultiInvoker contract
    /// @param usdc_ USDC stablecoin address
    /// @param dsu_ DSU address
    /// @param marketFactory_ Protocol factory to validate market approvals
    /// @param vaultFactory_ Protocol factory to validate vault approvals
    /// @param batcher_ Batcher address
    /// @param reserve_ Reserve address
    /// @param keeperMultiplier_ multiplier to charge accounts on top of gas cost for keeper executions
    constructor(
        Token6 usdc_,
        Token18 dsu_,
        IFactory marketFactory_,
        IFactory vaultFactory_,
        IBatcher batcher_,
        IEmptySetReserve reserve_,
        UFixed6 keeperMultiplier_
    ) {
        USDC = usdc_;
        DSU = dsu_;
        marketFactory = marketFactory_;
        vaultFactory = vaultFactory_;
        batcher = batcher_;
        reserve = reserve_;
        keeperMultiplier = keeperMultiplier_;
    }

    /// @notice Initialize the contract
    /// @param ethOracle_ Chainlink ETH/USD oracle address
    function initialize(AggregatorV3Interface ethOracle_) external initializer(1) {
        __UKept__initialize(ethOracle_, DSU);

        if (address(batcher) != address(0)) {
            DSU.approve(address(batcher));
            USDC.approve(address(batcher));
        }

        DSU.approve(address(reserve));
        USDC.approve(address(reserve));
    }

    /// @notice View function to get order state
    /// @param account Account to get open oder of
    /// @param market Market to get open order in
    /// @param nonce UID of order
    function orders(address account, IMarket market, uint256 nonce) public view returns (TriggerOrder memory) {
        return _orders[account][market][nonce].read();
    }

    /// @notice Returns whether an order can be executed
    /// @param account Account to get open oder of
    /// @param market Market to get open order in
    /// @param nonce UID of order
    /// @return canFill Whether the order can be executed
    function canExecuteOrder(address account, IMarket market, uint256 nonce) public view returns (bool) {
        TriggerOrder memory order = orders(account, market, nonce);
        if (order.fee.isZero()) return false;
        return order.fillable(_getMarketPrice(market, account));
    }

    /// @notice entry to perform invocations
    /// @param invocations List of actions to execute in order
    function invoke(Invocation[] calldata invocations) external payable {
        for(uint i = 0; i < invocations.length; ++i) {
            Invocation memory invocation = invocations[i];

            if (invocation.action == PerennialAction.UPDATE_POSITION) {
                (
                    IMarket market,
                    UFixed6 newMaker,
                    UFixed6 newLong,
                    UFixed6 newShort,
                    Fixed6 collateral,
                    bool wrap
                ) = abi.decode(invocation.args, (IMarket, UFixed6, UFixed6, UFixed6, Fixed6, bool));

                _update(market, newMaker, newLong, newShort, collateral, wrap);
            } else if (invocation.action == PerennialAction.UPDATE_VAULT) {
                (IVault vault, UFixed6 depositAssets, UFixed6 redeemShares, UFixed6 claimAssets, bool wrap)
                    = abi.decode(invocation.args, (IVault, UFixed6, UFixed6, UFixed6, bool));

                _vaultUpdate(vault, depositAssets, redeemShares, claimAssets, wrap);
            } else if (invocation.action == PerennialAction.PLACE_ORDER) {
                (IMarket market, TriggerOrder memory order) = abi.decode(invocation.args, (IMarket, TriggerOrder));

                _placeOrder(msg.sender, market, order);
            } else if (invocation.action == PerennialAction.CANCEL_ORDER) {
                (IMarket market, uint256 nonce) = abi.decode(invocation.args, (IMarket, uint256));

                _cancelOrder(msg.sender, market, nonce);
            } else if (invocation.action == PerennialAction.EXEC_ORDER) {
                (address account, IMarket market, uint256 nonce) =
                    abi.decode(invocation.args, (address, IMarket, uint256));

                _executeOrder(account, market, nonce);
            } else if (invocation.action == PerennialAction.COMMIT_PRICE) {
                (address oracleProvider, uint256 value, uint256 index, uint256 version, bytes memory data, bool revertOnFailure) =
                    abi.decode(invocation.args, (address, uint256, uint256, uint256, bytes, bool));

                _commitPrice(oracleProvider, value, index, version, data, revertOnFailure);
            } else if (invocation.action == PerennialAction.LIQUIDATE) {
                (IMarket market, address account) = abi.decode(invocation.args, (IMarket, address));

                _liquidate(IMarket(market), account);
            } else if (invocation.action == PerennialAction.APPROVE) {
                (address target) = abi.decode(invocation.args, (address));

                _approve(target);
            } else if (invocation.action == PerennialAction.CHARGE_FEE) {
                (address to, UFixed6 amount) = abi.decode(invocation.args, (address, UFixed6));

                USDC.pullTo(msg.sender, to, amount);
            }
        }
    }

    /// @notice Updates market on behalf of msg.sender
    /// @param market Address of market up update
    /// @param newMaker New maker position for msg.sender in `market`
    /// @param newLong New long position for msg.sender in `market`
    /// @param newShort New short position for msg.sender in `market`
    /// @param collateral Net change in collateral for msg.sender in `market`
    /// @param wrap Wheather to wrap/unwrap collateral on deposit/withdrawal
    function _update(
        IMarket market,
        UFixed6 newMaker,
        UFixed6 newLong,
        UFixed6 newShort,
        Fixed6 collateral,
        bool wrap
<<<<<<< HEAD
    ) internal isMarketInstance(market) {
=======
    ) internal {
        Fixed18 balanceBefore =  Fixed18Lib.from(DSU.balanceOf());
>>>>>>> 660eb3cd
        // collateral is transferred from this address to the market, transfer from msg.sender to here
        if (collateral.sign() == 1) _deposit(collateral.abs(), wrap);

        market.update(msg.sender, newMaker, newLong, newShort, collateral, false);

        Fixed6 withdrawAmount = Fixed6Lib.from(Fixed18Lib.from(DSU.balanceOf()).sub(balanceBefore));
        // collateral is transferred from the market to this address, transfer to msg.sender from here
        if (!withdrawAmount.isZero()) _withdraw(msg.sender, withdrawAmount.abs(), wrap);
    }

    /// @notice Update vault on behalf of msg.sender
    /// @param vault Address of vault to update
    /// @param depositAssets Amount of assets to deposit into vault
    /// @param redeemShares Amount of shares to redeem from vault
    /// @param claimAssets Amount of assets to claim from vault
    /// @param wrap Whether to wrap assets before depositing
    function _vaultUpdate(
        IVault vault,
        UFixed6 depositAssets,
        UFixed6 redeemShares,
        UFixed6 claimAssets,
        bool wrap
    ) internal isVaultInstance(vault) {
        if (!depositAssets.isZero()) {
            _deposit(depositAssets, wrap);
        }

        UFixed18 balanceBefore = DSU.balanceOf();

        vault.update(msg.sender, depositAssets, redeemShares, claimAssets);

        // handle socialization, settlement fees, and magic values
        UFixed6 claimAmount = claimAssets.isZero() ?
            UFixed6Lib.ZERO :
            UFixed6Lib.from(DSU.balanceOf().sub(balanceBefore));

        if (!claimAmount.isZero()) {
            _withdraw(msg.sender, claimAmount, wrap);
        }
    }

    /// @notice Liquidates an account for a specific market
    /// @param market Market to liquidate account in
    /// @param account Address of market to liquidate
    function _liquidate(IMarket market, address account) internal isMarketInstance(market) {
        UFixed6 liquidationFee = _liquidationFee(market, account);

        market.update(
            account,
            UFixed6Lib.ZERO,
            UFixed6Lib.ZERO,
            UFixed6Lib.ZERO,
            Fixed6Lib.from(-1, liquidationFee),
            true
        );

        _withdraw(msg.sender, liquidationFee, true);
    }

    /// @notice Helper to max approve DSU for usage in a market or vault deployed by the registered factories
    /// @param target Market or Vault to approve
    function _approve(address target) internal {
        if (
            !marketFactory.instances(IInstance(target)) &&
            !vaultFactory.instances(IInstance(target))
        ) revert MultiInvokerInvalidInstanceError();

        DSU.approve(target);
    }

    /// @notice Pull DSU or wrap and deposit USDC from msg.sender to this address for market usage
    /// @param amount Amount to transfer
    /// @param wrap Flag to wrap USDC to DSU
    function _deposit(UFixed6 amount, bool wrap) internal {
        if (wrap) {
            USDC.pull(msg.sender, amount);
            _wrap(address(this), UFixed18Lib.from(amount));
        } else {
            DSU.pull(msg.sender, UFixed18Lib.from(amount));
        }
    }

    /// @notice Push DSU or unwrap DSU to push USDC from this address to `account`
    /// @param account Account to push DSU or USDC to
    /// @param amount Amount to transfer
    /// @param wrap flag to unwrap DSU to USDC
    function _withdraw(address account, UFixed6 amount, bool wrap) internal {
        if (wrap) {
            _unwrap(account, UFixed18Lib.from(amount));
        } else {
            DSU.push(account, UFixed18Lib.from(amount));
        }
    }

    /// @notice Helper function to wrap `amount` USDC from `msg.sender` into DSU using the batcher or reserve
    /// @param receiver Address to receive the DSU
    /// @param amount Amount of USDC to wrap
    function _wrap(address receiver, UFixed18 amount) internal {
        // If the batcher is 0 or  doesn't have enough for this wrap, go directly to the reserve
        if (address(batcher) == address(0) || amount.gt(DSU.balanceOf(address(batcher)))) {
            reserve.mint(amount);
            if (receiver != address(this)) DSU.push(receiver, amount);
        } else {
            // Wrap the USDC into DSU and return to the receiver
            batcher.wrap(amount, receiver);
        }
    }

    /// @notice Helper function to unwrap `amount` DSU into USDC and send to `receiver`
    /// @param receiver Address to receive the USDC
    /// @param amount Amount of DSU to unwrap
    function _unwrap(address receiver, UFixed18 amount) internal {
        // If the batcher is 0 or doesn't have enough for this unwrap, go directly to the reserve
        if (address(batcher) == address(0) || amount.gt(UFixed18Lib.from(USDC.balanceOf(address(batcher))))) {
            reserve.redeem(amount);
            if (receiver != address(this)) USDC.push(receiver, UFixed6Lib.from(amount));
        } else {
            // Unwrap the DSU into USDC and return to the receiver
            batcher.unwrap(amount, receiver);
        }
    }

    /// @notice Helper function to commit a price to an oracle
    /// @param oracleProvider Address of oracle provider
    /// @param value The ether value to pass on with the commit sub-call
    /// @param version Version of oracle to commit to
    /// @param data Data to commit to oracle
    /// @param revertOnFailure Whether to revert on sub-call failure
    function _commitPrice(
        address oracleProvider,
        uint256 value,
        uint256 index,
        uint256 version,
        bytes memory data,
        bool revertOnFailure
    ) internal {
        UFixed18 balanceBefore = DSU.balanceOf();

        if (revertOnFailure) {
            IPythOracle(oracleProvider).commit{value: value}(index, version, data);
        } else {
            try IPythOracle(oracleProvider).commit{value: value}(index, version, data) { }
            catch { }
        }

        // Return through keeper reward if any
        DSU.push(msg.sender, DSU.balanceOf().sub(balanceBefore));
    }

    /// @notice Helper function to compute the liquidation fee for an account
    /// @param market Market to compute liquidation fee for
    /// @param account Account to compute liquidation fee for
    /// @return liquidationFee Liquidation fee for the account
    function _liquidationFee(IMarket market, address account) internal view returns (UFixed6) {
        RiskParameter memory riskParameter = market.riskParameter();
        (Position memory latestPosition, OracleVersion memory latestVersion) = _latest(market, account);

        return latestPosition
            .liquidationFee(latestVersion, riskParameter)
            .min(UFixed6Lib.from(market.token().balanceOf(address(market))));
    }

    /// @notice Helper function to compute the latest position and oracle version without a settlement
    /// @param market Market to compute latest position and oracle version for
    /// @param account Account to compute latest position and oracle version for
    /// @return latestPosition Latest position for the account
    /// @return latestVersion Latest oracle version for the account
    function _latest(
        IMarket market,
        address account
    ) internal view returns (Position memory latestPosition, OracleVersion memory latestVersion) {
        // load latest settled position and price
        uint256 latestTimestamp = market.oracle().latest().timestamp;
        latestPosition = market.positions(account);
        latestVersion = OracleVersion(latestPosition.timestamp, market.global().latestPrice, true);

        // scan pending position for any ready-to-be-settled positions
        Local memory local = market.locals(account);
        for (uint256 id = local.latestId; id <= local.currentId; id++) {
            Position memory pendingPosition = market.pendingPositions(account, id);
            OracleVersion memory oracleVersion = market.oracle().at(pendingPosition.timestamp);

            IPayoffProvider payoff = market.payoff();
            if (address(payoff) != address(0)) oracleVersion.price = payoff.payoff(oracleVersion.price);

            // if versions are valid, update latest
            if (latestTimestamp >= pendingPosition.timestamp && oracleVersion.valid) {
                latestPosition = pendingPosition;
                latestVersion = oracleVersion;
            }
        }
    }

    /**
     * @notice executes an `account's` open order for a `market` and pays a fee to `msg.sender`
     * @param account Account to execute order of
     * @param market Market to execute order for
     * @param nonce Id of open order to index
     */
    function _executeOrder(
        address account,
        IMarket market,
        uint256 nonce
    ) internal keep (
        UFixed18Lib.from(keeperMultiplier),
        GAS_BUFFER,
        abi.encode(account, market, orders(account, market, nonce).fee)
    ) {
        if (!canExecuteOrder(account, market, nonce)) revert MultiInvokerCantExecuteError();

        Position memory currentPosition = market.pendingPositions(account, market.locals(account).currentId);
        orders(account, market, nonce).execute(currentPosition);

        market.update(
            account,
            currentPosition.maker,
            currentPosition.long,
            currentPosition.short,
            Fixed6Lib.ZERO,
            false
        );

        delete _orders[account][market][nonce];
        emit OrderExecuted(account, market, nonce, market.locals(account).currentId);
    }

    /// @notice Helper function to raise keeper fee
    /// @param keeperFee Keeper fee to raise
    /// @param data Data to raise keeper fee with
    function _raiseKeeperFee(UFixed18 keeperFee, bytes memory data) internal override {
        (address account, address market, UFixed6 fee) = abi.decode(data, (address, address, UFixed6));
        if (keeperFee.gt(UFixed18Lib.from(fee))) revert MultiInvokerMaxFeeExceededError();

        IMarket(market).update(
            account,
            UFixed6Lib.MAX,
            UFixed6Lib.MAX,
            UFixed6Lib.MAX,
            Fixed6Lib.from(Fixed18Lib.from(-1, keeperFee), true),
            false
        );

    }

    /// @notice Places order on behalf of msg.sender from the invoker
    /// @param account Account to place order for
    /// @param market Market to place order in
    /// @param order Order state to place
    function _placeOrder(address account, IMarket market, TriggerOrder memory order) internal isMarketInstance(market) {
        if (order.fee.isZero()) revert MultiInvokerInvalidOrderError();
        if (order.comparison != -1 && order.comparison != 1) revert MultiInvokerInvalidOrderError();
        if (order.side != 1 && order.side != 2) revert MultiInvokerInvalidOrderError();

        _orders[account][market][++latestNonce].store(order);
        emit OrderPlaced(account, market, latestNonce, order);
    }

    /// @notice Cancels an open order for msg.sender
    /// @param account Account to cancel order for
    /// @param market Market order is open in
    /// @param nonce UID of order
    function _cancelOrder(address account, IMarket market, uint256 nonce) internal {
        delete _orders[account][market][nonce];
        emit OrderCancelled(account, market, nonce);
    }

    /// @notice Helper function to get price of `market`
    /// @param market Market to get price of
    /// @return price 6-decimal price of market
    function _getMarketPrice(IMarket market, address account) internal view returns (Fixed6 price) {
        (, OracleVersion memory latestVersion) = _latest(market, account);
        return latestVersion.price;
    }

    /// @notice Target market must be created by MarketFactory
    modifier isMarketInstance(IMarket market) {
        if(!marketFactory.instances(market))
            revert MultiInvokerInvalidInstanceError();
        _;
    }

    /// @notice Target vault must be created by VaultFactory
    modifier isVaultInstance(IVault vault) {
        if(!vaultFactory.instances(vault))
            revert MultiInvokerInvalidInstanceError();
            _;
    }
}<|MERGE_RESOLUTION|>--- conflicted
+++ resolved
@@ -175,12 +175,8 @@
         UFixed6 newShort,
         Fixed6 collateral,
         bool wrap
-<<<<<<< HEAD
     ) internal isMarketInstance(market) {
-=======
-    ) internal {
         Fixed18 balanceBefore =  Fixed18Lib.from(DSU.balanceOf());
->>>>>>> 660eb3cd
         // collateral is transferred from this address to the market, transfer from msg.sender to here
         if (collateral.sign() == 1) _deposit(collateral.abs(), wrap);
 
