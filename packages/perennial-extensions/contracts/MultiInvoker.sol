--- conflicted
+++ resolved
@@ -186,13 +186,8 @@
                 _approve(target);
             }
         }
-<<<<<<< HEAD
-        // Eth must not remain in this contract at rest
-        payable(account).transfer(address(this).balance);
-=======
         // ETH must not remain in this contract at rest
-        Address.sendValue(payable(msg.sender), address(this).balance);
->>>>>>> aa464f8c
+        Address.sendValue(payable(account), address(this).balance);
     }
 
     /// @notice Updates market on behalf of account
