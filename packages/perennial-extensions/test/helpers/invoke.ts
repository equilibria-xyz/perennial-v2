--- conflicted
+++ resolved
@@ -66,79 +66,6 @@
   collateral: BigNumberish
   handleWrap?: boolean
   order: TriggerOrderStruct
-<<<<<<< HEAD
-  comparisonOverride?: number
-  sideOverride?: number
-  feeAsPositionPercentOverride?: boolean
-}): Actions => {
-  if (!triggerType) triggerType = 'LM'
-  order.delta = BigNumber.from(order.delta)
-  order.fee = BigNumber.from(order.fee)
-
-  if (long && short) {
-    if (BigNumber.from(long).gt(short)) {
-      order.side = 1
-      order.delta = BigNumber.from(long).sub(short)
-    } else {
-      order.side = 2
-      order.delta = BigNumber.from(short).sub(long)
-    }
-  } else if (long) {
-    order.side = 1
-    order.delta = long
-  } else if (short) {
-    order.side = 2
-    order.delta = short
-  } else if (maker) {
-    order.side = 0
-    order.delta = maker
-  } else {
-    long = order.side === 1 ? order.delta.abs() : '0'
-    short = order.side === 2 ? order.delta.abs() : '0'
-  }
-
-  if (!feeAsPositionPercentOverride) {
-    order.fee = BigNumber.from(collateral).div(BigNumber.from(order.delta).abs()).mul(order.fee)
-  }
-
-  order = triggerDirection(order, triggerType, comparisonOverride)
-  order.side = sideOverride || sideOverride === 0 ? sideOverride : order.side
-
-  // dont open position if limit order
-  if (triggerType === 'LM') {
-    long = BigNumber.from(0)
-    short = BigNumber.from(0)
-  }
-
-  return _buildPlaceOrder({
-    market: market,
-    maker: maker,
-    long: long,
-    short: short,
-    collateral: collateral,
-    handleWrap: handleWrap,
-    t: order,
-  })
-}
-
-export const _buildPlaceOrder = ({
-  market,
-  maker,
-  long,
-  short,
-  collateral,
-  handleWrap,
-  t,
-}: {
-  market: string
-  maker?: BigNumberish
-  long?: BigNumberish
-  short?: BigNumberish
-  collateral?: BigNumberish
-  handleWrap?: boolean
-  t: TriggerOrderStruct
-=======
->>>>>>> bb0f4e6a
 }): Actions => {
   return [
     {
