import { BigNumberish, utils } from 'ethers'
import { IMultiInvoker } from '../../types/generated'
import { TriggerOrderStruct } from '../../types/generated/contracts/MultiInvoker'
import { ethers } from 'hardhat'

export const MAX_INT = ethers.constants.MaxInt256
export const MIN_INT = ethers.constants.MinInt256
<<<<<<< HEAD
export const MAX_UINT = ethers.constants.MaxInt256
=======
export const MAX_UINT = ethers.constants.MaxUint256
>>>>>>> bb0f4e6a

export type OrderStruct = {
  side?: number
  comparisson?: number
  fee: BigNumberish
  price?: BigNumberish
  delta?: BigNumberish
}

export type Actions = IMultiInvoker.InvocationStruct[]

export const buildUpdateMarket = ({
  market,
  maker,
  long,
  short,
  collateral,
  handleWrap,
}: {
  market: string
  maker?: BigNumberish
  long?: BigNumberish
  short?: BigNumberish
  collateral?: BigNumberish
  handleWrap?: boolean
}): Actions => {
  return [
    {
      action: 1,
      args: utils.defaultAbiCoder.encode(
        ['address', 'uint256', 'uint256', 'uint256', 'int256', 'bool'],
        [
          market,
          maker ? maker : '0',
          long ? long : '0',
          short ? short : '0',
          collateral ? collateral : '0',
          handleWrap ? handleWrap : false,
        ],
      ),
    },
  ]
}

export const buildPlaceOrder = ({
  market,
  maker,
  long,
  short,
  collateral,
  handleWrap,
  order,
}: {
  market: string
  maker?: BigNumberish
  long?: BigNumberish
  short?: BigNumberish
  collateral: BigNumberish
  handleWrap?: boolean
  order: TriggerOrderStruct
}): Actions => {
  return [
    {
      action: 1,
      args: utils.defaultAbiCoder.encode(
        ['address', 'uint256', 'uint256', 'uint256', 'int256', 'bool'],
        [market, maker ?? MAX_UINT, long ?? MAX_UINT, short ?? MAX_UINT, collateral ?? '0', handleWrap ?? false],
      ),
    },
    {
      action: 3,
      args: utils.defaultAbiCoder.encode(
        ['address', 'tuple(uint8,int8,uint256,int256,int256)'],
        [
          market,
          [
            order.side, // default long side
            order.comparison,
            order.fee,
            order.price,
            order.delta,
          ],
        ],
      ),
    },
  ]
}

export type VaultUpdate = {
  vault: string
  depositAssets?: BigNumberish
  redeemShares?: BigNumberish
  claimAssets?: BigNumberish
  wrap?: boolean
}

export const buildUpdateVault = (vaultUpdate: VaultUpdate): Actions => {
  return [
    {
      action: 2,
      args: utils.defaultAbiCoder.encode(
        ['address', 'uint256', 'uint256', 'uint256', 'bool'],
        [
          vaultUpdate.vault,
          vaultUpdate.depositAssets ?? '0',
          vaultUpdate.redeemShares ?? '0',
          vaultUpdate.claimAssets ?? '0',
          vaultUpdate.wrap ?? false,
        ],
      ),
    },
  ]
}

export const buildLiquidateUser = ({
  user,
  market,
  revertOnFailure,
}: {
  market: string
  user: string
  revertOnFailure?: boolean
}): Actions => {
  return [
    {
      action: 7,
      args: utils.defaultAbiCoder.encode(['address', 'address', 'bool'], [market, user, revertOnFailure ?? true]),
    },
  ]
}

export const buildApproveTarget = (target: string): Actions => {
  return [
    {
      action: 8,
      args: utils.defaultAbiCoder.encode(['address'], [target]),
    },
  ]
}

export const buildCancelOrder = ({ market, orderId }: { market: string; orderId: BigNumberish }): Actions => {
  return [
    {
      action: 4,
      args: utils.defaultAbiCoder.encode(['address', 'uint256'], [market, orderId]),
    },
  ]
}

export const buildExecOrder = ({
  user,
  market,
  orderId,
  revertOnFailure,
}: {
  user: string
  market: string
  orderId: BigNumberish
  revertOnFailure?: boolean
}): Actions => {
  return [
    {
      action: 5,
      args: utils.defaultAbiCoder.encode(
        ['address', 'address', 'uint256', 'bool'],
        [user, market, orderId, revertOnFailure ?? true],
      ),
    },
  ]
}

module.exports = {
  MAX_INT,
  MAX_UINT,
  buildCancelOrder,
  buildExecOrder,
  buildPlaceOrder,
  buildUpdateMarket,
  buildLiquidateUser,
  buildUpdateVault,
  buildApproveTarget,
}<|MERGE_RESOLUTION|>--- conflicted
+++ resolved
@@ -5,11 +5,7 @@
 
 export const MAX_INT = ethers.constants.MaxInt256
 export const MIN_INT = ethers.constants.MinInt256
-<<<<<<< HEAD
-export const MAX_UINT = ethers.constants.MaxInt256
-=======
 export const MAX_UINT = ethers.constants.MaxUint256
->>>>>>> bb0f4e6a
 
 export type OrderStruct = {
   side?: number
