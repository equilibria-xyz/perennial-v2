--- conflicted
+++ resolved
@@ -110,11 +110,7 @@
     it('should call claimFee on the market', async () => {
       await coordinatorContract.setComptroller(comptroller.address)
       await coordinatorContract.connect(comptroller).claimFee(market.address)
-<<<<<<< HEAD
-      expect(market.claimFee).to.have.been.calledWith(comptroller.address)
-=======
       expect(market.claimFee).to.have.been.calledWith(coordinatorContract.address)
->>>>>>> 4d8105ef
       expect(token.transfer).to.have.been.calledWith(comptroller.address, 0)
     })
   })
