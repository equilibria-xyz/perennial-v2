--- conflicted
+++ resolved
@@ -7,1027 +7,14 @@
 
 use(smock.matchers)
 
-<<<<<<< HEAD
-RunMultiInvokerTests('MultiInvoker_Arbitrum', async () => {
+RunMultiInvokerTests('MultiInvoker_Optimism', async () => {
   // Mock L1 gas pricing
   const gasInfo = await smock.fake<OptGasInfo>('OptGasInfo', {
     address: '0x420000000000000000000000000000000000000F',
-=======
-describe('MultiInvoker_Optimism', () => {
-  let owner: SignerWithAddress
-  let user: SignerWithAddress
-  let usdc: FakeContract<IERC20>
-  let dsu: FakeContract<IERC20>
-  let market: FakeContract<IMarket>
-  let vault: FakeContract<IVault>
-  let marketOracle: FakeContract<IOracleProvider>
-  let invokerOracle: FakeContract<AggregatorV3Interface>
-  let batcher: FakeContract<IBatcher>
-  let reserve: FakeContract<IEmptySetReserve>
-  let marketFactory: FakeContract<IMarketFactory>
-  let vaultFactory: FakeContract<IVaultFactory>
-  let multiInvoker: MultiInvoker_Optimism
-
-  const multiInvokerFixture = async () => {
-    ;[owner, user] = await ethers.HRE.ethers.getSigners()
-  }
-
-  beforeEach(async () => {
-    await loadFixture(multiInvokerFixture)
-
-    usdc = await smock.fake<IERC20>('IERC20')
-    dsu = await smock.fake<IERC20>('IERC20')
-    market = await smock.fake<IMarket>('IMarket')
-    vault = await smock.fake<IVault>('IVault')
-    marketOracle = await smock.fake<IOracleProvider>('IOracleProvider')
-    invokerOracle = await smock.fake<AggregatorV3Interface>('AggregatorV3Interface')
-    batcher = await smock.fake<IBatcher>('IBatcher')
-    reserve = await smock.fake<IEmptySetReserve>('IEmptySetReserve')
-    marketFactory = await smock.fake<IMarketFactory>('IMarketFactory')
-    vaultFactory = await smock.fake<IVaultFactory>('IVaultFactory')
-
-    multiInvoker = await new MultiInvoker_Optimism__factory(owner).deploy(
-      usdc.address,
-      dsu.address,
-      marketFactory.address,
-      vaultFactory.address,
-      '0x0000000000000000000000000000000000000000',
-      reserve.address,
-      100_000,
-      200_000,
-    )
-
-    // Mock L1 gas pricing
-    const gasInfo = await smock.fake<OptGasInfo>('OptGasInfo', {
-      address: '0x420000000000000000000000000000000000000F',
-    })
-    gasInfo.getL1GasUsed.returns(0)
-    gasInfo.getL1GasUsed.returns(0)
-    gasInfo.l1BaseFee.returns(0)
-    gasInfo.baseFeeScalar.returns(684000)
-    gasInfo.decimals.returns(6)
-
-    // Default mkt price: 1150
-    const oracleVersion: OracleVersionStruct = {
-      timestamp: BigNumber.from(0),
-      price: BigNumber.from(1150e6),
-      valid: true,
-    }
-
-    const aggRoundData = {
-      roundId: 0,
-      answer: BigNumber.from(1150e8),
-      startedAt: 0,
-      updatedAt: 0,
-      answeredInRound: 0,
-    }
-
-    invokerOracle.latestRoundData.returns(aggRoundData)
-    market.oracle.returns(marketOracle.address)
-    marketOracle.latest.returns(oracleVersion)
-
-    usdc.transferFrom.whenCalledWith(user.address).returns(true)
-    marketFactory.instances.whenCalledWith(market.address).returns(true)
-    vaultFactory.instances.whenCalledWith(vault.address).returns(true)
-
-    dsu.approve.whenCalledWith(market.address || vault.address).returns(true)
-
-    await multiInvoker.initialize(invokerOracle.address)
-  })
-
-  afterEach(async () => {
-    await ethers.HRE.ethers.provider.send('hardhat_setNextBlockBaseFeePerGas', ['0x1'])
-  })
-
-  describe('#invoke', () => {
-    const collateral = parse6decimal('10000')
-    const dsuCollateral = collateral.mul(1e12)
-    let vaultUpdate: VaultUpdate
-
-    const fixture = async () => {
-      vaultUpdate = { vault: vault.address }
-      dsu.transferFrom.whenCalledWith(user.address, multiInvoker.address, collateral.mul(1e12)).returns(true)
-      dsu.transfer.whenCalledWith(user.address, dsuCollateral).returns(true)
-      usdc.transferFrom.whenCalledWith(user.address, multiInvoker.address, collateral).returns(true)
-      usdc.transfer.whenCalledWith(user.address, collateral).returns(true)
-
-      vault.update.returns(true)
-      market['update(address,uint256,uint256,uint256,int256,bool)'].returns(true)
-    }
-
-    beforeEach(async () => {
-      await loadFixture(fixture)
-    })
-
-    it('deposits collateral', async () => {
-      await expect(
-        multiInvoker.connect(user).invoke(buildUpdateMarket({ market: market.address, collateral: collateral })),
-      ).to.not.be.reverted
-
-      expect(dsu.transferFrom).to.have.been.calledWith(user.address, multiInvoker.address, collateral.mul(1e12))
-      expect(market['update(address,uint256,uint256,uint256,int256,bool)']).to.have.been.calledWith(
-        user.address,
-        MAX_UINT,
-        MAX_UINT,
-        MAX_UINT,
-        collateral,
-        false,
-      )
-    })
-
-    it('wraps and deposits collateral', async () => {
-      dsu.balanceOf.whenCalledWith(batcher.address).returns(constants.MaxUint256)
-
-      await expect(
-        multiInvoker
-          .connect(user)
-          .invoke(buildUpdateMarket({ market: market.address, collateral: collateral, handleWrap: true })),
-      ).to.not.be.reverted
-
-      expect(reserve.mint).to.have.been.calledWith(dsuCollateral)
-      expect(usdc.transferFrom).to.have.been.calledWith(user.address, multiInvoker.address, collateral)
-    })
-
-    it('wraps USDC to DSU using RESERVE if amount is greater than batcher balance', async () => {
-      dsu.balanceOf.whenCalledWith(batcher.address).returns(0)
-
-      await expect(
-        multiInvoker
-          .connect(user)
-          .invoke(buildUpdateMarket({ market: market.address, collateral: collateral, handleWrap: true })),
-      ).to.not.be.reverted
-
-      // old Token6 takes 18 decimals as argument for transfer, actual balance change is 6 decimals
-      expect(usdc.transferFrom).to.have.been.calledWith(user.address, multiInvoker.address, collateral)
-      expect(reserve.mint).to.have.been.calledWith(dsuCollateral)
-      expect(dsu.transfer).to.not.have.been.called
-    })
-
-    it('withdraws collateral', async () => {
-      dsu.balanceOf.reset()
-      dsu.balanceOf.returnsAtCall(0, 0)
-      dsu.balanceOf.returnsAtCall(1, dsuCollateral)
-
-      await expect(
-        multiInvoker
-          .connect(user)
-          .invoke(buildUpdateMarket({ market: market.address, collateral: collateral.mul(-1) })),
-      ).to.not.be.reverted
-
-      expect(dsu.transfer).to.have.been.calledWith(user.address, dsuCollateral)
-      expect(market['update(address,uint256,uint256,uint256,int256,bool)']).to.have.been.calledWith(
-        user.address,
-        MAX_UINT,
-        MAX_UINT,
-        MAX_UINT,
-        collateral.mul(-1),
-        false,
-      )
-    })
-
-    it('withdraws and unwraps collateral', async () => {
-      // simulate market update withdrawing collateral
-      dsu.transfer.whenCalledWith(user.address, dsuCollateral).returns(true)
-      dsu.transferFrom.whenCalledWith(multiInvoker.address, batcher.address).returns(true)
-      usdc.balanceOf.whenCalledWith(batcher.address).returns(collateral)
-
-      dsu.balanceOf.reset()
-      dsu.balanceOf.returnsAtCall(0, 0)
-      dsu.balanceOf.returnsAtCall(1, dsuCollateral)
-
-      await expect(
-        await multiInvoker
-          .connect(user)
-          .invoke(buildUpdateMarket({ market: market.address, collateral: collateral.mul(-1), handleWrap: true })),
-      ).to.not.be.reverted
-
-      expect(reserve.redeem).to.have.been.calledWith(dsuCollateral)
-    })
-
-    it('deposits assets to vault', async () => {
-      vaultUpdate.depositAssets = collateral
-      const v = buildUpdateVault(vaultUpdate)
-
-      await expect(multiInvoker.connect(user).invoke(v)).to.not.be.reverted
-
-      expect(vault.update).to.have.been.calledWith(user.address, vaultUpdate.depositAssets, '0', '0')
-      expect(dsu.transferFrom).to.have.been.calledWith(user.address, multiInvoker.address, dsuCollateral)
-    })
-
-    it('wraps and deposits assets to vault', async () => {
-      vaultUpdate.depositAssets = collateral
-      vaultUpdate.wrap = true
-      const v = buildUpdateVault(vaultUpdate)
-
-      await expect(multiInvoker.connect(user).invoke(v)).to.not.be.reverted
-
-      expect(reserve.mint).to.have.been.calledWith(dsuCollateral)
-      expect(vault.update).to.have.been.calledWith(user.address, vaultUpdate.depositAssets, '0', '0')
-      expect(usdc.transferFrom).to.have.been.calledWith(user.address, multiInvoker.address, vaultUpdate.depositAssets)
-    })
-
-    it('redeems from vault', async () => {
-      vaultUpdate.redeemShares = collateral
-      const v = buildUpdateVault(vaultUpdate)
-
-      await expect(multiInvoker.connect(user).invoke(v)).to.not.be.reverted
-
-      expect(vault.update).to.have.been.calledWith(user.address, '0', vaultUpdate.redeemShares, '0')
-      expect(dsu.transferFrom).to.not.have.been.called
-      expect(usdc.transferFrom).to.not.have.been.called
-    })
-
-    it('claims assets from vault', async () => {
-      vaultUpdate.claimAssets = collateral
-      const v = buildUpdateVault(vaultUpdate)
-
-      await expect(multiInvoker.connect(user).invoke(v)).to.not.be.reverted
-
-      expect(vault.update).to.have.been.calledWith(user.address, '0', '0', vaultUpdate.claimAssets)
-    })
-
-    it('claims and unwraps assets from vault', async () => {
-      vaultUpdate.claimAssets = collateral
-      vaultUpdate.wrap = true
-      const v = buildUpdateVault(vaultUpdate)
-
-      dsu.balanceOf.returnsAtCall(0, 0)
-      dsu.balanceOf.returnsAtCall(1, dsuCollateral)
-      await expect(multiInvoker.connect(user).invoke(v)).to.not.be.reverted
-
-      expect(reserve.redeem).to.have.been.calledWith(dsuCollateral)
-      expect(vault.update).to.have.been.calledWith(user.address, '0', '0', vaultUpdate.claimAssets)
-    })
-
-    it('approves market and vault', async () => {
-      // approve address not deployed from either factory fails
-      let i: Actions = [{ action: 8, args: utils.defaultAbiCoder.encode(['address'], [user.address]) }]
-
-      await expect(multiInvoker.connect(owner).invoke(i)).to.have.been.revertedWithCustomError(
-        multiInvoker,
-        'MultiInvokerInvalidInstanceError',
-      )
-
-      // approve market succeeds
-      i = [{ action: 8, args: utils.defaultAbiCoder.encode(['address'], [market.address]) }]
-      await expect(multiInvoker.connect(user).invoke(i)).to.not.be.reverted
-      expect(dsu.approve).to.have.been.calledWith(market.address, constants.MaxUint256)
-
-      // approve vault succeeds
-      i = [{ action: 8, args: utils.defaultAbiCoder.encode(['address'], [vault.address]) }]
-      await expect(multiInvoker.connect(user).invoke(i)).to.not.be.reverted
-      expect(dsu.approve).to.have.been.calledWith(vault.address, constants.MaxUint256)
-    })
-
-    it('charges an interface fee on deposit and pushes DSU from collateral to the receiver', async () => {
-      dsu.transferFrom.returns(true)
-      dsu.transfer.returns(true)
-
-      const feeAmt = collateral.div(10)
-
-      await expect(
-        multiInvoker.connect(user).invoke(
-          buildUpdateMarket({
-            market: market.address,
-            collateral: collateral,
-            interfaceFee1: {
-              receiver: owner.address,
-              amount: feeAmt,
-              unwrap: false,
-            },
-          }),
-        ),
-      )
-        .to.emit(multiInvoker, 'InterfaceFeeCharged')
-        .withArgs(user.address, market.address, [feeAmt, owner.address, false])
-
-      expect(dsu.transfer).to.have.been.calledWith(owner.address, dsuCollateral.div(10))
-    })
-
-    it('charges an interface fee on deposit, unwraps DSU from collateral to USDC, and pushes USDC to the receiver', async () => {
-      dsu.transferFrom.returns(true)
-      dsu.transfer.returns(true)
-      usdc.transfer.returns(true)
-
-      const feeAmt = collateral.div(10)
-
-      await expect(
-        multiInvoker.connect(user).invoke(
-          buildUpdateMarket({
-            market: market.address,
-            collateral: collateral,
-            interfaceFee1: {
-              receiver: owner.address,
-              amount: feeAmt,
-              unwrap: true,
-            },
-          }),
-        ),
-      )
-        .to.emit(multiInvoker, 'InterfaceFeeCharged')
-        .withArgs(user.address, market.address, [feeAmt, owner.address, true])
-
-      expect(usdc.transfer).to.have.been.calledWith(owner.address, collateral.div(10))
-    })
-
-    it('charges an interface fee on withdrawal and pushes DSU from collateral to the receiver', async () => {
-      usdc.transferFrom.returns(true)
-      dsu.transfer.returns(true)
-
-      const feeAmt = collateral.div(10)
-
-      await expect(
-        multiInvoker.connect(user).invoke(buildUpdateMarket({ market: market.address, collateral: collateral })),
-      ).to.not.be.reverted
-
-      await expect(
-        multiInvoker.connect(user).invoke(
-          buildUpdateMarket({
-            market: market.address,
-            collateral: collateral.sub(feeAmt).mul(-1),
-            interfaceFee1: {
-              receiver: owner.address,
-              amount: feeAmt,
-              unwrap: false,
-            },
-          }),
-        ),
-      )
-        .to.emit(multiInvoker, 'InterfaceFeeCharged')
-        .withArgs(user.address, market.address, [feeAmt, owner.address, false])
-
-      expect(dsu.transfer).to.have.been.calledWith(owner.address, feeAmt.mul(1e12))
-    })
-
-    it('charges an interface fee on withdrawal, wraps DSU from colalteral to USDC, and pushes USDC to the receiver', async () => {
-      usdc.transferFrom.returns(true)
-      dsu.transferFrom.returns(true)
-      dsu.transfer.returns(true)
-      usdc.transfer.returns(true)
-
-      const feeAmt = collateral.div(10)
-
-      await expect(
-        multiInvoker.connect(user).invoke(buildUpdateMarket({ market: market.address, collateral: collateral })),
-      ).to.not.be.reverted
-
-      await expect(
-        multiInvoker.connect(user).invoke(
-          buildUpdateMarket({
-            market: market.address,
-            collateral: collateral.sub(feeAmt).mul(-1),
-            interfaceFee1: {
-              receiver: owner.address,
-              amount: feeAmt,
-              unwrap: true,
-            },
-          }),
-        ),
-      )
-        .to.emit(multiInvoker, 'InterfaceFeeCharged')
-        .withArgs(user.address, market.address, [feeAmt, owner.address, true])
-
-      expect(usdc.transfer).to.have.been.calledWith(owner.address, feeAmt)
-    })
-  })
-
-  describe('#keeper order invoke', () => {
-    const collateral = parse6decimal('10000')
-    const position = parse6decimal('10')
-    const price = BigNumber.from(1150e6)
-
-    const defaultLocal: Local = {
-      ...DEFAULT_LOCAL,
-      currentId: 1,
-    }
-
-    const defaultPosition: PositionStruct = {
-      timestamp: 1,
-      maker: 0,
-      long: position,
-      short: position,
-    }
-
-    beforeEach(async () => {
-      setGlobalPrice(market, BigNumber.from(1150e6))
-      setMarketPosition(market, user, defaultPosition)
-      market.locals.whenCalledWith(user.address).returns(defaultLocal)
-      dsu.transferFrom.whenCalledWith(user.address, multiInvoker.address, collateral.mul(1e12)).returns(true)
-      usdc.transferFrom.whenCalledWith(user.address, multiInvoker.address, collateral).returns(true)
-    })
-
-    it('places a limit order', async () => {
-      const trigger = openTriggerOrder({
-        delta: position,
-        side: Dir.L,
-        comparison: Compare.ABOVE_MARKET,
-        price: price,
-      })
-
-      const txn = await multiInvoker
-        .connect(user)
-        .invoke(buildPlaceOrder({ market: market.address, collateral: collateral, order: trigger }))
-
-      setMarketPosition(market, user, defaultPosition)
-
-      await expect(txn)
-        .to.emit(multiInvoker, 'OrderPlaced')
-        .withArgs(user.address, market.address, 1, {
-          side: 1,
-          comparison: -1,
-          fee: 10e6,
-          price: trigger.price,
-          delta: position,
-          interfaceFee1: { amount: 0, receiver: constants.AddressZero, unwrap: false },
-          interfaceFee2: { amount: 0, receiver: constants.AddressZero, unwrap: false },
-        })
-
-      expect(await multiInvoker.latestNonce()).to.eq(1)
-
-      const orderState = await multiInvoker.orders(user.address, market.address, 1)
-
-      expect(
-        orderState.side == trigger.side &&
-          orderState.fee.eq(await trigger.fee) &&
-          orderState.price.eq(await trigger.price) &&
-          orderState.delta.eq(await trigger.delta),
-      ).to.be.true
-    })
-
-    it('places a limit order w/ interface fee', async () => {
-      const trigger = openTriggerOrder({
-        delta: position,
-        side: Dir.L,
-        comparison: Compare.ABOVE_MARKET,
-        price: price,
-        interfaceFee1: {
-          receiver: owner.address,
-          amount: 100e6,
-          unwrap: false,
-        },
-      })
-
-      const txn = await multiInvoker.connect(user).invoke(
-        buildPlaceOrder({
-          market: market.address,
-          collateral: collateral,
-          order: trigger,
-        }),
-      )
-
-      setMarketPosition(market, user, defaultPosition)
-
-      await expect(txn)
-        .to.emit(multiInvoker, 'OrderPlaced')
-        .withArgs(user.address, market.address, 1, {
-          side: 1,
-          comparison: -1,
-          fee: 10e6,
-          price: trigger.price,
-          delta: position,
-          interfaceFee1: { amount: 100e6, receiver: owner.address, unwrap: false },
-          interfaceFee2: { amount: 0, receiver: constants.AddressZero, unwrap: false },
-        })
-
-      expect(await multiInvoker.latestNonce()).to.eq(1)
-
-      const orderState = await multiInvoker.orders(user.address, market.address, 1)
-
-      expect(orderState.side).to.equal(trigger.side)
-      expect(orderState.fee).to.equal(trigger.fee)
-      expect(orderState.price).to.equal(trigger.price)
-      expect(orderState.delta).to.equal(trigger.delta)
-      expect(orderState.interfaceFee1.amount).to.equal(100e6)
-      expect(orderState.interfaceFee1.receiver).to.equal(owner.address)
-      expect(orderState.interfaceFee1.unwrap).to.equal(false)
-      expect(orderState.interfaceFee2.amount).to.equal(0)
-      expect(orderState.interfaceFee2.receiver).to.equal(constants.AddressZero)
-      expect(orderState.interfaceFee2.unwrap).to.equal(false)
-    })
-
-    it('places a limit order w/ interface fee (unwrap)', async () => {
-      const trigger = openTriggerOrder({
-        delta: position,
-        side: Dir.L,
-        comparison: Compare.ABOVE_MARKET,
-        price: price,
-        interfaceFee1: {
-          receiver: owner.address,
-          amount: 100e6,
-          unwrap: true,
-        },
-      })
-
-      const txn = await multiInvoker.connect(user).invoke(
-        buildPlaceOrder({
-          market: market.address,
-          collateral: collateral,
-          order: trigger,
-        }),
-      )
-
-      setMarketPosition(market, user, defaultPosition)
-
-      await expect(txn)
-        .to.emit(multiInvoker, 'OrderPlaced')
-        .withArgs(user.address, market.address, 1, {
-          side: 1,
-          comparison: -1,
-          fee: 10e6,
-          price: trigger.price,
-          delta: position,
-          interfaceFee1: { amount: 100e6, receiver: owner.address, unwrap: true },
-          interfaceFee2: { amount: 0, receiver: constants.AddressZero, unwrap: false },
-        })
-
-      expect(await multiInvoker.latestNonce()).to.eq(1)
-
-      const orderState = await multiInvoker.orders(user.address, market.address, 1)
-
-      expect(orderState.side).to.equal(trigger.side)
-      expect(orderState.fee).to.equal(trigger.fee)
-      expect(orderState.price).to.equal(trigger.price)
-      expect(orderState.delta).to.equal(trigger.delta)
-      expect(orderState.interfaceFee1.amount).to.equal(100e6)
-      expect(orderState.interfaceFee1.receiver).to.equal(owner.address)
-      expect(orderState.interfaceFee1.unwrap).to.equal(true)
-      expect(orderState.interfaceFee2.amount).to.equal(0)
-      expect(orderState.interfaceFee2.receiver).to.equal(constants.AddressZero)
-      expect(orderState.interfaceFee2.unwrap).to.equal(false)
-    })
-
-    it('places a tp order', async () => {
-      let trigger = openTriggerOrder({
-        delta: position.mul(-1),
-        price: BigNumber.from(1100e6),
-        side: Dir.S,
-        comparison: Compare.ABOVE_MARKET,
-      })
-      let i = buildPlaceOrder({ market: market.address, short: position, collateral: collateral, order: trigger })
-      await expect(multiInvoker.connect(user).invoke(i)).to.not.be.reverted
-
-      // mkt price >= trigger price (false)
-      expect(await multiInvoker.canExecuteOrder(user.address, market.address, 1)).to.be.false
-      trigger = openTriggerOrder({
-        delta: position.mul(-1),
-        price: BigNumber.from(1200e6),
-        side: Dir.L,
-        comparison: Compare.ABOVE_MARKET,
-      })
-      i = buildPlaceOrder({ market: market.address, short: position, collateral: collateral, order: trigger })
-
-      expect(await multiInvoker.connect(user).invoke(i)).to.not.be.reverted
-
-      // mkt price <= trigger price (true)
-      expect(await multiInvoker.canExecuteOrder(user.address, market.address, 2)).to.be.true
-    })
-
-    it('places a sl order', async () => {
-      // order cannot be stopped
-      let trigger = openTriggerOrder({
-        delta: position.mul(-1),
-        price: BigNumber.from(1200e6),
-        side: Dir.S,
-        comparison: Compare.BELOW_MARKET,
-      })
-      let i = buildPlaceOrder({ market: market.address, short: position, collateral: collateral, order: trigger })
-      setMarketPosition(market, user, defaultPosition)
-
-      await expect(multiInvoker.connect(user).invoke(i)).to.not.be.reverted
-
-      expect(await multiInvoker.canExecuteOrder(user.address, market.address, 1)).to.be.false
-
-      // order can be stopped
-      trigger = openTriggerOrder({
-        delta: position.mul(-1),
-        price: BigNumber.from(1100e6),
-        side: Dir.L,
-        comparison: Compare.BELOW_MARKET,
-      })
-      i = buildPlaceOrder({ market: market.address, short: position, collateral: collateral, order: trigger })
-      await expect(multiInvoker.connect(user).invoke(i)).to.not.be.reverted
-
-      expect(await multiInvoker.canExecuteOrder(user.address, market.address, 2)).to.be.true
-    })
-
-    it('places a withdraw order', async () => {
-      let trigger = openTriggerOrder({
-        delta: collateral.div(-4),
-        price: BigNumber.from(1200e6),
-        side: Dir.C,
-        comparison: Compare.BELOW_MARKET,
-      })
-      let i = buildPlaceOrder({ market: market.address, short: position, collateral: collateral, order: trigger })
-      setMarketPosition(market, user, defaultPosition)
-
-      await expect(multiInvoker.connect(user).invoke(i)).to.not.be.reverted
-
-      expect(await multiInvoker.canExecuteOrder(user.address, market.address, 1)).to.be.false
-
-      trigger = openTriggerOrder({
-        delta: collateral.div(-4),
-        price: BigNumber.from(1100e6),
-        side: Dir.C,
-        comparison: Compare.BELOW_MARKET,
-      })
-      i = buildPlaceOrder({ market: market.address, short: position, collateral: collateral, order: trigger })
-      await expect(multiInvoker.connect(user).invoke(i)).to.not.be.reverted
-
-      expect(await multiInvoker.canExecuteOrder(user.address, market.address, 2)).to.be.true
-    })
-
-    it('cancels an order', async () => {
-      expect(await multiInvoker.latestNonce()).to.eq(0)
-
-      // place the order to cancel
-      const trigger = openTriggerOrder({
-        delta: position,
-        price: price,
-        side: Dir.L,
-        comparison: Compare.ABOVE_MARKET,
-      })
-      const placeAction = buildPlaceOrder({
-        market: market.address,
-        collateral: collateral,
-        order: trigger,
-      })
-
-      await expect(multiInvoker.connect(user).invoke(placeAction)).to.not.be.reverted
-
-      // cancel the order
-      const cancelAction = buildCancelOrder({ market: market.address, orderId: 1 })
-      await expect(multiInvoker.connect(user).invoke(cancelAction))
-        .to.emit(multiInvoker, 'OrderCancelled')
-        .withArgs(user.address, market.address, 1)
-
-      expect(await multiInvoker.latestNonce()).to.eq(1)
-    })
-
-    describe('#reverts on', async () => {
-      it('reverts update, vaultUpdate, placeOrder on InvalidInstanceError', async () => {
-        await expect(
-          multiInvoker.connect(user).invoke(buildUpdateMarket({ market: vault.address })),
-        ).to.be.revertedWithCustomError(multiInvoker, 'MultiInvokerInvalidInstanceError')
-
-        await expect(
-          multiInvoker.connect(user).invoke(buildUpdateVault({ vault: market.address })),
-        ).to.be.revertedWithCustomError(multiInvoker, 'MultiInvokerInvalidInstanceError')
-
-        const trigger = openTriggerOrder({
-          delta: collateral,
-          price: 1100e6,
-          side: Dir.L,
-          comparison: Compare.ABOVE_MARKET,
-        })
-
-        await expect(
-          multiInvoker
-            .connect(user)
-            .invoke(buildPlaceOrder({ market: vault.address, collateral: collateral, order: trigger })),
-        ).to.be.revertedWithCustomError(multiInvoker, 'MultiInvokerInvalidInstanceError')
-      })
-
-      it('reverts placeOrder on InvalidOrderError', async () => {
-        // Case 0 fee
-        let trigger = openTriggerOrder({
-          delta: position,
-          price: BigNumber.from(1100e6),
-          side: Dir.L,
-          comparison: Compare.ABOVE_MARKET,
-          fee: 0,
-        })
-
-        let placeOrder = buildPlaceOrder({
-          market: market.address,
-          collateral: collateral,
-          long: BigNumber.from(trigger.delta).abs(),
-          order: trigger,
-        })
-
-        await expect(multiInvoker.connect(user).invoke(placeOrder)).to.be.revertedWithCustomError(
-          multiInvoker,
-          'MultiInvokerInvalidOrderError',
-        )
-
-        // -------------------------------------------------------------------------------------- //
-        // case 2 < comparisson  || < -2
-        trigger = openTriggerOrder({
-          delta: position,
-          price: BigNumber.from(1100e6),
-          side: Dir.L,
-          comparison: -3,
-        })
-
-        placeOrder = buildPlaceOrder({
-          market: market.address,
-          collateral: collateral,
-          long: BigNumber.from(trigger.delta).abs(),
-          order: trigger,
-        })
-
-        await expect(multiInvoker.connect(user).invoke(placeOrder)).to.be.revertedWithCustomError(
-          multiInvoker,
-          'MultiInvokerInvalidOrderError',
-        )
-
-        trigger = openTriggerOrder({
-          delta: position,
-          price: BigNumber.from(1100e6),
-          side: Dir.L,
-          comparison: 3,
-        })
-
-        placeOrder = buildPlaceOrder({
-          market: market.address,
-          collateral: collateral,
-          long: BigNumber.from(trigger.delta).abs(),
-          order: trigger,
-        })
-
-        await expect(multiInvoker.connect(user).invoke(placeOrder)).to.be.revertedWithCustomError(
-          multiInvoker,
-          'MultiInvokerInvalidOrderError',
-        )
-
-        // -------------------------------------------------------------------------------------- //
-        // case side > 3
-        trigger = openTriggerOrder({
-          delta: position,
-          price: BigNumber.from(1100e6),
-          comparison: Compare.ABOVE_MARKET,
-          side: 4,
-        })
-
-        placeOrder = buildPlaceOrder({
-          market: market.address,
-          collateral: collateral,
-          long: BigNumber.from(trigger.delta).abs(),
-          order: trigger,
-        })
-
-        await expect(multiInvoker.connect(user).invoke(placeOrder)).to.be.revertedWithCustomError(
-          multiInvoker,
-          'MultiInvokerInvalidOrderError',
-        )
-
-        // -------------------------------------------------------------------------------------- //
-        // case side = 3, delta >= 0
-        trigger = openTriggerOrder({
-          delta: collateral,
-          price: BigNumber.from(1100e6),
-          comparison: Compare.ABOVE_MARKET,
-          side: 3,
-        })
-
-        placeOrder = buildPlaceOrder({
-          market: market.address,
-          collateral: collateral,
-          long: BigNumber.from(trigger.delta).abs(),
-          order: trigger,
-        })
-
-        await expect(multiInvoker.connect(user).invoke(placeOrder)).to.be.revertedWithCustomError(
-          multiInvoker,
-          'MultiInvokerInvalidOrderError',
-        )
-      })
-    })
-
-    describe('#trigger orders', async () => {
-      const fixture = async () => {
-        dsu.transfer.returns(true)
-        setGlobalPrice(market, BigNumber.from(1150e6))
-      }
-
-      beforeEach(async () => {
-        await loadFixture(fixture)
-        dsu.transfer.returns(true)
-      })
-
-      it('executes a long limit order', async () => {
-        // long limit: mkt price <= exec price
-        const trigger = openTriggerOrder({
-          delta: position,
-          price: BigNumber.from(1200e6),
-          side: Dir.L,
-          comparison: Compare.ABOVE_MARKET,
-        })
-
-        const placeOrder = buildPlaceOrder({
-          market: market.address,
-          collateral: collateral,
-          order: trigger,
-        })
-
-        await expect(multiInvoker.connect(user).invoke(placeOrder)).to.not.be.reverted
-
-        const execOrder = buildExecOrder({ user: user.address, market: market.address, orderId: 1 })
-        await expect(multiInvoker.connect(user).invoke(execOrder))
-          .to.emit(multiInvoker, 'OrderExecuted')
-          .to.emit(multiInvoker, 'KeeperCall')
-      })
-
-      it('executes a short limit order', async () => {
-        // set short position in market
-        const triggerOrder = openTriggerOrder({
-          delta: position,
-          price: BigNumber.from(1000e6),
-          side: Dir.S,
-          comparison: Compare.BELOW_MARKET,
-        })
-
-        // short limit: mkt price >= exec price
-        const placeOrder = buildPlaceOrder({
-          market: market.address,
-          collateral: collateral,
-          order: triggerOrder,
-        })
-
-        await multiInvoker.connect(user).invoke(placeOrder)
-
-        const execOrder = buildExecOrder({ user: user.address, market: market.address, orderId: 1 })
-
-        await expect(multiInvoker.connect(user).invoke(execOrder))
-          .to.emit(multiInvoker, 'OrderExecuted')
-          .to.emit(multiInvoker, 'KeeperCall')
-      })
-
-      it('execues a short sl order', async () => {
-        // set short position in market
-        const triggerOrder = openTriggerOrder({
-          delta: position.mul(-1),
-          price: BigNumber.from(1100e6),
-          side: Dir.S,
-          comparison: Compare.BELOW_MARKET,
-        })
-
-        const placeOrder = buildPlaceOrder({
-          market: market.address,
-          collateral: collateral,
-          short: position,
-          order: triggerOrder,
-        })
-
-        await multiInvoker.connect(user).invoke(placeOrder)
-
-        const execOrder = buildExecOrder({ user: user.address, market: market.address, orderId: 1 })
-        await expect(multiInvoker.connect(user).invoke(execOrder))
-          .to.emit(multiInvoker, 'OrderExecuted')
-          .to.emit(multiInvoker, 'KeeperCall')
-      })
-
-      it('executes a long sl order', async () => {
-        const triggerOrder = openTriggerOrder({
-          delta: position.mul(-1),
-          price: BigNumber.from(1200e6),
-          side: Dir.L,
-          comparison: Compare.ABOVE_MARKET,
-        })
-
-        const placeOrder = buildPlaceOrder({
-          market: market.address,
-          collateral: collateral,
-          long: position,
-          order: triggerOrder,
-        })
-
-        await multiInvoker.connect(user).invoke(placeOrder)
-
-        const execOrder = buildExecOrder({ user: user.address, market: market.address, orderId: 1 })
-        await expect(await multiInvoker.connect(user).invoke(execOrder))
-          .to.emit(multiInvoker, 'OrderExecuted')
-          .to.emit(multiInvoker, 'KeeperCall')
-      })
-
-      it('executes a maker limit order', async () => {
-        const triggerOrder = openTriggerOrder({
-          delta: position,
-          price: BigNumber.from(1200e6),
-          side: Dir.M,
-          comparison: Compare.ABOVE_MARKET,
-        })
-
-        const placeOrder = buildPlaceOrder({
-          market: market.address,
-          collateral: collateral,
-          order: triggerOrder,
-        })
-
-        await multiInvoker.connect(user).invoke(placeOrder)
-
-        const execOrder = buildExecOrder({ user: user.address, market: market.address, orderId: 1 })
-        await expect(await multiInvoker.connect(user).invoke(execOrder))
-          .to.emit(multiInvoker, 'OrderExecuted')
-          .to.emit(multiInvoker, 'KeeperCall')
-      })
-
-      it('executes a maker trigger order', async () => {
-        const triggerOrder = openTriggerOrder({
-          delta: position.mul(-1),
-          price: BigNumber.from(1100e6),
-          side: Dir.M,
-          comparison: Compare.BELOW_MARKET,
-        })
-
-        const placeOrder = buildPlaceOrder({
-          market: market.address,
-          collateral: collateral,
-          maker: position,
-          order: triggerOrder,
-        })
-
-        market.positions.reset()
-        market.positions.whenCalledWith(user.address).returns({ ...DEFAULT_POSITION, maker: position })
-
-        await multiInvoker.connect(user).invoke(placeOrder)
-        const execOrder = buildExecOrder({ user: user.address, market: market.address, orderId: 1 })
-        await expect(await multiInvoker.connect(user).invoke(execOrder))
-          .to.emit(multiInvoker, 'OrderExecuted')
-          .to.emit(multiInvoker, 'KeeperCall')
-      })
-
-      it('executs an order with a interface fee', async () => {
-        // long limit: mkt price <= exec price
-        const trigger = openTriggerOrder({
-          delta: position,
-          price: BigNumber.from(1200e6),
-          side: Dir.L,
-          comparison: Compare.ABOVE_MARKET,
-          interfaceFee1: { receiver: owner.address, amount: 100e6, unwrap: false },
-          interfaceFee2: { receiver: constants.AddressZero, amount: 0, unwrap: false },
-        })
-
-        const placeOrder = buildPlaceOrder({
-          market: market.address,
-          collateral: collateral,
-          order: trigger,
-        })
-
-        await expect(multiInvoker.connect(user).invoke(placeOrder)).to.not.be.reverted
-
-        const execOrder = buildExecOrder({ user: user.address, market: market.address, orderId: 1 })
-        await expect(multiInvoker.connect(user).invoke(execOrder))
-          .to.emit(multiInvoker, 'OrderExecuted')
-          .to.emit(multiInvoker, 'KeeperCall')
-          .to.emit(multiInvoker, 'InterfaceFeeCharged')
-      })
-
-      it('executes a withdrawal trigger order', async () => {
-        const triggerOrder = openTriggerOrder({
-          delta: collateral.div(-4),
-          price: BigNumber.from(1100e6),
-          side: Dir.C,
-          comparison: Compare.BELOW_MARKET,
-        })
-
-        const placeOrder = buildPlaceOrder({
-          market: market.address,
-          collateral: collateral,
-          maker: position,
-          order: triggerOrder,
-        })
-
-        await multiInvoker.connect(user).invoke(placeOrder)
-        const execOrder = buildExecOrder({ user: user.address, market: market.address, orderId: 1 })
-        await expect(await multiInvoker.connect(user).invoke(execOrder))
-          .to.emit(multiInvoker, 'OrderExecuted')
-          .to.emit(multiInvoker, 'KeeperCall')
-      })
-
-      it('executes an order and charges keeper fee to sender', async () => {
-        // long limit: limit = true && mkt price (1150) <= exec price 1200
-        const trigger = openTriggerOrder({
-          delta: position,
-          price: BigNumber.from(1200e6),
-          side: Dir.L,
-          comparison: Compare.ABOVE_MARKET,
-        })
-
-        const placeOrder = buildPlaceOrder({
-          market: market.address,
-          collateral: collateral,
-          order: trigger,
-        })
-
-        await expect(multiInvoker.connect(user).invoke(placeOrder)).to.not.be.reverted
-
-        // charge fee
-        dsu.transfer.returns(true)
-        const execOrder = buildExecOrder({ user: user.address, market: market.address, orderId: 1 })
-
-        // buffer: 100000
-        await ethers.HRE.ethers.provider.send('hardhat_setNextBlockBaseFeePerGas', ['0x5F5E100'])
-        await expect(multiInvoker.connect(owner).invoke(execOrder, { maxFeePerGas: 100000000 }))
-          .to.emit(multiInvoker, 'OrderExecuted')
-          .to.emit(multiInvoker, 'KeeperCall')
-          .withArgs(owner.address, anyValue, anyValue, anyValue, anyValue, anyValue)
-      })
-    })
->>>>>>> e375c08b
   })
   gasInfo.getL1GasUsed.returns(0)
   gasInfo.getL1GasUsed.returns(0)
   gasInfo.l1BaseFee.returns(0)
-  gasInfo.scalar.returns(684000)
+  gasInfo.baseFeeScalar.returns(684000)
   gasInfo.decimals.returns(6)
 })