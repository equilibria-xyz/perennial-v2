import { FakeContract, smock } from '@defi-wonderland/smock'
import { SignerWithAddress } from '@nomiclabs/hardhat-ethers/signers'
import { expect, use } from 'chai'
import HRE from 'hardhat'
import { BigNumber, constants, utils } from 'ethers'

import {
  MultiInvoker,
  MultiInvoker__factory,
  IMarket,
  IBatcher,
  IEmptySetReserve,
  IERC20,
  IMarketFactory,
  AggregatorV3Interface,
  IVaultFactory,
  IVault,
  IOracleProvider,
  IMultiInvoker,
} from '../../../types/generated'
import { loadFixture, setBalance } from '@nomicfoundation/hardhat-network-helpers'
import {
  buildUpdateMarket,
  buildUpdateVault,
  buildPlaceOrder,
  buildCancelOrder,
  buildExecOrder,
  buildClaimFee,
  VaultUpdate,
  Actions,
  MAX_UINT,
  MAX_UINT64,
  MAX_UINT48,
  MAX_INT64,
  MIN_INT64,
} from '../../helpers/invoke'

import { DEFAULT_LOCAL, DEFAULT_POSITION, Local, parse6decimal } from '../../../../common/testutil/types'
import { openTriggerOrder, setGlobalPrice, setMarketPosition, Compare, Dir } from '../../helpers/types'

import { anyValue } from '@nomicfoundation/hardhat-chai-matchers/withArgs'
import { PositionStruct } from '@equilibria/perennial-v2/types/generated/contracts/Market'
import { OracleVersionStruct } from '../../../types/generated/@equilibria/perennial-v2-oracle/contracts/Oracle'

const ethers = { HRE }
use(smock.matchers)

export function RunMultiInvokerTests(name: string, setup: () => Promise<void>): void {
  describe(name, () => {
    let owner: SignerWithAddress
    let user: SignerWithAddress
    let user2: SignerWithAddress
    let usdc: FakeContract<IERC20>
    let dsu: FakeContract<IERC20>
    let market: FakeContract<IMarket>
    let vault: FakeContract<IVault>
    let marketOracle: FakeContract<IOracleProvider>
    let invokerOracle: FakeContract<AggregatorV3Interface>
    let batcher: FakeContract<IBatcher>
    let reserve: FakeContract<IEmptySetReserve>
    let marketFactory: FakeContract<IMarketFactory>
    let vaultFactory: FakeContract<IVaultFactory>
    let multiInvoker: MultiInvoker

    const multiInvokerFixture = async () => {
      ;[owner, user, user2] = await ethers.HRE.ethers.getSigners()
    }

    beforeEach(async () => {
      await loadFixture(multiInvokerFixture)

      usdc = await smock.fake<IERC20>('IERC20')
      dsu = await smock.fake<IERC20>('IERC20')
      market = await smock.fake<IMarket>('IMarket')
      vault = await smock.fake<IVault>('IVault')
      marketOracle = await smock.fake<IOracleProvider>('IOracleProvider')
      invokerOracle = await smock.fake<AggregatorV3Interface>('AggregatorV3Interface')
      batcher = await smock.fake<IBatcher>('IBatcher')
      reserve = await smock.fake<IEmptySetReserve>('IEmptySetReserve')
      marketFactory = await smock.fake<IMarketFactory>('IMarketFactory')
      vaultFactory = await smock.fake<IVaultFactory>('IVaultFactory')

      multiInvoker = await new MultiInvoker__factory(owner).deploy(
        usdc.address,
        dsu.address,
        marketFactory.address,
        vaultFactory.address,
        '0x0000000000000000000000000000000000000000',
        reserve.address,
        500_000,
        1_000_000,
      )

      // Default mkt price: 1150
      const oracleVersion: OracleVersionStruct = {
        timestamp: BigNumber.from(0),
        price: BigNumber.from(1150e6),
        valid: true,
      }

      const aggRoundData = {
        roundId: 0,
        answer: BigNumber.from(1150e8),
        startedAt: 0,
        updatedAt: 0,
        answeredInRound: 0,
      }

      invokerOracle.latestRoundData.returns(aggRoundData)
      market.oracle.returns(marketOracle.address)
      marketOracle.current.returns(0)
      marketOracle.latest.returns(oracleVersion)

      usdc.transferFrom.whenCalledWith(user.address).returns(true)
      marketFactory.instances.whenCalledWith(market.address).returns(true)
      vaultFactory.instances.whenCalledWith(vault.address).returns(true)

      dsu.approve.whenCalledWith(market.address || vault.address).returns(true)

      await setup()

      await multiInvoker.initialize(invokerOracle.address)
    })

    afterEach(async () => {
      await ethers.HRE.ethers.provider.send('hardhat_setNextBlockBaseFeePerGas', ['0x1'])
    })

    describe('#updateOperator', () => {
      it('sets operator as enabled', async () => {
        await expect(multiInvoker.connect(user).updateOperator(user2.address, true))
          .to.emit(multiInvoker, 'OperatorUpdated')
          .withArgs(user.address, user2.address, true)
        expect(await multiInvoker.operators(user.address, user2.address)).to.be.true
      })

      it('sets an operator as disabled', async () => {
        await multiInvoker.connect(user).updateOperator(user2.address, true)
        expect(await multiInvoker.operators(user.address, user2.address)).to.be.true
        await expect(multiInvoker.connect(user).updateOperator(user2.address, false))
          .to.emit(multiInvoker, 'OperatorUpdated')
          .withArgs(user.address, user2.address, false)
        expect(await multiInvoker.operators(user.address, user2.address)).to.be.false
      })
    })

    const testCases = [
      {
        context: 'From user',
        setup: async () => true,
        sender: () => user,
        invoke: async (args: IMultiInvoker.InvocationStruct[]) =>
          multiInvoker.connect(user)['invoke((uint8,bytes)[])'](args),
      },
      {
        context: 'From delegate',
        setup: async () => multiInvoker.connect(user).updateOperator(user2.address, true),
        sender: () => user2,
        invoke: async (args: IMultiInvoker.InvocationStruct[]) =>
          multiInvoker.connect(user2)['invoke(address,(uint8,bytes)[])'](user.address, args),
      },
    ]

    testCases.forEach(({ context: contextStr, setup, invoke, sender }) => {
      context(contextStr, () => {
        beforeEach(async () => {
          await setup()
        })

        describe('#invoke', () => {
          const collateral = parse6decimal('10000')
          const dsuCollateral = collateral.mul(1e12)
          let vaultUpdate: VaultUpdate

          const fixture = async () => {
            vaultUpdate = { vault: vault.address }
            dsu.transferFrom.whenCalledWith(user.address, multiInvoker.address, collateral.mul(1e12)).returns(true)
            dsu.transfer.whenCalledWith(user.address, dsuCollateral).returns(true)
            usdc.transferFrom.whenCalledWith(user.address, multiInvoker.address, collateral).returns(true)
            usdc.transfer.whenCalledWith(user.address, collateral).returns(true)

            vault.update.returns(true)
            market['update(address,uint256,uint256,uint256,int256,bool,address)'].returns(true)
          }

          beforeEach(async () => {
            await loadFixture(fixture)
          })

          it('deposits collateral', async () => {
            await expect(invoke(buildUpdateMarket({ market: market.address, collateral: collateral }))).to.not.be
              .reverted

            expect(dsu.transferFrom).to.have.been.calledWith(user.address, multiInvoker.address, collateral.mul(1e12))
            expect(market['update(address,uint256,uint256,uint256,int256,bool,address)']).to.have.been.calledWith(
              user.address,
              MAX_UINT,
              MAX_UINT,
              MAX_UINT,
              collateral,
              false,
              constants.AddressZero,
            )
          })

          it('wraps and deposits collateral', async () => {
            dsu.balanceOf.whenCalledWith(batcher.address).returns(constants.MaxUint256)

            await expect(
              invoke(buildUpdateMarket({ market: market.address, collateral: collateral, handleWrap: true })),
            ).to.not.be.reverted

            expect(reserve.mint).to.have.been.calledWith(dsuCollateral)
            expect(usdc.transferFrom).to.have.been.calledWith(user.address, multiInvoker.address, collateral)
          })

          it('wraps USDC to DSU using RESERVE if amount is greater than batcher balance', async () => {
            dsu.balanceOf.whenCalledWith(batcher.address).returns(0)

            await expect(
              invoke(buildUpdateMarket({ market: market.address, collateral: collateral, handleWrap: true })),
            ).to.not.be.reverted

            // old Token6 takes 18 decimals as argument for transfer, actual balance change is 6 decimals
            expect(usdc.transferFrom).to.have.been.calledWith(user.address, multiInvoker.address, collateral)
            expect(reserve.mint).to.have.been.calledWith(dsuCollateral)
            expect(dsu.transfer).to.not.have.been.called
          })

          it('withdraws collateral', async () => {
            dsu.balanceOf.reset()
            dsu.balanceOf.returnsAtCall(0, 0)
            dsu.balanceOf.returnsAtCall(1, dsuCollateral)

            await expect(invoke(buildUpdateMarket({ market: market.address, collateral: collateral.mul(-1) }))).to.not
              .be.reverted

            expect(dsu.transfer).to.have.been.calledWith(user.address, dsuCollateral)
            expect(market['update(address,uint256,uint256,uint256,int256,bool,address)']).to.have.been.calledWith(
              user.address,
              MAX_UINT,
              MAX_UINT,
              MAX_UINT,
              collateral.mul(-1),
              false,
              constants.AddressZero,
            )
          })

          it('withdraws and unwraps collateral', async () => {
            // simulate market update withdrawing collateral
            dsu.transfer.whenCalledWith(user.address, dsuCollateral).returns(true)
            dsu.transferFrom.whenCalledWith(multiInvoker.address, batcher.address).returns(true)
            usdc.balanceOf.whenCalledWith(batcher.address).returns(collateral)

            dsu.balanceOf.reset()
            dsu.balanceOf.returnsAtCall(0, 0)
            dsu.balanceOf.returnsAtCall(1, dsuCollateral)

            usdc.balanceOf.returnsAtCall(0, 0)
            usdc.balanceOf.returnsAtCall(1, collateral)

            await expect(
              invoke(buildUpdateMarket({ market: market.address, collateral: collateral.mul(-1), handleWrap: true })),
            ).to.not.be.reverted

            expect(reserve.redeem).to.have.been.calledWith(dsuCollateral)
          })

          it('deposits assets to vault', async () => {
            vaultUpdate.depositAssets = collateral
            const v = buildUpdateVault(vaultUpdate)

            await expect(invoke(v)).to.not.be.reverted

            expect(vault.update).to.have.been.calledWith(user.address, vaultUpdate.depositAssets, '0', '0')
            expect(dsu.transferFrom).to.have.been.calledWith(user.address, multiInvoker.address, dsuCollateral)
          })

          it('wraps and deposits assets to vault', async () => {
            vaultUpdate.depositAssets = collateral
            vaultUpdate.wrap = true
            const v = buildUpdateVault(vaultUpdate)

            await expect(invoke(v)).to.not.be.reverted

            expect(reserve.mint).to.have.been.calledWith(dsuCollateral)
            expect(vault.update).to.have.been.calledWith(user.address, vaultUpdate.depositAssets, '0', '0')
            expect(usdc.transferFrom).to.have.been.calledWith(
              user.address,
              multiInvoker.address,
              vaultUpdate.depositAssets,
            )
          })

          it('redeems from vault', async () => {
            vaultUpdate.redeemShares = collateral
            const v = buildUpdateVault(vaultUpdate)

            await expect(invoke(v)).to.not.be.reverted

            expect(vault.update).to.have.been.calledWith(user.address, '0', vaultUpdate.redeemShares, '0')
            expect(dsu.transferFrom).to.not.have.been.called
            expect(usdc.transferFrom).to.not.have.been.called
          })

          it('claims assets from vault', async () => {
            vaultUpdate.claimAssets = collateral
            const v = buildUpdateVault(vaultUpdate)

            await expect(invoke(v)).to.not.be.reverted

            expect(vault.update).to.have.been.calledWith(user.address, '0', '0', vaultUpdate.claimAssets)
          })

          it('claims and unwraps assets from vault', async () => {
            vaultUpdate.claimAssets = collateral
            vaultUpdate.wrap = true
            const v = buildUpdateVault(vaultUpdate)

            dsu.balanceOf.returnsAtCall(0, 0)
            dsu.balanceOf.returnsAtCall(1, dsuCollateral)

            usdc.balanceOf.returnsAtCall(0, 0)
            usdc.balanceOf.returnsAtCall(1, collateral)

            await expect(invoke(v)).to.not.be.reverted

            expect(reserve.redeem).to.have.been.calledWith(dsuCollateral)
            expect(vault.update).to.have.been.calledWith(user.address, '0', '0', vaultUpdate.claimAssets)
          })

          it('approves market and vault', async () => {
            // approve address not deployed from either factory fails
            let i: Actions = [{ action: 8, args: utils.defaultAbiCoder.encode(['address'], [user.address]) }]

            await expect(
              multiInvoker.connect(owner)['invoke((uint8,bytes)[])'](i),
            ).to.have.been.revertedWithCustomError(multiInvoker, 'MultiInvokerInvalidInstanceError')

            // approve market succeeds
            i = [{ action: 8, args: utils.defaultAbiCoder.encode(['address'], [market.address]) }]
            await expect(invoke(i)).to.not.be.reverted
            expect(dsu.approve).to.have.been.calledWith(market.address, constants.MaxUint256)

            // approve vault succeeds
            i = [{ action: 8, args: utils.defaultAbiCoder.encode(['address'], [vault.address]) }]
            await expect(invoke(i)).to.not.be.reverted
            expect(dsu.approve).to.have.been.calledWith(vault.address, constants.MaxUint256)
          })

          it('charges an interface fee on deposit and pushes DSU from collateral to the receiver', async () => {
            dsu.transferFrom.returns(true)
            dsu.transfer.returns(true)

            const feeAmt = collateral.div(10)

            await expect(
              invoke(
                buildUpdateMarket({
                  market: market.address,
                  collateral: collateral,
                  interfaceFee1: {
                    receiver: owner.address,
                    amount: feeAmt,
                  },
                }),
              ),
            )
              .to.emit(multiInvoker, 'InterfaceFeeCharged')
              .withArgs(user.address, market.address, [feeAmt, owner.address])

            await expect(multiInvoker.connect(owner).claim(owner.address, false)).to.not.be.reverted
            expect(dsu.transfer).to.have.been.calledWith(owner.address, dsuCollateral.div(10))
          })

          it('charges multiple interface fees on deposit and pushes DSU from collateral to the receivers', async () => {
            dsu.transferFrom.returns(true)
            dsu.transfer.returns(true)

            const feeAmt = collateral.div(10)
            const feeAmt2 = collateral.div(20)

            await expect(
              invoke(
                buildUpdateMarket({
                  market: market.address,
                  collateral: collateral,
                  interfaceFee1: {
                    receiver: owner.address,
                    amount: feeAmt,
                  },
                  interfaceFee2: {
                    receiver: user2.address,
                    amount: feeAmt2,
                  },
                }),
              ),
            )
              .to.emit(multiInvoker, 'InterfaceFeeCharged')
              .withArgs(user.address, market.address, [feeAmt, owner.address])
              .to.emit(multiInvoker, 'InterfaceFeeCharged')
              .withArgs(user.address, market.address, [feeAmt2, user2.address])

            await expect(multiInvoker.connect(owner).claim(owner.address, false)).to.not.be.reverted
            expect(dsu.transfer).to.have.been.calledWith(owner.address, dsuCollateral.div(10))
            await expect(multiInvoker.connect(user2).claim(user2.address, false)).to.not.be.reverted
            expect(dsu.transfer).to.have.been.calledWith(user2.address, dsuCollateral.div(20))
          })

          it('charges an interface fee on deposit, unwraps DSU from collateral to USDC, and pushes USDC to the receiver', async () => {
            dsu.transferFrom.returns(true)
            dsu.transfer.returns(true)
            usdc.transfer.returns(true)

            const feeAmt = collateral.div(10)

            usdc.balanceOf.returnsAtCall(0, 0)
            usdc.balanceOf.returnsAtCall(1, feeAmt)

            await expect(
              invoke(
                buildUpdateMarket({
                  market: market.address,
                  collateral: collateral,
                  interfaceFee1: {
                    receiver: owner.address,
                    amount: feeAmt,
                  },
                }),
              ),
            )
              .to.emit(multiInvoker, 'InterfaceFeeCharged')
              .withArgs(user.address, market.address, [feeAmt, owner.address])

            await expect(multiInvoker.connect(owner).claim(owner.address, true)).to.not.be.reverted
            expect(usdc.transfer).to.have.been.calledWith(owner.address, collateral.div(10))
          })

          it('charges multiple interface fees on deposit, unwraps DSU from collateral to USDC, and pushes USDC to the receivers', async () => {
            dsu.transferFrom.returns(true)
            dsu.transfer.returns(true)
            usdc.transfer.returns(true)

            const feeAmt = collateral.div(10)
            const feeAmt2 = collateral.div(20)

            await expect(
              invoke(
                buildUpdateMarket({
                  market: market.address,
                  collateral: collateral,
                  interfaceFee1: {
                    receiver: owner.address,
                    amount: feeAmt,
                  },
                  interfaceFee2: {
                    receiver: user2.address,
                    amount: feeAmt2,
                  },
                }),
              ),
            )
              .to.emit(multiInvoker, 'InterfaceFeeCharged')
              .withArgs(user.address, market.address, [feeAmt, owner.address])
              .to.emit(multiInvoker, 'InterfaceFeeCharged')
              .withArgs(user.address, market.address, [feeAmt2, user2.address])

            usdc.balanceOf.returnsAtCall(0, 0)
            usdc.balanceOf.returnsAtCall(1, feeAmt)
            await expect(multiInvoker.connect(owner).claim(owner.address, true)).to.not.be.reverted
            expect(reserve.redeem).to.have.been.calledWith(collateral.div(10).mul(1e12))
            expect(usdc.transfer).to.have.been.calledWith(owner.address, collateral.div(10))
            usdc.balanceOf.reset()

            usdc.balanceOf.returnsAtCall(0, 0)
            usdc.balanceOf.returnsAtCall(1, feeAmt2)
            await expect(multiInvoker.connect(user2).claim(user2.address, true)).to.not.be.reverted
            expect(reserve.redeem).to.have.been.calledWith(collateral.div(20).mul(1e12))
            expect(usdc.transfer).to.have.been.calledWith(user2.address, collateral.div(20))
            usdc.balanceOf.reset()
          })

          it('charges multiple interface fees on deposit, unwraps one to USDC, and pushes to receive', async () => {
            dsu.transferFrom.returns(true)
            dsu.transfer.returns(true)
            usdc.transfer.returns(true)

            const feeAmt = collateral.div(10)
            const feeAmt2 = collateral.div(20)

            usdc.balanceOf.returnsAtCall(0, 0)
            usdc.balanceOf.returnsAtCall(1, feeAmt)

            await expect(
              invoke(
                buildUpdateMarket({
                  market: market.address,
                  collateral: collateral,
                  interfaceFee1: {
                    receiver: owner.address,
                    amount: feeAmt,
                  },
                  interfaceFee2: {
                    receiver: user2.address,
                    amount: feeAmt2,
                  },
                }),
              ),
            )
              .to.emit(multiInvoker, 'InterfaceFeeCharged')
              .withArgs(user.address, market.address, [feeAmt, owner.address])
              .to.emit(multiInvoker, 'InterfaceFeeCharged')
              .withArgs(user.address, market.address, [feeAmt2, user2.address])

            await expect(multiInvoker.connect(owner).claim(owner.address, true)).to.not.be.reverted
            expect(usdc.transfer).to.have.been.calledWith(owner.address, collateral.div(10))
            await expect(multiInvoker.connect(user2).claim(user2.address, false)).to.not.be.reverted
            expect(dsu.transfer).to.have.been.calledWith(user2.address, dsuCollateral.div(20))
          })

          it('charges an interface fee on withdrawal and pushes DSU from collateral to the receiver', async () => {
            usdc.transferFrom.returns(true)
            dsu.transfer.returns(true)

            const feeAmt = collateral.div(10)

            await expect(invoke(buildUpdateMarket({ market: market.address, collateral: collateral }))).to.not.be
              .reverted

            await expect(
              invoke(
                buildUpdateMarket({
                  market: market.address,
                  collateral: collateral.sub(feeAmt).mul(-1),
                  interfaceFee1: {
                    receiver: owner.address,
                    amount: feeAmt,
                  },
                }),
              ),
            )
              .to.emit(multiInvoker, 'InterfaceFeeCharged')
              .withArgs(user.address, market.address, [feeAmt, owner.address])

            await expect(multiInvoker.connect(owner).claim(owner.address, false)).to.not.be.reverted
            expect(dsu.transfer).to.have.been.calledWith(owner.address, feeAmt.mul(1e12))
          })

          it('charges an interface fee on withdrawal, wraps DSU from collateral to USDC, and pushes USDC to the receiver', async () => {
            usdc.transferFrom.returns(true)
            dsu.transferFrom.returns(true)
            dsu.transfer.returns(true)
            usdc.transfer.returns(true)

            const feeAmt = collateral.div(10)

            usdc.balanceOf.returnsAtCall(0, 0)
            usdc.balanceOf.returnsAtCall(1, feeAmt)

            await expect(invoke(buildUpdateMarket({ market: market.address, collateral: collateral }))).to.not.be
              .reverted

            await expect(
              invoke(
                buildUpdateMarket({
                  market: market.address,
                  collateral: collateral.sub(feeAmt).mul(-1),
                  interfaceFee1: {
                    receiver: owner.address,
                    amount: feeAmt,
                  },
                }),
              ),
            )
              .to.emit(multiInvoker, 'InterfaceFeeCharged')
              .withArgs(user.address, market.address, [feeAmt, owner.address])

            await expect(multiInvoker.connect(owner).claim(owner.address, true)).to.not.be.reverted
            expect(usdc.transfer).to.have.been.calledWith(owner.address, feeAmt)
          })

          it('sets subtractive fee referrer as interface1.receiver if set', async () => {
            usdc.transferFrom.returns(true)
            dsu.transferFrom.returns(true)
            dsu.transfer.returns(true)
            usdc.transfer.returns(true)

            const feeAmt = collateral.div(10)

            usdc.balanceOf.returnsAtCall(0, 0)
            usdc.balanceOf.returnsAtCall(1, feeAmt)

            await expect(invoke(buildUpdateMarket({ market: market.address, collateral: collateral }))).to.not.be
              .reverted

            await expect(
              invoke(
                buildUpdateMarket({
                  market: market.address,
                  collateral: collateral.sub(feeAmt).mul(-1),
                  interfaceFee1: {
                    receiver: owner.address,
                    amount: feeAmt,
                  },
                }),
              ),
            )
              .to.emit(multiInvoker, 'InterfaceFeeCharged')
              .withArgs(user.address, market.address, [feeAmt, owner.address])

            await expect(multiInvoker.connect(owner).claim(owner.address, true)).to.not.be.reverted
            expect(usdc.transfer).to.have.been.calledWith(owner.address, feeAmt)
            expect(market['update(address,uint256,uint256,uint256,int256,bool,address)']).to.have.been.calledWith(
              user.address,
              MAX_UINT,
              MAX_UINT,
              MAX_UINT,
              collateral.sub(feeAmt).mul(-1),
              false,
              owner.address,
            )
          })

          it('sets subtractive fee referrer as interfaceFee2.receiver if interfaceFee1.receiver is not set', async () => {
            usdc.transferFrom.returns(true)
            dsu.transferFrom.returns(true)
            dsu.transfer.returns(true)
            usdc.transfer.returns(true)

            const feeAmt = collateral.div(10)

            usdc.balanceOf.returnsAtCall(0, 0)
            usdc.balanceOf.returnsAtCall(1, feeAmt)

            await expect(invoke(buildUpdateMarket({ market: market.address, collateral: collateral }))).to.not.be
              .reverted

            await expect(
              invoke(
                buildUpdateMarket({
                  market: market.address,
                  collateral: collateral.sub(feeAmt).mul(-1),
                  interfaceFee1: {
                    receiver: constants.AddressZero,
                    amount: 0,
                  },
                  interfaceFee2: {
                    receiver: user2.address,
                    amount: feeAmt,
                  },
                }),
              ),
            )
              .to.emit(multiInvoker, 'InterfaceFeeCharged')
              .withArgs(user.address, market.address, [feeAmt, user2.address])

            await expect(multiInvoker.connect(user2).claim(user2.address, true)).to.not.be.reverted
            expect(usdc.transfer).to.have.been.calledWith(user2.address, feeAmt)
            expect(market['update(address,uint256,uint256,uint256,int256,bool,address)']).to.have.been.calledWith(
              user.address,
              MAX_UINT,
              MAX_UINT,
              MAX_UINT,
              collateral.sub(feeAmt).mul(-1),
              false,
              user2.address,
            )
          })

          it('claims fee from a market', async () => {
            const fee = parse6decimal('0.123')
            usdc.transfer.returns(true)
            market.claimFee.returns(fee)

<<<<<<< HEAD
=======
            usdc.balanceOf.returnsAtCall(0, 0)
            usdc.balanceOf.returnsAtCall(1, fee)

>>>>>>> 4d8105ef
            await expect(invoke(buildClaimFee({ market: market.address, unwrap: true }))).to.not.be.reverted
            expect(market.claimFee).to.have.been.calledWith(user.address)
            expect(reserve.redeem).to.have.been.calledWith(fee.mul(1e12))
            expect(usdc.transfer).to.have.been.calledWith(user.address, fee)
          })

<<<<<<< HEAD
=======
          it('claims fee from a market when DSU reserve redeemPrice is not 1', async () => {
            const fee = parse6decimal('0.123')
            const unwrappedFee = parse6decimal('0.121')
            usdc.transfer.returns(true)
            market.claimFee.returns(fee)

            usdc.balanceOf.returnsAtCall(0, 0)
            usdc.balanceOf.returnsAtCall(1, unwrappedFee)

            await expect(invoke(buildClaimFee({ market: market.address, unwrap: true }))).to.not.be.reverted
            expect(market.claimFee).to.have.been.calledWith(user.address)
            expect(reserve.redeem).to.have.been.calledWith(fee.mul(1e12))
            expect(usdc.transfer).to.have.been.calledWith(user.address, unwrappedFee)
          })

>>>>>>> 4d8105ef
          it('claims fee from a market without unwrapping', async () => {
            const fee = parse6decimal('0.0654')
            dsu.transfer.returns(true)
            market.claimFee.returns(fee)

            await expect(invoke(buildClaimFee({ market: market.address, unwrap: false }))).to.not.be.reverted
            expect(market.claimFee).to.have.been.calledWith(user.address)
            expect(reserve.redeem).to.not.have.been.called
            expect(dsu.transfer).to.have.been.calledWith(user.address, fee.mul(1e12))
          })

          it('reverts if claiming fee from a non-market', async () => {
            await expect(
              invoke(buildClaimFee({ market: batcher.address, unwrap: true })),
            ).to.be.revertedWithCustomError(multiInvoker, 'MultiInvokerInvalidInstanceError')
          })

          describe('ETH return', async () => {
            it('returns excess ETH in contract to msg.sender on invoke', async () => {
              const ethValue = utils.parseEther('1.01')
              await setBalance(multiInvoker.address, ethValue)

              await expect(invoke([])).to.changeEtherBalance(sender(), ethValue)
              expect(await HRE.ethers.provider.getBalance(multiInvoker.address)).to.equal(0)
            })
          })
        })

        describe('#keeper order invoke', () => {
          const collateral = parse6decimal('10000')
          const position = parse6decimal('10')
          const price = BigNumber.from(1150e6)

          const defaultLocal: Local = {
            ...DEFAULT_LOCAL,
            currentId: 1,
          }

          const defaultPosition: PositionStruct = {
            timestamp: 1,
            maker: 0,
            long: position,
            short: position,
          }

          beforeEach(async () => {
            setGlobalPrice(market, BigNumber.from(1150e6))
            setMarketPosition(market, user, defaultPosition)
            market.locals.whenCalledWith(user.address).returns(defaultLocal)
            dsu.transferFrom.whenCalledWith(user.address, multiInvoker.address, collateral.mul(1e12)).returns(true)
            usdc.transferFrom.whenCalledWith(user.address, multiInvoker.address, collateral).returns(true)
          })

          it('places a limit order', async () => {
            const trigger = openTriggerOrder({
              delta: position,
              side: Dir.L,
              comparison: Compare.ABOVE_MARKET,
              price: price,
            })

            const txn = await invoke(
              buildPlaceOrder({ market: market.address, collateral: collateral, order: trigger }),
            )

            setMarketPosition(market, user, defaultPosition)

            await expect(txn)
              .to.emit(multiInvoker, 'OrderPlaced')
              .withArgs(user.address, market.address, 1, {
                side: 1,
                comparison: -1,
                fee: 10e6,
                price: trigger.price,
                delta: position,
                interfaceFee1: { amount: 0, receiver: constants.AddressZero },
                interfaceFee2: { amount: 0, receiver: constants.AddressZero },
              })

            expect(await multiInvoker.latestNonce()).to.eq(1)

            const orderState = await multiInvoker.orders(user.address, market.address, 1)

            expect(
              orderState.side == trigger.side &&
                orderState.fee.eq(await trigger.fee) &&
                orderState.price.eq(await trigger.price) &&
                orderState.delta.eq(await trigger.delta),
            ).to.be.true
          })

          it('places a limit order w/ interface fee', async () => {
            const trigger = openTriggerOrder({
              delta: position,
              side: Dir.L,
              comparison: Compare.ABOVE_MARKET,
              price: price,
              interfaceFee1: {
                receiver: owner.address,
                amount: 100e6,
              },
            })

            const txn = await invoke(
              buildPlaceOrder({
                market: market.address,
                collateral: collateral,
                order: trigger,
              }),
            )

            setMarketPosition(market, user, defaultPosition)

            await expect(txn)
              .to.emit(multiInvoker, 'OrderPlaced')
              .withArgs(user.address, market.address, 1, {
                side: 1,
                comparison: -1,
                fee: 10e6,
                price: trigger.price,
                delta: position,
                interfaceFee1: { amount: 100e6, receiver: owner.address },
                interfaceFee2: { amount: 0, receiver: constants.AddressZero },
              })

            expect(await multiInvoker.latestNonce()).to.eq(1)

            const orderState = await multiInvoker.orders(user.address, market.address, 1)

            expect(orderState.side).to.equal(trigger.side)
            expect(orderState.fee).to.equal(trigger.fee)
            expect(orderState.price).to.equal(trigger.price)
            expect(orderState.delta).to.equal(trigger.delta)
            expect(orderState.interfaceFee1.amount).to.equal(100e6)
            expect(orderState.interfaceFee1.receiver).to.equal(owner.address)
            expect(orderState.interfaceFee2.amount).to.equal(0)
            expect(orderState.interfaceFee2.receiver).to.equal(constants.AddressZero)
          })

          it('places a limit order w/ multiple interface fees', async () => {
            const trigger = openTriggerOrder({
              delta: position,
              side: Dir.L,
              comparison: Compare.ABOVE_MARKET,
              price: price,
              interfaceFee1: {
                receiver: owner.address,
                amount: 100e6,
              },
              interfaceFee2: {
                receiver: user2.address,
                amount: 50e6,
              },
            })

            const txn = await invoke(
              buildPlaceOrder({
                market: market.address,
                collateral: collateral,
                order: trigger,
              }),
            )

            setMarketPosition(market, user, defaultPosition)

            await expect(txn)
              .to.emit(multiInvoker, 'OrderPlaced')
              .withArgs(user.address, market.address, 1, {
                side: 1,
                comparison: -1,
                fee: 10e6,
                price: trigger.price,
                delta: position,
                interfaceFee1: { amount: 100e6, receiver: owner.address },
                interfaceFee2: { amount: 50e6, receiver: user2.address },
              })

            expect(await multiInvoker.latestNonce()).to.eq(1)

            const orderState = await multiInvoker.orders(user.address, market.address, 1)

            expect(orderState.side).to.equal(trigger.side)
            expect(orderState.fee).to.equal(trigger.fee)
            expect(orderState.price).to.equal(trigger.price)
            expect(orderState.delta).to.equal(trigger.delta)
            expect(orderState.interfaceFee1.amount).to.equal(100e6)
            expect(orderState.interfaceFee1.receiver).to.equal(owner.address)
            expect(orderState.interfaceFee2.amount).to.equal(50e6)
            expect(orderState.interfaceFee2.receiver).to.equal(user2.address)
          })

          it('places a limit order w/ interface fee (unwrap)', async () => {
            const trigger = openTriggerOrder({
              delta: position,
              side: Dir.L,
              comparison: Compare.ABOVE_MARKET,
              price: price,
              interfaceFee1: {
                receiver: owner.address,
                amount: 100e6,
              },
              interfaceFee2: {
                receiver: constants.AddressZero,
                amount: 0,
              },
            })

            const txn = await invoke(
              buildPlaceOrder({
                market: market.address,
                collateral: collateral,
                order: trigger,
              }),
            )

            setMarketPosition(market, user, defaultPosition)

            await expect(txn)
              .to.emit(multiInvoker, 'OrderPlaced')
              .withArgs(user.address, market.address, 1, {
                side: 1,
                comparison: -1,
                fee: 10e6,
                price: trigger.price,
                delta: position,
                interfaceFee1: { amount: 100e6, receiver: owner.address },
                interfaceFee2: { amount: 0, receiver: constants.AddressZero },
              })

            expect(await multiInvoker.latestNonce()).to.eq(1)

            const orderState = await multiInvoker.orders(user.address, market.address, 1)

            expect(orderState.side).to.equal(trigger.side)
            expect(orderState.fee).to.equal(trigger.fee)
            expect(orderState.price).to.equal(trigger.price)
            expect(orderState.delta).to.equal(trigger.delta)
            expect(orderState.interfaceFee1.amount).to.equal(100e6)
            expect(orderState.interfaceFee1.receiver).to.equal(owner.address)
            expect(orderState.interfaceFee2.amount).to.equal(0)
            expect(orderState.interfaceFee2.receiver).to.equal(constants.AddressZero)
          })

          it('places a tp order', async () => {
            let trigger = openTriggerOrder({
              delta: position.mul(-1),
              price: BigNumber.from(1100e6),
              side: Dir.S,
              comparison: Compare.ABOVE_MARKET,
            })
            let i = buildPlaceOrder({ market: market.address, short: position, collateral: collateral, order: trigger })
            await expect(invoke(i)).to.not.be.reverted

            // mkt price >= trigger price (false)
            expect(await multiInvoker.canExecuteOrder(user.address, market.address, 1)).to.be.false
            trigger = openTriggerOrder({
              delta: position.mul(-1),
              price: BigNumber.from(1200e6),
              side: Dir.L,
              comparison: Compare.ABOVE_MARKET,
            })
            i = buildPlaceOrder({ market: market.address, short: position, collateral: collateral, order: trigger })

            expect(await invoke(i)).to.not.be.reverted

            // mkt price <= trigger price (true)
            expect(await multiInvoker.canExecuteOrder(user.address, market.address, 2)).to.be.true
          })

          it('places a sl order', async () => {
            // order cannot be stopped
            let trigger = openTriggerOrder({
              delta: position.mul(-1),
              price: BigNumber.from(1200e6),
              side: Dir.S,
              comparison: Compare.BELOW_MARKET,
            })
            let i = buildPlaceOrder({ market: market.address, short: position, collateral: collateral, order: trigger })
            setMarketPosition(market, user, defaultPosition)

            await expect(invoke(i)).to.not.be.reverted

            expect(await multiInvoker.canExecuteOrder(user.address, market.address, 1)).to.be.false

            // order can be stopped
            trigger = openTriggerOrder({
              delta: position.mul(-1),
              price: BigNumber.from(1100e6),
              side: Dir.L,
              comparison: Compare.BELOW_MARKET,
            })
            i = buildPlaceOrder({ market: market.address, short: position, collateral: collateral, order: trigger })
            await expect(invoke(i)).to.not.be.reverted

            expect(await multiInvoker.canExecuteOrder(user.address, market.address, 2)).to.be.true
          })

          it('places a withdraw order', async () => {
            let trigger = openTriggerOrder({
              delta: collateral.div(-4),
              price: BigNumber.from(1200e6),
              side: Dir.C,
              comparison: Compare.BELOW_MARKET,
            })
            let i = buildPlaceOrder({ market: market.address, short: position, collateral: collateral, order: trigger })
            setMarketPosition(market, user, defaultPosition)

            await expect(invoke(i)).to.not.be.reverted

            expect(await multiInvoker.canExecuteOrder(user.address, market.address, 1)).to.be.false

            trigger = openTriggerOrder({
              delta: collateral.div(-4),
              price: BigNumber.from(1100e6),
              side: Dir.C,
              comparison: Compare.BELOW_MARKET,
            })
            i = buildPlaceOrder({ market: market.address, short: position, collateral: collateral, order: trigger })
            await expect(invoke(i)).to.not.be.reverted

            expect(await multiInvoker.canExecuteOrder(user.address, market.address, 2)).to.be.true
          })

          it('cancels an order', async () => {
            expect(await multiInvoker.latestNonce()).to.eq(0)

            // place the order to cancel
            const trigger = openTriggerOrder({
              delta: position,
              price: price,
              side: Dir.L,
              comparison: Compare.ABOVE_MARKET,
            })
            const placeAction = buildPlaceOrder({
              market: market.address,
              collateral: collateral,
              order: trigger,
            })

            await expect(invoke(placeAction)).to.not.be.reverted

            // cancel the order
            const cancelAction = buildCancelOrder({ market: market.address, orderId: 1 })
            await expect(invoke(cancelAction))
              .to.emit(multiInvoker, 'OrderCancelled')
              .withArgs(user.address, market.address, 1)

            expect(await multiInvoker.latestNonce()).to.eq(1)
          })

          describe('#reverts on', async () => {
            it('reverts update, vaultUpdate, placeOrder on InvalidInstanceError', async () => {
              await expect(invoke(buildUpdateMarket({ market: vault.address }))).to.be.revertedWithCustomError(
                multiInvoker,
                'MultiInvokerInvalidInstanceError',
              )

              await expect(invoke(buildUpdateVault({ vault: market.address }))).to.be.revertedWithCustomError(
                multiInvoker,
                'MultiInvokerInvalidInstanceError',
              )

              const trigger = openTriggerOrder({
                delta: collateral,
                price: 1100e6,
                side: Dir.L,
                comparison: Compare.ABOVE_MARKET,
              })

              await expect(
                invoke(buildPlaceOrder({ market: vault.address, collateral: collateral, order: trigger })),
              ).to.be.revertedWithCustomError(multiInvoker, 'MultiInvokerInvalidInstanceError')
            })

            it('reverts placeOrder on InvalidOrderError', async () => {
              // Case 0 fee
              let trigger = openTriggerOrder({
                delta: position,
                price: BigNumber.from(1100e6),
                side: Dir.L,
                comparison: Compare.ABOVE_MARKET,
                fee: 0,
              })

              let placeOrder = buildPlaceOrder({
                market: market.address,
                collateral: collateral,
                long: BigNumber.from(trigger.delta).abs(),
                order: trigger,
              })

              await expect(invoke(placeOrder)).to.be.revertedWithCustomError(
                multiInvoker,
                'MultiInvokerInvalidOrderError',
              )

              // -------------------------------------------------------------------------------------- //
              // case 2 < comparisson  || < -2
              trigger = openTriggerOrder({
                delta: position,
                price: BigNumber.from(1100e6),
                side: Dir.L,
                comparison: -3,
              })

              placeOrder = buildPlaceOrder({
                market: market.address,
                collateral: collateral,
                long: BigNumber.from(trigger.delta).abs(),
                order: trigger,
              })

              await expect(invoke(placeOrder)).to.be.revertedWithCustomError(
                multiInvoker,
                'MultiInvokerInvalidOrderError',
              )

              trigger = openTriggerOrder({
                delta: position,
                price: BigNumber.from(1100e6),
                side: Dir.L,
                comparison: 3,
              })

              placeOrder = buildPlaceOrder({
                market: market.address,
                collateral: collateral,
                long: BigNumber.from(trigger.delta).abs(),
                order: trigger,
              })

              await expect(invoke(placeOrder)).to.be.revertedWithCustomError(
                multiInvoker,
                'MultiInvokerInvalidOrderError',
              )

              // -------------------------------------------------------------------------------------- //
              // case side > 3
              trigger = openTriggerOrder({
                delta: position,
                price: BigNumber.from(1100e6),
                comparison: Compare.ABOVE_MARKET,
                side: 4,
              })

              placeOrder = buildPlaceOrder({
                market: market.address,
                collateral: collateral,
                long: BigNumber.from(trigger.delta).abs(),
                order: trigger,
              })

              await expect(invoke(placeOrder)).to.be.revertedWithCustomError(
                multiInvoker,
                'MultiInvokerInvalidOrderError',
              )

              // -------------------------------------------------------------------------------------- //
              // case side = 3, delta >= 0
              trigger = openTriggerOrder({
                delta: collateral,
                price: BigNumber.from(1100e6),
                comparison: Compare.ABOVE_MARKET,
                side: 3,
              })

              placeOrder = buildPlaceOrder({
                market: market.address,
                collateral: collateral,
                long: BigNumber.from(trigger.delta).abs(),
                order: trigger,
              })

              await expect(invoke(placeOrder)).to.be.revertedWithCustomError(
                multiInvoker,
                'MultiInvokerInvalidOrderError',
              )
            })
          })

          describe('#trigger orders', async () => {
            const fixture = async () => {
              dsu.transfer.returns(true)
              setGlobalPrice(market, BigNumber.from(1150e6))
            }

            beforeEach(async () => {
              await loadFixture(fixture)
              dsu.transfer.returns(true)
            })

            it('executes a long limit order', async () => {
              // long limit: mkt price <= exec price
              const trigger = openTriggerOrder({
                delta: position,
                price: BigNumber.from(1200e6),
                side: Dir.L,
                comparison: Compare.ABOVE_MARKET,
              })

              const placeOrder = buildPlaceOrder({
                market: market.address,
                collateral: collateral,
                order: trigger,
              })

              await expect(invoke(placeOrder)).to.not.be.reverted

              const execOrder = buildExecOrder({ user: user.address, market: market.address, orderId: 1 })
              await expect(invoke(execOrder)).to.emit(multiInvoker, 'OrderExecuted').to.emit(multiInvoker, 'KeeperCall')
            })

            it('executes a short limit order', async () => {
              // set short position in market
              const triggerOrder = openTriggerOrder({
                delta: position,
                price: BigNumber.from(1000e6),
                side: Dir.S,
                comparison: Compare.BELOW_MARKET,
              })

              // short limit: mkt price >= exec price
              const placeOrder = buildPlaceOrder({
                market: market.address,
                collateral: collateral,
                order: triggerOrder,
              })

              await invoke(placeOrder)

              const execOrder = buildExecOrder({ user: user.address, market: market.address, orderId: 1 })

              await expect(invoke(execOrder)).to.emit(multiInvoker, 'OrderExecuted').to.emit(multiInvoker, 'KeeperCall')
            })

            it('execues a short sl order', async () => {
              // set short position in market
              const triggerOrder = openTriggerOrder({
                delta: position.mul(-1),
                price: BigNumber.from(1100e6),
                side: Dir.S,
                comparison: Compare.BELOW_MARKET,
              })

              const placeOrder = buildPlaceOrder({
                market: market.address,
                collateral: collateral,
                short: position,
                order: triggerOrder,
              })

              await invoke(placeOrder)

              const execOrder = buildExecOrder({ user: user.address, market: market.address, orderId: 1 })
              await expect(invoke(execOrder)).to.emit(multiInvoker, 'OrderExecuted').to.emit(multiInvoker, 'KeeperCall')
            })

            it('executes a long sl order', async () => {
              const triggerOrder = openTriggerOrder({
                delta: position.mul(-1),
                price: BigNumber.from(1200e6),
                side: Dir.L,
                comparison: Compare.ABOVE_MARKET,
              })

              const placeOrder = buildPlaceOrder({
                market: market.address,
                collateral: collateral,
                long: position,
                order: triggerOrder,
              })

              // const pending = openPosition({ long: BigNumber.from(triggerOrder.delta).abs(), collateral: collateral })
              // setPendingPosition(market, user, pending)

              await invoke(placeOrder)

              const execOrder = buildExecOrder({ user: user.address, market: market.address, orderId: 1 })
              await expect(await invoke(execOrder))
                .to.emit(multiInvoker, 'OrderExecuted')
                .to.emit(multiInvoker, 'KeeperCall')
            })

            it('executes a maker limit order', async () => {
              const triggerOrder = openTriggerOrder({
                delta: position,
                price: BigNumber.from(1200e6),
                side: Dir.M,
                comparison: Compare.ABOVE_MARKET,
              })

              const placeOrder = buildPlaceOrder({
                market: market.address,
                collateral: collateral,
                order: triggerOrder,
              })

              await invoke(placeOrder)

              const execOrder = buildExecOrder({ user: user.address, market: market.address, orderId: 1 })
              await expect(await invoke(execOrder))
                .to.emit(multiInvoker, 'OrderExecuted')
                .to.emit(multiInvoker, 'KeeperCall')
            })

            it('executes a maker trigger order', async () => {
              const triggerOrder = openTriggerOrder({
                delta: position.mul(-1),
                price: BigNumber.from(1100e6),
                side: Dir.M,
                comparison: Compare.BELOW_MARKET,
              })

              const placeOrder = buildPlaceOrder({
                market: market.address,
                collateral: collateral,
                maker: position,
                order: triggerOrder,
              })

              market.positions.reset()
              market.positions.whenCalledWith(user.address).returns({ ...DEFAULT_POSITION, maker: position })

              await invoke(placeOrder)
              const execOrder = buildExecOrder({ user: user.address, market: market.address, orderId: 1 })
              await expect(await invoke(execOrder))
                .to.emit(multiInvoker, 'OrderExecuted')
                .to.emit(multiInvoker, 'KeeperCall')
            })

            it('executs an order with a interface fee', async () => {
              // long limit: mkt price <= exec price
              const trigger = openTriggerOrder({
                delta: position,
                price: BigNumber.from(1200e6),
                side: Dir.L,
                comparison: Compare.ABOVE_MARKET,
                interfaceFee1: { receiver: owner.address, amount: 100e6 },
              })

              const placeOrder = buildPlaceOrder({
                market: market.address,
                collateral: collateral,
                order: trigger,
              })

              await expect(invoke(placeOrder)).to.not.be.reverted

              const execOrder = buildExecOrder({ user: user.address, market: market.address, orderId: 1 })
              await expect(invoke(execOrder))
                .to.emit(multiInvoker, 'OrderExecuted')
                .to.emit(multiInvoker, 'KeeperCall')
                .to.emit(multiInvoker, 'InterfaceFeeCharged')

              expect(market['update(address,uint256,uint256,uint256,int256,bool,address)']).to.have.been.calledWith(
                user.address,
                0,
                position.mul(2),
                position,
                0,
                false,
                owner.address,
              )
            })

            it('executes a withdrawal trigger order', async () => {
              const triggerOrder = openTriggerOrder({
                delta: collateral.div(-4),
                price: BigNumber.from(1100e6),
                side: Dir.C,
                comparison: Compare.BELOW_MARKET,
              })

              const placeOrder = buildPlaceOrder({
                market: market.address,
                collateral: collateral,
                maker: position,
                order: triggerOrder,
              })

              await invoke(placeOrder)
              const execOrder = buildExecOrder({ user: user.address, market: market.address, orderId: 1 })
              await expect(await invoke(execOrder))
                .to.emit(multiInvoker, 'OrderExecuted')
                .to.emit(multiInvoker, 'KeeperCall')
            })

            it('executes an order and charges keeper fee to sender', async () => {
              // long limit: limit = true && mkt price (1150) <= exec price 1200
              const trigger = openTriggerOrder({
                delta: position,
                price: BigNumber.from(1200e6),
                side: Dir.L,
                comparison: Compare.ABOVE_MARKET,
              })

              const placeOrder = buildPlaceOrder({
                market: market.address,
                collateral: collateral,
                order: trigger,
              })

              await expect(invoke(placeOrder)).to.not.be.reverted

              // charge fee
              dsu.transfer.returns(true)
              const execOrder = buildExecOrder({ user: user.address, market: market.address, orderId: 1 })

              // buffer: 100000
              await ethers.HRE.ethers.provider.send('hardhat_setNextBlockBaseFeePerGas', ['0x5F5E100'])
              await expect(
                multiInvoker.connect(owner)['invoke((uint8,bytes)[])'](execOrder, { maxFeePerGas: 100000000 }),
              )
                .to.emit(multiInvoker, 'OrderExecuted')
                .to.emit(multiInvoker, 'KeeperCall')
                .withArgs(owner.address, anyValue, anyValue, anyValue, anyValue, anyValue)
            })

            it('doesnt execute when version invalid', async () => {
              marketOracle.latest.returns({
                timestamp: BigNumber.from(0),
                price: BigNumber.from(1150e6),
                valid: false,
              })

              // long limit: mkt price <= exec price
              const trigger = openTriggerOrder({
                delta: position,
                price: BigNumber.from(1200e6),
                side: Dir.L,
                comparison: Compare.ABOVE_MARKET,
              })

              const placeOrder = buildPlaceOrder({
                market: market.address,
                collateral: collateral,
                order: trigger,
              })

              await expect(invoke(placeOrder)).to.not.be.reverted

              const execOrder = buildExecOrder({ user: user.address, market: market.address, orderId: 1 })
              await expect(invoke(execOrder)).to.revertedWithCustomError(multiInvoker, 'MultiInvokerCantExecuteError')
            })

            it('Properly stores trigger order values', async () => {
              const defaultOrder = openTriggerOrder({
                delta: parse6decimal('10000'),
                side: Dir.L,
                comparison: Compare.ABOVE_MARKET,
                price: BigNumber.from(1000e6),
              })

              defaultOrder.comparison = 1

              const testOrder = { ...defaultOrder }

              //market.update.returns(true)

              // max values test
              testOrder.fee = MAX_UINT64
              testOrder.price = MAX_INT64
              testOrder.delta = MAX_INT64
              testOrder.interfaceFee1.amount = MAX_UINT48
              testOrder.interfaceFee2.amount = MAX_UINT48

              await invoke(buildPlaceOrder({ market: market.address, order: testOrder, collateral: 0 }))

              let placedOrder = await multiInvoker.orders(user.address, market.address, 1)

              expect(placedOrder.fee).to.be.eq(MAX_UINT64)
              expect(placedOrder.price).to.be.eq(MAX_INT64)
              expect(placedOrder.delta).to.be.eq(MAX_INT64)
              expect(placedOrder.interfaceFee1.amount).to.be.eq(MAX_UINT48)
              expect(placedOrder.interfaceFee2.amount).to.be.eq(MAX_UINT48)

              testOrder.price = MIN_INT64
              testOrder.delta = MIN_INT64
              await invoke(buildPlaceOrder({ market: market.address, order: testOrder, collateral: 0 }))

              placedOrder = await multiInvoker.orders(user.address, market.address, 2)

              expect(placedOrder.price).to.be.eq(MIN_INT64)
              expect(placedOrder.delta).to.be.eq(MIN_INT64)
            })
          })
        })
      })
    })

    describe('unauthorized invoke', async () => {
      it('reverts on unauthorized invoke', async () => {
        await expect(
          multiInvoker.connect(user)['invoke(address,(uint8,bytes)[])'](user2.address, [
            {
              action: 0,
              args: '0x',
            },
          ]),
        ).to.be.revertedWithCustomError(multiInvoker, 'MultiInvokerUnauthorizedError')
      })
    })
  })
}

RunMultiInvokerTests('MultiInvoker', async () => {
  /* empty */
})<|MERGE_RESOLUTION|>--- conflicted
+++ resolved
@@ -673,20 +673,15 @@
             usdc.transfer.returns(true)
             market.claimFee.returns(fee)
 
-<<<<<<< HEAD
-=======
             usdc.balanceOf.returnsAtCall(0, 0)
             usdc.balanceOf.returnsAtCall(1, fee)
 
->>>>>>> 4d8105ef
             await expect(invoke(buildClaimFee({ market: market.address, unwrap: true }))).to.not.be.reverted
             expect(market.claimFee).to.have.been.calledWith(user.address)
             expect(reserve.redeem).to.have.been.calledWith(fee.mul(1e12))
             expect(usdc.transfer).to.have.been.calledWith(user.address, fee)
           })
 
-<<<<<<< HEAD
-=======
           it('claims fee from a market when DSU reserve redeemPrice is not 1', async () => {
             const fee = parse6decimal('0.123')
             const unwrappedFee = parse6decimal('0.121')
@@ -702,7 +697,6 @@
             expect(usdc.transfer).to.have.been.calledWith(user.address, unwrappedFee)
           })
 
->>>>>>> 4d8105ef
           it('claims fee from a market without unwrapping', async () => {
             const fee = parse6decimal('0.0654')
             dsu.transfer.returns(true)
