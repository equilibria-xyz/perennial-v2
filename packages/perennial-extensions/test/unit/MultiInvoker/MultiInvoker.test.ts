--- conflicted
+++ resolved
@@ -26,8 +26,8 @@
   buildCancelOrder,
   buildExecOrder,
   VaultUpdate,
-  buildChargeFee,
   Actions,
+  MAX_UINT,
 } from '../../helpers/invoke'
 
 import { Local, parse6decimal } from '../../../../common/testutil/types'
@@ -145,14 +145,7 @@
       ).to.not.be.reverted
 
       expect(dsu.transferFrom).to.have.been.calledWith(user.address, multiInvoker.address, collateral.mul(1e12))
-      expect(market.update).to.have.been.calledWith(
-        user.address,
-        helpers.MAX_UINT,
-        helpers.MAX_UINT,
-        helpers.MAX_UINT,
-        collateral,
-        false,
-      )
+      expect(market.update).to.have.been.calledWith(user.address, MAX_UINT, MAX_UINT, MAX_UINT, collateral, false)
     })
 
     it('wraps and deposits collateral', async () => {
@@ -197,9 +190,9 @@
       expect(dsu.transfer).to.have.been.calledWith(user.address, dsuCollateral)
       expect(market.update).to.have.been.calledWith(
         user.address,
-        helpers.MAX_UINT,
-        helpers.MAX_UINT,
-        helpers.MAX_UINT,
+        MAX_UINT,
+        MAX_UINT,
+        MAX_UINT,
         collateral.mul(-1),
         false,
       )
@@ -303,9 +296,8 @@
       usdc.transferFrom.returns(true)
 
       await expect(
-<<<<<<< HEAD
         multiInvoker.connect(user).invoke(
-          helpers.buildUpdateMarket({
+          buildUpdateMarket({
             market: market.address,
             collateral: collateral,
             handleWrap: false,
@@ -322,14 +314,6 @@
 
       expect(usdc.transferFrom).to.have.been.calledWith(user.address, owner.address, collateral.div(10))
     })
-=======
-        multiInvoker
-          .connect(user)
-          .invoke(buildChargeFee({ receiver: owner.address, amount: collateral, handleWrap: false })),
-      )
-        .to.emit(multiInvoker, 'FeeCharged')
-        .withArgs(user.address, owner.address, collateral, false)
->>>>>>> 345e32aa
 
     it('charges an interface fee on deposit and wraps USDC to DSU to the receiver', async () => {
       usdc.transferFrom.returns(true)
@@ -337,7 +321,7 @@
 
       await expect(
         multiInvoker.connect(user).invoke(
-          helpers.buildUpdateMarket({
+          buildUpdateMarket({
             market: market.address,
             collateral: collateral,
             handleWrap: false,
@@ -358,14 +342,12 @@
       dsu.transfer.returns(true)
 
       await expect(
-        multiInvoker
-          .connect(user)
-          .invoke(helpers.buildUpdateMarket({ market: market.address, collateral: collateral })),
+        multiInvoker.connect(user).invoke(buildUpdateMarket({ market: market.address, collateral: collateral })),
       ).to.not.be.reverted
 
       await expect(
         multiInvoker.connect(user).invoke(
-          helpers.buildUpdateMarket({
+          buildUpdateMarket({
             market: market.address,
             collateral: collateral,
             feeStruct: {
@@ -385,14 +367,12 @@
       dsu.transfer.returns(true)
 
       await expect(
-        multiInvoker
-          .connect(user)
-          .invoke(helpers.buildUpdateMarket({ market: market.address, collateral: collateral })),
+        multiInvoker.connect(user).invoke(buildUpdateMarket({ market: market.address, collateral: collateral })),
       ).to.not.be.reverted
 
       await expect(
         multiInvoker.connect(user).invoke(
-          helpers.buildUpdateMarket({
+          buildUpdateMarket({
             market: market.address,
             collateral: collateral,
             feeStruct: {
@@ -405,19 +385,6 @@
       )
         .to.emit(multiInvoker, 'FeeCharged')
         .withArgs(user.address, owner.address, collateral.div(10), true, market.address)
-    })
-
-    it('charges an interface fee and wraps USDC to DSU to the receiver', async () => {
-      usdc.transferFrom.returns(true)
-      dsu.transfer.returns(true)
-
-      await expect(
-        multiInvoker
-          .connect(user)
-          .invoke(buildChargeFee({ receiver: owner.address, amount: collateral, handleWrap: true })),
-      )
-        .to.emit(multiInvoker, 'FeeCharged')
-        .withArgs(user.address, owner.address, collateral, true)
     })
   })
 
@@ -671,16 +638,6 @@
         )
 
         // -------------------------------------------------------------------------------------- //
-<<<<<<< HEAD
-        // case side == 0 || side > 2
-        trigger = openTriggerOrder({ size: position, price: BigNumber.from(1100e6) })
-        placeOrder = buildPlaceOrder({
-          market: market.address,
-          collateral: collateral,
-          long: BigNumber.from(trigger.delta).abs(),
-          order: trigger,
-          sideOverride: 3,
-=======
         // case side > 2
         trigger = openTriggerOrder({
           size: position,
@@ -688,7 +645,6 @@
           orderType: 'LM',
           comparison: Compare.ABOVE_MARKET,
           side: 3,
->>>>>>> 345e32aa
         })
 
         placeOrder = buildPlaceOrder({
