--- conflicted
+++ resolved
@@ -308,20 +308,6 @@
     const trigger = openTriggerOrder({
       size: userPosition,
       price: payoff(marketPrice.add(10)),
-<<<<<<< HEAD
-      feePct: 100,
-      trigger: 'LM',
-      side: 'M',
-    })
-    trigger.delta = BigNumber.from(trigger.delta).mul(-1)
-
-    const placeOrder = buildPlaceOrder({
-      market: market.address,
-      maker: (await market.positions(userB.address)).maker,
-      order: trigger,
-      collateral: collateral,
-      triggerType: 'LM',
-=======
       orderType: 'LM',
       side: Dir.M,
       comparison: Compare.BELOW_MARKET,
@@ -331,7 +317,6 @@
       market: market.address,
       order: trigger,
       collateral: collateral,
->>>>>>> bb0f4e6a
     })
 
     await expect(multiInvoker.connect(userB).invoke(placeOrder)).to.not.be.reverted
@@ -340,11 +325,7 @@
     await chainlink.nextWithPriceModification(() => marketPrice.add(11))
     await settle(market, userB)
 
-<<<<<<< HEAD
-=======
-    await ethers.provider.send('hardhat_setNextBlockBaseFeePerGas', ['0x1'])
-
->>>>>>> bb0f4e6a
+    await ethers.provider.send('hardhat_setNextBlockBaseFeePerGas', ['0x1'])
     const execute = buildExecOrder({ user: userB.address, market: market.address, orderId: 1 })
     await expect(multiInvoker.connect(userB).invoke(execute))
       .to.emit(multiInvoker, 'OrderExecuted')
@@ -357,15 +338,9 @@
     const trigger = openTriggerOrder({
       size: userPosition,
       price: payoff(marketPrice.sub(10)),
-<<<<<<< HEAD
-      feePct: 100,
-      trigger: 'SL',
-      side: 'M',
-=======
       orderType: 'TG',
       side: Dir.M,
       comparison: Compare.ABOVE_MARKET,
->>>>>>> bb0f4e6a
     })
 
     const placeOrder = buildPlaceOrder({
@@ -373,11 +348,6 @@
       maker: (await market.positions(userB.address)).maker,
       order: trigger,
       collateral: collateral,
-<<<<<<< HEAD
-      triggerType: 'SL',
-      comparisonOverride: -1,
-=======
->>>>>>> bb0f4e6a
     })
 
     await expect(multiInvoker.connect(userB).invoke(placeOrder)).to.not.be.reverted
@@ -386,10 +356,7 @@
     await chainlink.nextWithPriceModification(() => marketPrice.sub(11))
     await settle(market, userB)
 
-<<<<<<< HEAD
-=======
-    await ethers.provider.send('hardhat_setNextBlockBaseFeePerGas', ['0x1'])
->>>>>>> bb0f4e6a
+    await ethers.provider.send('hardhat_setNextBlockBaseFeePerGas', ['0x1'])
     const execute = buildExecOrder({ user: userB.address, market: market.address, orderId: 1 })
     await expect(multiInvoker.connect(userB).invoke(execute))
       .to.emit(multiInvoker, 'OrderExecuted')
@@ -402,16 +369,10 @@
     const trigger = openTriggerOrder({
       size: userPosition,
       price: payoff(marketPrice.add(10)),
-<<<<<<< HEAD
-      feePct: 100,
-      trigger: 'TP',
-      side: 'M',
-=======
       orderType: 'TG',
       side: Dir.M,
       comparison: Compare.BELOW_MARKET,
       fee: userPosition,
->>>>>>> bb0f4e6a
     })
 
     const placeOrder = buildPlaceOrder({
@@ -419,11 +380,6 @@
       maker: (await market.positions(userB.address)).maker,
       order: trigger,
       collateral: collateral,
-<<<<<<< HEAD
-      triggerType: 'TP',
-      comparisonOverride: 1,
-=======
->>>>>>> bb0f4e6a
     })
 
     await expect(multiInvoker.connect(userB).invoke(placeOrder)).to.not.be.reverted
@@ -432,10 +388,7 @@
     await chainlink.nextWithPriceModification(() => marketPrice.add(11))
     await settle(market, userB)
 
-<<<<<<< HEAD
-=======
-    await ethers.provider.send('hardhat_setNextBlockBaseFeePerGas', ['0x1'])
->>>>>>> bb0f4e6a
+    await ethers.provider.send('hardhat_setNextBlockBaseFeePerGas', ['0x1'])
     const execute = buildExecOrder({ user: userB.address, market: market.address, orderId: 1 })
     await expect(multiInvoker.connect(userB).invoke(execute))
       .to.emit(multiInvoker, 'OrderExecuted')
@@ -534,15 +487,6 @@
     it('fails to place order with side > 2', async () => {
       const { user } = instanceVars
 
-<<<<<<< HEAD
-      const trigger = openTriggerOrder({ size: userPosition, price: marketPrice, side: 'L' })
-
-      trigger.comparison = -1
-      trigger.side = 3
-      await expect(
-        multiInvoker.connect(user).invoke(_buildPlaceOrder({ market: market.address, t: trigger })),
-      ).to.be.revertedWithCustomError(multiInvoker, 'MultiInvokerInvalidOrderError')
-=======
       const trigger = openTriggerOrder({
         size: userPosition,
         side: 3,
@@ -550,7 +494,6 @@
         orderType: 'LM',
         price: marketPrice,
       })
->>>>>>> bb0f4e6a
 
       await expect(
         multiInvoker
