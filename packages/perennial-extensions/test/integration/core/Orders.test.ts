import { BigNumber, utils, constants } from 'ethers'
import { InstanceVars, deployProtocol, createMarket, createInvoker, settle } from '../helpers/setupHelpers'
import { anyValue } from '@nomicfoundation/hardhat-chai-matchers/withArgs'

import 'hardhat'

import { expect } from 'chai'
<<<<<<< HEAD
import { parse6decimal } from '../../../../common/testutil/types'
import { Market, MultiInvoker } from '../../../types/generated'
=======
import { parse6decimal, DEFAULT_ORDER, DEFAULT_GUARANTEE } from '../../../../common/testutil/types'
import { IMultiInvoker, Market, MultiInvoker } from '../../../types/generated'
>>>>>>> b1b2c7de
import { Compare, Dir, openTriggerOrder } from '../../helpers/types'
import {
  MAX_INT64,
  MAX_UINT48,
  MAX_UINT64,
  MIN_INT64,
  buildCancelOrder,
  buildExecOrder,
  buildPlaceOrder,
} from '../../helpers/invoke'
import { loadFixture } from '@nomicfoundation/hardhat-network-helpers'
import { TriggerOrderStruct } from '../../../types/generated/contracts/MultiInvoker'
import { SignerWithAddress } from '@nomiclabs/hardhat-ethers/signers'
import HRE from 'hardhat'

const ethers = { HRE }

export const PRICE = utils.parseEther('3374.655169')

function payoff(number: BigNumber): BigNumber {
  return number.mul(number).div(utils.parseEther('1')).div(100000)
}

describe('Orders', () => {
  let instanceVars: InstanceVars
  let dsuCollateral: BigNumber
  let collateral: BigNumber
  let position: BigNumber
  let userPosition: BigNumber
  let market: Market
  let multiInvoker: MultiInvoker

  beforeEach(async () => {
    instanceVars = await loadFixture(deployProtocol)
    await instanceVars.chainlink.reset()

    const { user, userB, dsu, chainlink } = instanceVars

    market = await createMarket(instanceVars)
    multiInvoker = await createInvoker(instanceVars)

    dsuCollateral = await instanceVars.dsu.balanceOf(instanceVars.user.address)
    collateral = parse6decimal('100000')
    position = parse6decimal('1000')
    userPosition = parse6decimal('100')

    // deposit maker up to maker limit (UFixed6)
    await dsu.connect(userB).approve(market.address, dsuCollateral)

    await market
      .connect(userB)
      ['update(address,uint256,uint256,uint256,int256,bool)'](userB.address, position, 0, 0, collateral, false)
    await chainlink.nextWithPriceModification(() => PRICE)
    settle(market, userB)

    await multiInvoker
      .connect(userB)
      .invoke([{ action: 8, args: utils.defaultAbiCoder.encode(['address'], [market.address]) }])

    await dsu.connect(user).approve(multiInvoker.address, dsuCollateral)
    await dsu.connect(userB).approve(multiInvoker.address, dsuCollateral)
  })

  afterEach(async () => {
    await ethers.HRE.ethers.provider.send('hardhat_setNextBlockBaseFeePerGas', ['0x1'])
  })

  it('places a limit order', async () => {
    const { user, dsu } = instanceVars

    await dsu.connect(user).approve(multiInvoker.address, dsuCollateral)
    const triggerOrder = openTriggerOrder({
      delta: userPosition,
      side: Dir.L,
      comparison: Compare.ABOVE_MARKET,
      price: BigNumber.from(1000e6),
    })
    const placeOrder = buildPlaceOrder({ market: market.address, order: triggerOrder, collateral: collateral })

    await multiInvoker.connect(user).invoke(placeOrder)
    await settle(market, user)

    const userMarketPosition = await market.positions(user.address)

    // // long limit not triggered yet
    expect(userMarketPosition.long.eq(0)).to.be.true
    expect(await multiInvoker.latestNonce()).to.eq(1)
  })

  it('cancels an order', async () => {
    const { user, userB } = instanceVars

    const triggerOrder = openTriggerOrder({
      delta: userPosition,
      price: BigNumber.from(1000e6),
      side: Dir.L,
      comparison: Compare.ABOVE_MARKET,
    })

    const placeOrder = buildPlaceOrder({
      market: market.address,
      long: position,
      order: triggerOrder,
      collateral: collateral,
    })

    await multiInvoker.connect(user).invoke(placeOrder)
    expect(await multiInvoker.latestNonce()).to.eq(1)

    const cancel = buildCancelOrder({ market: market.address, orderId: 1 })

    await multiInvoker.connect(userB).invoke(cancel)
    expect((await multiInvoker.orders(user.address, market.address, 1)).delta.abs()).to.eq(userPosition)

    await expect(multiInvoker.connect(user).invoke(cancel))
      .to.emit(multiInvoker, 'OrderCancelled')
      .withArgs(user.address, market.address, 1)

    expect(await multiInvoker.latestNonce()).to.eq(1)
  })

  it('executes a long limit order', async () => {
    const { user, userC, chainlink } = instanceVars

    const triggerPrice = payoff(PRICE.sub(utils.parseEther('0.001'))).div(1e12)

    const trigger = openTriggerOrder({
      delta: userPosition,
      price: triggerPrice,
      side: Dir.L,
      comparison: Compare.ABOVE_MARKET,
    })

    const placeOrder = buildPlaceOrder({
      market: market.address,
      order: trigger,
      collateral: collateral,
    })

    await expect(multiInvoker.connect(user).invoke(placeOrder)).to.not.be.reverted
    expect(await multiInvoker.canExecuteOrder(user.address, market.address, 1)).to.be.false

    await chainlink.nextWithPriceModification(() => PRICE.sub(utils.parseEther('0.0011')))
    await settle(market, user)

    const execute = buildExecOrder({ user: user.address, market: market.address, orderId: 1 })
    await expect(multiInvoker.connect(userC).invoke(execute))
      .to.emit(multiInvoker, 'OrderExecuted')
      .withArgs(user.address, market.address, 1)
      .to.emit(multiInvoker, 'KeeperCall')
  })

  it('executes a short limit order', async () => {
    const { user, userC, chainlink } = instanceVars

    const triggerPrice = payoff(PRICE.add(utils.parseEther('0.001'))).div(1e12)

    const trigger = openTriggerOrder({
      delta: userPosition,
      price: triggerPrice,
      side: Dir.S,
      comparison: Compare.BELOW_MARKET,
    })

    const placeOrder = buildPlaceOrder({
      market: market.address,
      order: trigger,
      collateral: collateral,
    })

    await expect(multiInvoker.connect(user).invoke(placeOrder)).to.not.be.reverted
    expect(await multiInvoker.canExecuteOrder(user.address, market.address, 1)).to.be.false

    await chainlink.nextWithPriceModification(() => PRICE.add(utils.parseEther('0.0011')))
    await settle(market, user)

    const execute = buildExecOrder({ user: user.address, market: market.address, orderId: 1 })
    await expect(multiInvoker.connect(userC).invoke(execute))
      .to.emit(multiInvoker, 'OrderExecuted')
      .withArgs(user.address, market.address, 1)
      .to.emit(multiInvoker, 'KeeperCall')
  })

  it('executes a long tp order', async () => {
    const { user, userC, chainlink } = instanceVars

    const triggerPrice = payoff(PRICE.add(utils.parseEther('0.001'))).div(1e12)

    const trigger = openTriggerOrder({
      delta: userPosition.mul(-1),
      price: triggerPrice,
      side: Dir.L,
      comparison: Compare.BELOW_MARKET,
    })

    const placeOrder = buildPlaceOrder({
      market: market.address,
      order: trigger,
      long: position,
      collateral: collateral,
    })

    await expect(multiInvoker.connect(user).invoke(placeOrder)).to.not.be.reverted
    expect(await multiInvoker.canExecuteOrder(user.address, market.address, 1)).to.be.false

    await chainlink.nextWithPriceModification(() => PRICE.add(utils.parseEther('0.0011')))
    await settle(market, user)

    const execute = buildExecOrder({ user: user.address, market: market.address, orderId: 1 })
    await expect(multiInvoker.connect(userC).invoke(execute))
      .to.emit(multiInvoker, 'OrderExecuted')
      .withArgs(user.address, market.address, 1)
      .to.emit(multiInvoker, 'KeeperCall')
  })

  it('executes a short tp order', async () => {
    const { user, userC, chainlink } = instanceVars

    const triggerPrice = payoff(PRICE.sub(utils.parseEther('0.0011'))).div(1e12)

    const trigger = openTriggerOrder({
      delta: userPosition.mul(-1),
      price: triggerPrice,
      side: Dir.S,
      comparison: Compare.ABOVE_MARKET,
    })

    const placeOrder = buildPlaceOrder({
      market: market.address,
      order: trigger,
      short: position,
      collateral: collateral,
    })

    await expect(multiInvoker.connect(user).invoke(placeOrder)).to.not.be.reverted
    expect(await multiInvoker.canExecuteOrder(user.address, market.address, 1)).to.be.false

    await chainlink.nextWithPriceModification(() => PRICE.sub(utils.parseEther('0.0011')))
    await settle(market, user)

    const execute = buildExecOrder({ user: user.address, market: market.address, orderId: 1 })
    await expect(multiInvoker.connect(userC).invoke(execute))
      .to.emit(multiInvoker, 'OrderExecuted')
      .withArgs(user.address, market.address, 1)
      .to.emit(multiInvoker, 'KeeperCall')
  })

  it('executes a long sl order', async () => {
    const { user, userC, chainlink } = instanceVars

    const triggerPrice = payoff(PRICE.sub(utils.parseEther('0.001'))).div(1e12)

    const trigger = openTriggerOrder({
      delta: userPosition.mul(-1),
      price: triggerPrice,
      side: Dir.L,
      comparison: Compare.ABOVE_MARKET,
    })

    const placeOrder = buildPlaceOrder({
      market: market.address,
      order: trigger,
      long: position,
      collateral: collateral,
    })

    await expect(multiInvoker.connect(user).invoke(placeOrder)).to.not.be.reverted
    expect(await multiInvoker.canExecuteOrder(user.address, market.address, 1)).to.be.false

    await chainlink.nextWithPriceModification(() => PRICE.sub(utils.parseEther('0.0011')))
    await settle(market, user)

    const execute = buildExecOrder({ user: user.address, market: market.address, orderId: 1 })
    await expect(multiInvoker.connect(userC).invoke(execute))
      .to.emit(multiInvoker, 'OrderExecuted')
      .withArgs(user.address, market.address, 1)
      .to.emit(multiInvoker, 'KeeperCall')
  })

  it('executes a short sl order', async () => {
    const { user, userC, chainlink } = instanceVars

    const triggerPrice = payoff(PRICE.add(utils.parseEther('0.001'))).div(1e12)

    const trigger = openTriggerOrder({
      delta: userPosition.mul(-1),
      price: triggerPrice,
      side: Dir.S,
      comparison: Compare.BELOW_MARKET,
    })
    const placeOrder = buildPlaceOrder({
      market: market.address,
      order: trigger,
      short: position,
      collateral: collateral,
    })

    await expect(multiInvoker.connect(user).invoke(placeOrder)).to.not.be.reverted
    expect(await multiInvoker.canExecuteOrder(user.address, market.address, 1)).to.be.false

    await chainlink.nextWithPriceModification(() => PRICE.add(utils.parseEther('0.0011')))
    await settle(market, user)

    const execute = buildExecOrder({ user: user.address, market: market.address, orderId: 1 })
    await expect(multiInvoker.connect(userC).invoke(execute))
      .to.emit(multiInvoker, 'OrderExecuted')
      .withArgs(user.address, market.address, 1)
      .to.emit(multiInvoker, 'KeeperCall')
  })

  it('executes a maker limit order', async () => {
    const { userB, userC, chainlink } = instanceVars

    const triggerPrice = payoff(PRICE.add(utils.parseEther('0.001'))).div(1e12)

    const trigger = openTriggerOrder({
      delta: userPosition,
      price: triggerPrice,
      side: Dir.M,
      comparison: Compare.BELOW_MARKET,
    })

    const placeOrder = buildPlaceOrder({
      market: market.address,
      order: trigger,
      collateral: collateral,
    })

    await expect(multiInvoker.connect(userB).invoke(placeOrder)).to.not.be.reverted
    expect(await multiInvoker.canExecuteOrder(userB.address, market.address, 1)).to.be.false

    await chainlink.nextWithPriceModification(() => PRICE.add(utils.parseEther('0.0011')))
    await settle(market, userB)

    const execute = buildExecOrder({ user: userB.address, market: market.address, orderId: 1 })
    await expect(multiInvoker.connect(userC).invoke(execute))
      .to.emit(multiInvoker, 'OrderExecuted')
      .withArgs(userB.address, market.address, 1)
      .to.emit(multiInvoker, 'KeeperCall')
  })

  it('executes a maker above market price order', async () => {
    const { userB, userC, chainlink } = instanceVars

    const triggerPrice = payoff(PRICE.sub(utils.parseEther('0.001'))).div(1e12)

    const trigger = openTriggerOrder({
      delta: userPosition.mul(-1),
      price: triggerPrice,
      side: Dir.M,
      comparison: Compare.ABOVE_MARKET,
    })

    const placeOrder = buildPlaceOrder({
      market: market.address,
      maker: (await market.positions(userB.address)).maker,
      order: trigger,
      collateral: collateral,
    })

    await expect(multiInvoker.connect(userB).invoke(placeOrder)).to.not.be.reverted
    expect(await multiInvoker.canExecuteOrder(userB.address, market.address, 1)).to.be.false

    await chainlink.nextWithPriceModification(() => PRICE.sub(utils.parseEther('0.0011')))
    await settle(market, userB)

    const execute = buildExecOrder({ user: userB.address, market: market.address, orderId: 1 })
    await expect(multiInvoker.connect(userC).invoke(execute))
      .to.emit(multiInvoker, 'OrderExecuted')
      .withArgs(userB.address, market.address, 1)
      .to.emit(multiInvoker, 'KeeperCall')
  })

  it('executes a maker below price order', async () => {
    const { userB, userC, chainlink } = instanceVars

    const triggerPrice = payoff(PRICE.add(utils.parseEther('0.001'))).div(1e12)

    const trigger = openTriggerOrder({
      delta: userPosition.mul(-1),
      price: triggerPrice,
      side: Dir.M,
      comparison: Compare.BELOW_MARKET,
      fee: userPosition,
    })

    const placeOrder = buildPlaceOrder({
      market: market.address,
      maker: (await market.positions(userB.address)).maker,
      order: trigger,
      collateral: collateral,
    })

    await expect(multiInvoker.connect(userB).invoke(placeOrder)).to.not.be.reverted
    expect(await multiInvoker.canExecuteOrder(userB.address, market.address, 1)).to.be.false

    await chainlink.nextWithPriceModification(() => PRICE.add(utils.parseEther('0.0011')))
    await settle(market, userB)

    const execute = buildExecOrder({ user: userB.address, market: market.address, orderId: 1 })
    await expect(multiInvoker.connect(userC).invoke(execute))
      .to.emit(multiInvoker, 'OrderExecuted')
      .withArgs(userB.address, market.address, 1)
      .to.emit(multiInvoker, 'KeeperCall')
  })

  it('executes an order with interface fee', async () => {
    const { user, userB, userC, chainlink, dsu } = instanceVars

    const triggerPrice = payoff(PRICE.sub(utils.parseEther('0.001'))).div(1e12)

    const trigger = openTriggerOrder({
      delta: userPosition,
      price: triggerPrice,
      side: Dir.L,
      comparison: Compare.ABOVE_MARKET,
      interfaceFee1: { amount: 50e6, receiver: userB.address, unwrap: false },
    })

    const placeOrder = buildPlaceOrder({
      market: market.address,
      order: trigger,
      collateral: collateral,
    })

    await expect(multiInvoker.connect(user).invoke(placeOrder)).to.not.be.reverted
    expect(await multiInvoker.canExecuteOrder(user.address, market.address, 1)).to.be.false

    await chainlink.nextWithPriceModification(() => PRICE.sub(utils.parseEther('0.0011')))
    await settle(market, user)

    const balanceBefore = await dsu.balanceOf(userB.address)
    const execute = buildExecOrder({ user: user.address, market: market.address, orderId: 1 })

    await expect(multiInvoker.connect(userC).invoke(execute))
      .to.emit(multiInvoker, 'OrderExecuted')
      .withArgs(user.address, market.address, 1)
      .to.emit(multiInvoker, 'KeeperCall')
      .to.emit(market, 'OrderCreated')
      .withArgs(user.address, { ...DEFAULT_ORDER, timestamp: 1631114005, collateral: -50e6 }, { ...DEFAULT_GUARANTEE })
      .to.emit(market, 'OrderCreated')
      .withArgs(
        user.address,
        { ...DEFAULT_ORDER, timestamp: 1631114005, orders: 1, longPos: userPosition },
        { ...DEFAULT_GUARANTEE },
      )
      .to.emit(multiInvoker, 'InterfaceFeeCharged')
      .withArgs(user.address, market.address, { receiver: userB.address, amount: 50e6, unwrap: false })

    expect(await dsu.balanceOf(userB.address)).to.eq(balanceBefore.add(utils.parseEther('50')))
  })

  it('executes an order with interface fee (unwrap)', async () => {
    const { user, userB, userC, chainlink, usdc } = instanceVars

    const triggerPrice = payoff(PRICE.sub(utils.parseEther('0.001'))).div(1e12)

    const trigger = openTriggerOrder({
      delta: userPosition,
      price: triggerPrice,
      side: Dir.L,
      comparison: Compare.ABOVE_MARKET,
      interfaceFee1: { amount: 50e6, receiver: userB.address, unwrap: true },
    })

    const placeOrder = buildPlaceOrder({
      market: market.address,
      order: trigger,
      collateral: collateral,
    })

    await expect(multiInvoker.connect(user).invoke(placeOrder)).to.not.be.reverted
    expect(await multiInvoker.canExecuteOrder(user.address, market.address, 1)).to.be.false

    await chainlink.nextWithPriceModification(() => PRICE.sub(utils.parseEther('0.0011')))
    await settle(market, user)

    const balanceBefore = await usdc.balanceOf(userB.address)
    const execute = buildExecOrder({ user: user.address, market: market.address, orderId: 1 })
    await expect(multiInvoker.connect(userC).invoke(execute))
      .to.emit(multiInvoker, 'OrderExecuted')
      .withArgs(user.address, market.address, 1)
      .to.emit(multiInvoker, 'KeeperCall')
      .to.emit(market, 'OrderCreated')
      .withArgs(user.address, { ...DEFAULT_ORDER, timestamp: 1631114005, collateral: -50e6 }, { ...DEFAULT_GUARANTEE })
      .to.emit(market, 'OrderCreated')
      .withArgs(
        user.address,
        { ...DEFAULT_ORDER, timestamp: 1631114005, orders: 1, longPos: userPosition },
        { ...DEFAULT_GUARANTEE },
      )
      .to.emit(multiInvoker, 'InterfaceFeeCharged')
      .withArgs(user.address, market.address, { receiver: userB.address, amount: 50e6, unwrap: true })

    expect(await usdc.balanceOf(userB.address)).to.eq(balanceBefore.add(50e6))
  })

  it('executes an order with multiple interface fees', async () => {
    const { user, userB, userC, userD, chainlink, dsu, usdc } = instanceVars

    const triggerPrice = payoff(PRICE.sub(utils.parseEther('0.001'))).div(1e12)

    const trigger = openTriggerOrder({
      delta: userPosition,
      price: triggerPrice,
      side: Dir.L,
      comparison: Compare.ABOVE_MARKET,
      interfaceFee1: { amount: 50e6, receiver: userB.address, unwrap: true },
      interfaceFee2: { amount: 100e6, receiver: userD.address, unwrap: false },
    })

    const placeOrder = buildPlaceOrder({
      market: market.address,
      order: trigger,
      collateral: collateral,
    })

    await expect(multiInvoker.connect(user).invoke(placeOrder)).to.not.be.reverted
    expect(await multiInvoker.canExecuteOrder(user.address, market.address, 1)).to.be.false

    await chainlink.nextWithPriceModification(() => PRICE.sub(utils.parseEther('0.0011')))
    await settle(market, user)

    const balanceBefore = await usdc.balanceOf(userB.address)
    const balanceBefore2 = await dsu.balanceOf(userD.address)
    const execute = buildExecOrder({ user: user.address, market: market.address, orderId: 1 })
    await expect(multiInvoker.connect(userC).invoke(execute))
      .to.emit(multiInvoker, 'OrderExecuted')
      .withArgs(user.address, market.address, 1)
      .to.emit(multiInvoker, 'KeeperCall')
      .to.emit(market, 'OrderCreated')
      .withArgs(user.address, { ...DEFAULT_ORDER, timestamp: 1631114005, collateral: -50e6 }, { ...DEFAULT_GUARANTEE })
      .to.emit(market, 'OrderCreated')
      .withArgs(
        user.address,
        { ...DEFAULT_ORDER, timestamp: 1631114005, orders: 1, longPos: userPosition },
        { ...DEFAULT_GUARANTEE },
      )
      .to.emit(multiInvoker, 'InterfaceFeeCharged')
      .withArgs(user.address, market.address, { receiver: userB.address, amount: 50e6, unwrap: true })
      .to.emit(multiInvoker, 'InterfaceFeeCharged')
      .withArgs(user.address, market.address, { receiver: userD.address, amount: 100e6, unwrap: false })

    expect(await usdc.balanceOf(userB.address)).to.eq(balanceBefore.add(50e6))
    expect(await dsu.balanceOf(userD.address)).to.eq(balanceBefore2.add(utils.parseEther('100')))
  })

  it('executes a withdrawal order', async () => {
    const { user, userB, userC, chainlink, usdc } = instanceVars

    const triggerPrice = payoff(PRICE.add(utils.parseEther('0.001'))).div(1e12)

    const trigger = openTriggerOrder({
      delta: collateral.div(-4),
      price: triggerPrice,
      side: Dir.C,
      comparison: Compare.BELOW_MARKET,
      fee: userPosition,
    })

    const placeOrder = buildPlaceOrder({
      market: market.address,
      maker: (await market.positions(user.address)).maker,
      order: trigger,
      collateral: collateral,
    })

    await expect(multiInvoker.connect(userB).invoke(placeOrder)).to.not.be.reverted
    expect(await multiInvoker.canExecuteOrder(userB.address, market.address, 1)).to.be.false

    await chainlink.nextWithPriceModification(() => PRICE.add(utils.parseEther('0.0011')))
    await settle(market, userB)

    const balanceBefore = await usdc.balanceOf(userB.address)
    const execute = buildExecOrder({ user: userB.address, market: market.address, orderId: 1 })
    await expect(multiInvoker.connect(userC).invoke(execute))
      .to.emit(multiInvoker, 'OrderExecuted')
      .withArgs(userB.address, market.address, 1)
      .to.emit(multiInvoker, 'KeeperCall')
      .to.emit(market, 'OrderCreated')
      .withArgs(
        userB.address,
        { ...DEFAULT_ORDER, timestamp: 1631114005, collateral: collateral.div(-4) },
        { ...DEFAULT_GUARANTEE },
      )

    expect(await usdc.balanceOf(userB.address)).to.eq(balanceBefore.add(collateral.div(4)))
  })

  it('executes a max withdrawal order with order fee', async () => {
    const { user, userC, chainlink, dsu, usdc } = instanceVars

    const triggerPrice = payoff(PRICE.add(utils.parseEther('0.001'))).div(1e12)

    const trigger = openTriggerOrder({
      delta: MIN_INT64,
      price: triggerPrice,
      side: Dir.C,
      comparison: Compare.BELOW_MARKET,
    })

    const placeOrder = buildPlaceOrder({
      market: market.address,
      maker: 0,
      order: trigger,
      collateral: collateral,
    })

    await expect(multiInvoker.connect(user).invoke(placeOrder)).to.not.be.reverted
    expect(await multiInvoker.canExecuteOrder(user.address, market.address, 1)).to.be.false

    await chainlink.nextWithPriceModification(() => PRICE.add(utils.parseEther('0.0011')))
    await settle(market, user)

    const executorBalanceBefore = await dsu.balanceOf(userC.address)
    const balanceBefore = await usdc.balanceOf(user.address)
    const execute = buildExecOrder({ user: user.address, market: market.address, orderId: 1 })

    await expect(multiInvoker.connect(userC).invoke(execute))
      .to.emit(multiInvoker, 'OrderExecuted')
      .withArgs(user.address, market.address, 1)
      .to.emit(multiInvoker, 'KeeperCall')
      .to.emit(market, 'OrderCreated')

    const executorDSUNet = (await dsu.balanceOf(userC.address)).sub(executorBalanceBefore)
    const feeCharged = executorDSUNet.div(BigNumber.from(10).pow(12))
    expect(await usdc.balanceOf(user.address)).to.be.within(
      balanceBefore.add(collateral.sub(feeCharged.add(1))),
      balanceBefore.add(collateral.sub(feeCharged)),
    )
  })

  it('executes a maker, long, and short magic close all order', async () => {
    const { user, userC, chainlink } = instanceVars

    // ------------------- Maker close all ------------------------- //

    const triggerPrice = payoff(PRICE.add(utils.parseEther('0.001'))).div(1e12)

    const trigger = openTriggerOrder({
      delta: 0,
      price: triggerPrice,
      side: Dir.M,
      comparison: Compare.BELOW_MARKET,
    })

    let placeOrder = buildPlaceOrder({
      market: market.address,
      maker: userPosition,
      order: trigger,
      collateral: collateral,
    })

    await expect(multiInvoker.connect(user).invoke(placeOrder)).to.not.be.reverted
    expect(await multiInvoker.canExecuteOrder(user.address, market.address, 1)).to.be.false

    await chainlink.nextWithPriceModification(() => PRICE.add(utils.parseEther('0.0011')))
    await settle(market, user)

    expect((await market.positions(user.address)).maker).to.be.eq(userPosition)

    let execute = buildExecOrder({ user: user.address, market: market.address, orderId: 1, revertOnFailure: true })
    await expect(multiInvoker.connect(userC).invoke(execute))
      .to.emit(multiInvoker, 'OrderExecuted')
      .withArgs(user.address, market.address, 1)

    await chainlink.nextWithPriceModification(() => PRICE.sub(utils.parseEther('0.0011')))
    await settle(market, user)

    expect((await market.positions(user.address)).maker).to.be.eq(0)

    // ------------------- Long close all ------------------------- //
    trigger.side = Dir.L
    trigger.comparison = Compare.BELOW_MARKET

    placeOrder = buildPlaceOrder({ market: market.address, long: userPosition, order: trigger, collateral: 0 })

    await expect(multiInvoker.connect(user).invoke(placeOrder)).to.not.be.reverted
    expect(await multiInvoker.canExecuteOrder(user.address, market.address, 2)).to.be.false

    await chainlink.nextWithPriceModification(() => PRICE.add(utils.parseEther('0.0011')))
    await settle(market, user)

    expect((await market.positions(user.address)).long).to.be.eq(userPosition)

    execute = buildExecOrder({ user: user.address, market: market.address, orderId: 2, revertOnFailure: true })
    await expect(multiInvoker.connect(userC).invoke(execute))
      .to.emit(multiInvoker, 'OrderExecuted')
      .withArgs(user.address, market.address, 2)

    await chainlink.nextWithPriceModification(() => PRICE.sub(utils.parseEther('0.0011')))
    await settle(market, user)

    expect((await market.positions(user.address)).long).to.be.eq(0)

    // ------------------- Short close all ------------------------- //
    trigger.side = Dir.S
    trigger.comparison = Compare.BELOW_MARKET

    placeOrder = buildPlaceOrder({ market: market.address, short: userPosition, order: trigger, collateral: 0 })

    await expect(multiInvoker.connect(user).invoke(placeOrder)).to.not.be.reverted
    expect(await multiInvoker.canExecuteOrder(user.address, market.address, 3)).to.be.false

    await chainlink.nextWithPriceModification(() => PRICE.add(utils.parseEther('0.0011')))
    await settle(market, user)

    expect((await market.positions(user.address)).short).to.be.eq(userPosition)

    execute = buildExecOrder({ user: user.address, market: market.address, orderId: 3, revertOnFailure: true })
    await expect(multiInvoker.connect(userC).invoke(execute))
      .to.emit(multiInvoker, 'OrderExecuted')
      .withArgs(user.address, market.address, 3)

    await chainlink.nextWithPriceModification(() => PRICE.sub(utils.parseEther('0.0011')))
    await settle(market, user)

    expect((await market.positions(user.address)).short).to.be.eq(0)
  })

  describe('Sad path :(', () => {
    it('fails to execute an order that does not exist', async () => {
      const { user, userB } = instanceVars

      await expect(
        multiInvoker.connect(userB).invoke(buildExecOrder({ user: user.address, market: market.address, orderId: 0 })),
      ).to.be.revertedWithCustomError(multiInvoker, 'MultiInvokerCantExecuteError')

      const trigger = openTriggerOrder({
        delta: position,
        price: 0,
        side: Dir.L,
        comparison: Compare.ABOVE_MARKET,
      })
      await expect(
        multiInvoker
          .connect(user)
          .invoke(buildPlaceOrder({ market: market.address, collateral: collateral, order: trigger })),
      ).to.not.be.reverted

      await expect(multiInvoker.connect(user).invoke(buildCancelOrder({ market: market.address, orderId: 1 }))).to.emit(
        multiInvoker,
        'OrderCancelled',
      )

      await expect(
        multiInvoker.connect(userB).invoke(buildExecOrder({ user: user.address, market: market.address, orderId: 1 })),
      ).to.be.revertedWithCustomError(multiInvoker, 'MultiInvokerCantExecuteError')
    })

    it('fails to place order with 0 fee', async () => {
      const { user } = instanceVars

      const triggerPrice = payoff(PRICE.add(utils.parseEther('0.001'))).div(1e12)

      const trigger = openTriggerOrder({
        delta: userPosition,
        price: triggerPrice,
        side: Dir.L,
        comparison: Compare.ABOVE_MARKET,
        fee: 0,
      })

      const placeOrder = buildPlaceOrder({
        market: market.address,
        order: trigger,
        collateral: collateral,
      })

      await expect(multiInvoker.connect(user).invoke(placeOrder)).to.be.revertedWithCustomError(
        multiInvoker,
        'MultiInvokerInvalidOrderError',
      )
    })

    it('fails to place order with comparison == 0 || > |1|', async () => {
      const { user } = instanceVars

      const triggerPrice = payoff(PRICE).div(1e12)

      const trigger = openTriggerOrder({
        delta: userPosition,
        side: Dir.L,
        comparison: Compare.ABOVE_MARKET,
        price: triggerPrice,
      })

      trigger.comparison = 0
      await expect(
        multiInvoker
          .connect(user)
          .invoke(buildPlaceOrder({ market: market.address, order: trigger, collateral: collateral })),
      ).to.be.revertedWithCustomError(multiInvoker, 'MultiInvokerInvalidOrderError')

      trigger.comparison = 2
      await expect(
        multiInvoker
          .connect(user)
          .invoke(buildPlaceOrder({ market: market.address, order: trigger, collateral: collateral })),
      ).to.be.revertedWithCustomError(multiInvoker, 'MultiInvokerInvalidOrderError')

      trigger.comparison = -2
      await expect(
        multiInvoker
          .connect(user)
          .invoke(buildPlaceOrder({ market: market.address, order: trigger, collateral: collateral })),
      ).to.be.revertedWithCustomError(multiInvoker, 'MultiInvokerInvalidOrderError')
    })

    it('fails to place order with side > 3', async () => {
      const { user } = instanceVars

      const triggerPrice = payoff(PRICE).div(1e12)

      const trigger = openTriggerOrder({
        delta: userPosition,
        side: 4,
        comparison: Compare.ABOVE_MARKET,
        price: triggerPrice,
      })

      await expect(
        multiInvoker
          .connect(user)
          .invoke(buildPlaceOrder({ market: market.address, order: trigger, collateral: collateral })),
      ).to.be.revertedWithCustomError(multiInvoker, 'MultiInvokerInvalidOrderError')
    })

    it('fails to place order with side = 3, delta >= 0', async () => {
      const { user } = instanceVars

      const triggerPrice = payoff(PRICE).div(1e12)

      const trigger = openTriggerOrder({
        delta: collateral,
        side: 3,
        comparison: Compare.ABOVE_MARKET,
        price: triggerPrice,
      })

      await expect(
        multiInvoker
          .connect(user)
          .invoke(buildPlaceOrder({ market: market.address, order: trigger, collateral: collateral })),
      ).to.be.revertedWithCustomError(multiInvoker, 'MultiInvokerInvalidOrderError')
    })

    it('exceeds max trigger fee on execution', async () => {
      const { user, chainlink } = instanceVars

      const triggerPrice = payoff(PRICE.add(utils.parseEther('0.001'))).div(1e12)

      const trigger = openTriggerOrder({
        delta: userPosition,
        price: triggerPrice,
        side: Dir.L,
        comparison: Compare.BELOW_MARKET,
        fee: 10,
      })

      const placeOrder = buildPlaceOrder({
        market: market.address,
        order: trigger,
        collateral: collateral,
      })

      await expect(multiInvoker.connect(user).invoke(placeOrder)).to.not.be.reverted
      expect(await multiInvoker.canExecuteOrder(user.address, market.address, 1)).to.be.false

      await chainlink.nextWithPriceModification(() => PRICE.add(utils.parseEther('0.0011')))
      await settle(market, user)

      await ethers.HRE.ethers.provider.send('hardhat_setNextBlockBaseFeePerGas', ['0x1000000'])
      const execute = buildExecOrder({ user: user.address, market: market.address, orderId: 1 })

      await expect(multiInvoker.connect(user).invoke(execute, { maxFeePerGas: 16777216 }))
        .to.emit(market, 'OrderCreated')
        .withArgs(user.address, { ...DEFAULT_ORDER, timestamp: 1631114005, collateral: -10 }, { ...DEFAULT_GUARANTEE })
        .to.emit(market, 'OrderCreated')
        .withArgs(
          user.address,
          { ...DEFAULT_ORDER, timestamp: 1631114005, orders: 1, longPos: userPosition },
          { ...DEFAULT_GUARANTEE },
        )
    })

    it('Fails to store TRIGGER values out of slot bounds', async () => {
      const { user } = instanceVars

      const defaultOrder = () =>
        openTriggerOrder({
          delta: parse6decimal('10000'),
          side: Dir.L,
          comparison: Compare.BELOW_MARKET,
          price: BigNumber.from(1000e6),
        })

      let testOrder = defaultOrder()

      testOrder.fee = MAX_UINT64.add(1)
      await assertStoreFail(testOrder, multiInvoker, market, user)
      testOrder = defaultOrder()

      testOrder.price = MAX_INT64.add(1)
      await assertStoreFail(testOrder, multiInvoker, market, user)
      testOrder = defaultOrder()

      testOrder.price = MIN_INT64.sub(1)
      await assertStoreFail(testOrder, multiInvoker, market, user)
      testOrder = defaultOrder()

      testOrder.delta = MAX_INT64.add(1)
      await assertStoreFail(testOrder, multiInvoker, market, user)
      testOrder = defaultOrder()

      testOrder.delta = MIN_INT64.sub(1)
      await assertStoreFail(testOrder, multiInvoker, market, user)
      testOrder = defaultOrder()

      testOrder.interfaceFee1.amount = MAX_UINT48.add(1)
      await assertStoreFail(testOrder, multiInvoker, market, user)
      testOrder = defaultOrder()

      testOrder.interfaceFee2.amount = MAX_UINT48.add(1)
      await assertStoreFail(testOrder, multiInvoker, market, user)
      testOrder = defaultOrder()
    })
  })
})

async function assertStoreFail(
  testOrder: TriggerOrderStruct,
  multiInvoker: MultiInvoker,
  market: Market,
  user: SignerWithAddress,
) {
  await expect(
    multiInvoker.connect(user).invoke(buildPlaceOrder({ market: market.address, order: testOrder, collateral: 0 })),
  ).to.be.revertedWithCustomError(multiInvoker, 'TriggerOrderStorageInvalidError')
}<|MERGE_RESOLUTION|>--- conflicted
+++ resolved
@@ -5,13 +5,8 @@
 import 'hardhat'
 
 import { expect } from 'chai'
-<<<<<<< HEAD
-import { parse6decimal } from '../../../../common/testutil/types'
-import { Market, MultiInvoker } from '../../../types/generated'
-=======
 import { parse6decimal, DEFAULT_ORDER, DEFAULT_GUARANTEE } from '../../../../common/testutil/types'
 import { IMultiInvoker, Market, MultiInvoker } from '../../../types/generated'
->>>>>>> b1b2c7de
 import { Compare, Dir, openTriggerOrder } from '../../helpers/types'
 import {
   MAX_INT64,
