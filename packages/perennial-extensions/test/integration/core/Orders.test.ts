import { BigNumber, BigNumberish, utils } from 'ethers'
import { InstanceVars, deployProtocol, createMarket, createInvoker, settle } from '../helpers/setupHelpers'
import { anyValue } from '@nomicfoundation/hardhat-chai-matchers/withArgs'

import 'hardhat'

import { expect } from 'chai'
import { parse6decimal } from '../../../../common/testutil/types'
import { Market, MultiInvoker } from '../../../types/generated'
<<<<<<< HEAD
import { openTriggerOrder } from '../../helpers/types'
import {
  _buildPlaceOrder,
  buildCancelOrder,
  buildExecOrder,
  buildPlaceOrder,
  buildUpdateMarket,
} from '../../helpers/invoke'
=======
import { Compare, Dir, openTriggerOrder } from '../../helpers/types'
import { buildCancelOrder, buildExecOrder, buildPlaceOrder } from '../../helpers/invoke'
>>>>>>> bb0f4e6a
import { loadFixture } from '@nomicfoundation/hardhat-network-helpers'
import { TriggerOrderStruct } from '../../../types/generated/contracts/MultiInvoker'
import { SignerWithAddress } from '@nomiclabs/hardhat-ethers/signers'
import { ethers } from 'hardhat'

const MAX_UINT64 = BigNumber.from('18446744073709551615')
const MIN_MAX_UINT64 = BigNumber.from('9223372036854775807')

describe('Orders', () => {
  let instanceVars: InstanceVars
  let dsuCollateral: BigNumberish
  let collateral: BigNumberish
  let position: BigNumber
  let userPosition: BigNumber
  let market: Market
  let marketPrice: BigNumber
  let multiInvoker: MultiInvoker

  beforeEach(async () => {
    instanceVars = await loadFixture(deployProtocol)
    await instanceVars.chainlink.reset()

    const { user, userB, dsu, chainlink } = instanceVars

    market = await createMarket(instanceVars)
    multiInvoker = await createInvoker(instanceVars)

    dsuCollateral = await instanceVars.dsu.balanceOf(instanceVars.user.address)
    collateral = parse6decimal('100000')
    position = parse6decimal('.01')
    userPosition = parse6decimal('.001')

    // deposit maker up to maker limit (UFixed6)
    await dsu.connect(userB).approve(market.address, dsuCollateral)

    await market.connect(userB).update(userB.address, position, 0, 0, collateral, false)
    await chainlink.next()
    settle(market, userB)

    await multiInvoker
      .connect(userB)
      .invoke([{ action: 8, args: utils.defaultAbiCoder.encode(['address'], [market.address]) }])

    marketPrice = (await chainlink.oracle.latest()).price

    await dsu.connect(user).approve(multiInvoker.address, dsuCollateral)
    await dsu.connect(userB).approve(multiInvoker.address, dsuCollateral)
  })

  it('places a limit order', async () => {
    const { user, dsu } = instanceVars

    await dsu.connect(user).approve(multiInvoker.address, dsuCollateral)
    const triggerOrder = openTriggerOrder({
      size: userPosition,
      side: Dir.L,
      orderType: 'LM',
      comparison: Compare.ABOVE_MARKET,
      price: BigNumber.from(1000e6),
    })
    const placeOrder = buildPlaceOrder({ market: market.address, order: triggerOrder, collateral: collateral })

    await multiInvoker.connect(user).invoke(placeOrder)
    await settle(market, user)

    const userMarketPosition = await market.positions(user.address)

    // // long limit not triggered yet
    expect(userMarketPosition.long.eq(0)).to.be.true
    expect(await multiInvoker.latestNonce()).to.eq(1)
  })

  it('cancels an order', async () => {
    const { user, userB } = instanceVars

    const triggerOrder = openTriggerOrder({
      size: userPosition,
      price: BigNumber.from(1000e6),
      side: Dir.L,
      orderType: 'LM',
      comparison: Compare.ABOVE_MARKET,
    })

    const placeOrder = buildPlaceOrder({
      market: market.address,
      long: position,
      order: triggerOrder,
      collateral: collateral,
    })

    await multiInvoker.connect(user).invoke(placeOrder)
    expect(await multiInvoker.latestNonce()).to.eq(1)

    const cancel = buildCancelOrder({ market: market.address, orderId: 1 })

    await multiInvoker.connect(userB).invoke(cancel)
    expect((await multiInvoker.orders(user.address, market.address, 1)).delta.abs()).to.eq(userPosition)

    await expect(multiInvoker.connect(user).invoke(cancel))
      .to.emit(multiInvoker, 'OrderCancelled')
      .withArgs(user.address, market.address, 1)

    expect(await multiInvoker.latestNonce()).to.eq(1)
  })

  it('executes a long limit order', async () => {
    const { user, chainlink } = instanceVars

    const trigger = openTriggerOrder({
      size: userPosition,
      price: payoff(marketPrice.sub(10)),
      side: Dir.L,
      orderType: 'LM',
      comparison: Compare.ABOVE_MARKET,
    })

    const placeOrder = buildPlaceOrder({
      market: market.address,
      order: trigger,
      collateral: collateral,
    })

    await expect(multiInvoker.connect(user).invoke(placeOrder)).to.not.be.reverted
    expect(await multiInvoker.canExecuteOrder(user.address, market.address, 1)).to.be.false

    await chainlink.nextWithPriceModification(() => marketPrice.sub(11))
    await settle(market, user)

    await ethers.provider.send('hardhat_setNextBlockBaseFeePerGas', ['0x1'])
    const execute = buildExecOrder({ user: user.address, market: market.address, orderId: 1 })
    await expect(multiInvoker.connect(user).invoke(execute))
      .to.emit(multiInvoker, 'OrderExecuted')
      .withArgs(user.address, market.address, 1, anyValue)
      .to.emit(multiInvoker, 'KeeperCall')
  })

  it('executes a short limit order', async () => {
    const { user, chainlink } = instanceVars

    const trigger = openTriggerOrder({
      size: userPosition,
      price: payoff(marketPrice.add(10)),
      side: Dir.S,
      orderType: 'LM',
      comparison: Compare.BELOW_MARKET,
    })

    const placeOrder = buildPlaceOrder({
      market: market.address,
      order: trigger,
      collateral: collateral,
    })

    await expect(multiInvoker.connect(user).invoke(placeOrder)).to.not.be.reverted
    expect(await multiInvoker.canExecuteOrder(user.address, market.address, 1)).to.be.false

    await chainlink.nextWithPriceModification(() => marketPrice.add(11))
    await settle(market, user)

    await ethers.provider.send('hardhat_setNextBlockBaseFeePerGas', ['0x1'])
    const execute = buildExecOrder({ user: user.address, market: market.address, orderId: 1 })
    await expect(multiInvoker.connect(user).invoke(execute))
      .to.emit(multiInvoker, 'OrderExecuted')
      .withArgs(user.address, market.address, 1, anyValue)
      .to.emit(multiInvoker, 'KeeperCall')
  })

  it('executes a long tp order', async () => {
    const { user, chainlink } = instanceVars

    const trigger = openTriggerOrder({
      size: userPosition,
      price: payoff(marketPrice.add(10)),
      side: Dir.L,
      orderType: 'TG',
      comparison: Compare.BELOW_MARKET,
    })

    const placeOrder = buildPlaceOrder({
      market: market.address,
      order: trigger,
      long: position,
      collateral: collateral,
    })

    await expect(multiInvoker.connect(user).invoke(placeOrder)).to.not.be.reverted
    expect(await multiInvoker.canExecuteOrder(user.address, market.address, 1)).to.be.false

    await chainlink.nextWithPriceModification(() => marketPrice.add(11))
    await settle(market, user)

    await ethers.provider.send('hardhat_setNextBlockBaseFeePerGas', ['0x1'])
    const execute = buildExecOrder({ user: user.address, market: market.address, orderId: 1 })
    await expect(multiInvoker.connect(user).invoke(execute))
      .to.emit(multiInvoker, 'OrderExecuted')
      .withArgs(user.address, market.address, 1, anyValue)
      .to.emit(multiInvoker, 'KeeperCall')
  })

  it('executes a short tp order', async () => {
    const { user, chainlink } = instanceVars

    const trigger = openTriggerOrder({
      size: userPosition,
      price: payoff(marketPrice.sub(11)),
      side: Dir.S,
      orderType: 'TG',
      comparison: Compare.ABOVE_MARKET,
    })

    const placeOrder = buildPlaceOrder({
      market: market.address,
      order: trigger,
      short: position,
      collateral: collateral,
    })

    await expect(multiInvoker.connect(user).invoke(placeOrder)).to.not.be.reverted
    expect(await multiInvoker.canExecuteOrder(user.address, market.address, 1)).to.be.false

    await chainlink.nextWithPriceModification(() => marketPrice.sub(11))
    await settle(market, user)

    await ethers.provider.send('hardhat_setNextBlockBaseFeePerGas', ['0x1'])
    const execute = buildExecOrder({ user: user.address, market: market.address, orderId: 1 })
    await expect(multiInvoker.connect(user).invoke(execute))
      .to.emit(multiInvoker, 'OrderExecuted')
      .withArgs(user.address, market.address, 1, anyValue)
      .to.emit(multiInvoker, 'KeeperCall')
  })

  it('executes a long sl order', async () => {
    const { user, chainlink } = instanceVars

    const trigger = openTriggerOrder({
      size: userPosition,
      price: payoff(marketPrice.sub(10)),
      side: Dir.L,
      orderType: 'TG',
      comparison: Compare.ABOVE_MARKET,
    })

    const placeOrder = buildPlaceOrder({
      market: market.address,
      order: trigger,
      long: position,
      collateral: collateral,
    })

    await expect(multiInvoker.connect(user).invoke(placeOrder)).to.not.be.reverted
    expect(await multiInvoker.canExecuteOrder(user.address, market.address, 1)).to.be.false

    await chainlink.nextWithPriceModification(() => marketPrice.sub(11))
    await settle(market, user)

    await ethers.provider.send('hardhat_setNextBlockBaseFeePerGas', ['0x1'])
    const execute = buildExecOrder({ user: user.address, market: market.address, orderId: 1 })
    await expect(multiInvoker.connect(user).invoke(execute))
      .to.emit(multiInvoker, 'OrderExecuted')
      .withArgs(user.address, market.address, 1, anyValue)
      .to.emit(multiInvoker, 'KeeperCall')
  })

  it('executes a short sl order', async () => {
    const { user, chainlink } = instanceVars

    const trigger = openTriggerOrder({
      size: userPosition,
      price: payoff(marketPrice.add(10)),
      side: Dir.S,
      orderType: 'TG',
      comparison: Compare.BELOW_MARKET,
    })
    const placeOrder = buildPlaceOrder({
      market: market.address,
      order: trigger,
      short: position,
      collateral: collateral,
    })

    await expect(multiInvoker.connect(user).invoke(placeOrder)).to.not.be.reverted
    expect(await multiInvoker.canExecuteOrder(user.address, market.address, 1)).to.be.false

    await chainlink.nextWithPriceModification(() => marketPrice.add(11))
    await settle(market, user)

    await ethers.provider.send('hardhat_setNextBlockBaseFeePerGas', ['0x1'])
    const execute = buildExecOrder({ user: user.address, market: market.address, orderId: 1 })
    await expect(multiInvoker.connect(user).invoke(execute))
      .to.emit(multiInvoker, 'OrderExecuted')
      .withArgs(user.address, market.address, 1, anyValue)
      .to.emit(multiInvoker, 'KeeperCall')
  })

  it('executes a maker limit order', async () => {
    const { userB, chainlink } = instanceVars
    const trigger = openTriggerOrder({
      size: userPosition,
      price: payoff(marketPrice.add(10)),
      orderType: 'LM',
      side: Dir.M,
      comparison: Compare.BELOW_MARKET,
    })

    const placeOrder = buildPlaceOrder({
      market: market.address,
      order: trigger,
      collateral: collateral,
    })

    await expect(multiInvoker.connect(userB).invoke(placeOrder)).to.not.be.reverted
    expect(await multiInvoker.canExecuteOrder(userB.address, market.address, 1)).to.be.false

    await chainlink.nextWithPriceModification(() => marketPrice.add(11))
    await settle(market, userB)

    await ethers.provider.send('hardhat_setNextBlockBaseFeePerGas', ['0x1'])

    const execute = buildExecOrder({ user: userB.address, market: market.address, orderId: 1 })
    await expect(multiInvoker.connect(userB).invoke(execute))
      .to.emit(multiInvoker, 'OrderExecuted')
      .withArgs(userB.address, market.address, 1, anyValue)
      .to.emit(multiInvoker, 'KeeperCall')
  })

  it('executes a maker above market price order', async () => {
    const { userB, chainlink } = instanceVars
    const trigger = openTriggerOrder({
      size: userPosition,
      price: payoff(marketPrice.sub(10)),
      orderType: 'TG',
      side: Dir.M,
      comparison: Compare.ABOVE_MARKET,
    })

    const placeOrder = buildPlaceOrder({
      market: market.address,
      maker: (await market.positions(userB.address)).maker,
      order: trigger,
      collateral: collateral,
    })

    await expect(multiInvoker.connect(userB).invoke(placeOrder)).to.not.be.reverted
    expect(await multiInvoker.canExecuteOrder(userB.address, market.address, 1)).to.be.false

    await chainlink.nextWithPriceModification(() => marketPrice.sub(11))
    await settle(market, userB)

    await ethers.provider.send('hardhat_setNextBlockBaseFeePerGas', ['0x1'])
    const execute = buildExecOrder({ user: userB.address, market: market.address, orderId: 1 })
    await expect(multiInvoker.connect(userB).invoke(execute))
      .to.emit(multiInvoker, 'OrderExecuted')
      .withArgs(userB.address, market.address, 1, anyValue)
      .to.emit(multiInvoker, 'KeeperCall')
  })

  it('executes a maker below price order', async () => {
    const { userB, chainlink } = instanceVars
    const trigger = openTriggerOrder({
      size: userPosition,
      price: payoff(marketPrice.add(10)),
      orderType: 'TG',
      side: Dir.M,
      comparison: Compare.BELOW_MARKET,
      fee: userPosition,
    })

    const placeOrder = buildPlaceOrder({
      market: market.address,
      maker: (await market.positions(userB.address)).maker,
      order: trigger,
      collateral: collateral,
    })

    await expect(multiInvoker.connect(userB).invoke(placeOrder)).to.not.be.reverted
    expect(await multiInvoker.canExecuteOrder(userB.address, market.address, 1)).to.be.false

    await chainlink.nextWithPriceModification(() => marketPrice.add(11))
    await settle(market, userB)

    await ethers.provider.send('hardhat_setNextBlockBaseFeePerGas', ['0x1'])
    const execute = buildExecOrder({ user: userB.address, market: market.address, orderId: 1 })
    await expect(multiInvoker.connect(userB).invoke(execute))
      .to.emit(multiInvoker, 'OrderExecuted')
      .withArgs(userB.address, market.address, 1, anyValue)
      .to.emit(multiInvoker, 'KeeperCall')
  })

  it('soft reverts on failed execute order', async () => {
    const { user, chainlink } = instanceVars

    const trigger = openTriggerOrder({
      size: userPosition,
      price: payoff(marketPrice.add(10)),
      feePct: 50,
      trigger: 'LM',
      side: 'S',
    })
    const placeOrder = buildPlaceOrder({
      market: market.address,
      order: trigger,
      collateral: collateral,
      triggerType: 'LM',
      comparisonOverride: 1,
    })

    await multiInvoker.connect(user).invoke(placeOrder)
    expect(await multiInvoker.canExecuteOrder(user.address, market.address, 1)).to.be.false

    await chainlink.nextWithPriceModification(() => marketPrice.add(11))
    await settle(market, user)

    // make collateral insufficient to update market on order execution
    await multiInvoker
      .connect(user)
      .invoke(
        buildUpdateMarket({ market: market.address, collateral: BigNumber.from(collateral).mul(99).div(100).mul(-1) }),
      )

    await expect(
      multiInvoker
        .connect(user)
        .invoke(buildExecOrder({ user: user.address, market: market.address, orderId: 1, revertOnFailure: true })),
    ).to.be.reverted

    await expect(
      multiInvoker
        .connect(user)
        .invoke(buildExecOrder({ user: user.address, market: market.address, orderId: 1, revertOnFailure: false })),
    ).to.not.be.reverted

    // add collateral back
    await multiInvoker.connect(user).invoke(buildUpdateMarket({ market: market.address, collateral: collateral }))

    // soft-reverted order with collateral added back was not deleted, can be executed
    await expect(
      multiInvoker
        .connect(user)
        .invoke(buildExecOrder({ user: user.address, market: market.address, orderId: 1, revertOnFailure: true })),
    ).to.not.be.reverted
  })

  describe('Sad path :(', () => {
    it('fails to execute an order that does not exist', async () => {
      const { user, userB } = instanceVars

      await expect(
        multiInvoker.connect(userB).invoke(buildExecOrder({ user: user.address, market: market.address, orderId: 0 })),
      ).to.be.revertedWithCustomError(multiInvoker, 'MultiInvokerCantExecuteError')

      const trigger = openTriggerOrder({
        size: position,
        price: 0,
        side: Dir.L,
        orderType: 'LM',
        comparison: Compare.ABOVE_MARKET,
      })
      await expect(
        multiInvoker
          .connect(user)
          .invoke(buildPlaceOrder({ market: market.address, collateral: collateral, order: trigger })),
      ).to.not.be.reverted

      await expect(multiInvoker.connect(user).invoke(buildCancelOrder({ market: market.address, orderId: 1 }))).to.emit(
        multiInvoker,
        'OrderCancelled',
      )

      await expect(
        multiInvoker.connect(userB).invoke(buildExecOrder({ user: user.address, market: market.address, orderId: 1 })),
      ).to.be.revertedWithCustomError(multiInvoker, 'MultiInvokerCantExecuteError')
    })

    it('fails to place order with 0 fee', async () => {
      const { user } = instanceVars

      const trigger = openTriggerOrder({
        size: userPosition,
        price: payoff(marketPrice.add(10)),
        side: Dir.L,
        orderType: 'LM',
        comparison: Compare.ABOVE_MARKET,
        fee: 0,
      })

      const placeOrder = buildPlaceOrder({
        market: market.address,
        order: trigger,
        collateral: collateral,
      })

      await expect(multiInvoker.connect(user).invoke(placeOrder)).to.be.revertedWithCustomError(
        multiInvoker,
        'MultiInvokerInvalidOrderError',
      )
    })

    it('fails to place order with comparison == 0 || > |1|', async () => {
      const { user } = instanceVars

      const trigger = openTriggerOrder({
        size: userPosition,
        side: Dir.L,
        comparison: Compare.ABOVE_MARKET,
        orderType: 'LM',
        price: marketPrice,
      })

      trigger.comparison = 0
      await expect(
        multiInvoker
          .connect(user)
          .invoke(buildPlaceOrder({ market: market.address, order: trigger, collateral: collateral })),
      ).to.be.revertedWithCustomError(multiInvoker, 'MultiInvokerInvalidOrderError')

      trigger.comparison = 2
      await expect(
        multiInvoker
          .connect(user)
          .invoke(buildPlaceOrder({ market: market.address, order: trigger, collateral: collateral })),
      ).to.be.revertedWithCustomError(multiInvoker, 'MultiInvokerInvalidOrderError')

      trigger.comparison = -2
      await expect(
        multiInvoker
          .connect(user)
          .invoke(buildPlaceOrder({ market: market.address, order: trigger, collateral: collateral })),
      ).to.be.revertedWithCustomError(multiInvoker, 'MultiInvokerInvalidOrderError')
    })

    it('fails to place order with side > 2', async () => {
      const { user } = instanceVars

      const trigger = openTriggerOrder({
        size: userPosition,
        side: 3,
        comparison: Compare.ABOVE_MARKET,
        orderType: 'LM',
        price: marketPrice,
      })

      await expect(
        multiInvoker
          .connect(user)
          .invoke(buildPlaceOrder({ market: market.address, order: trigger, collateral: collateral })),
      ).to.be.revertedWithCustomError(multiInvoker, 'MultiInvokerInvalidOrderError')
    })

    it('exceeds max trigger fee on execution', async () => {
      const { user, chainlink } = instanceVars

      const trigger = openTriggerOrder({
        size: userPosition,
        price: payoff(marketPrice.add(10)),
        side: Dir.L,
        orderType: 'LM',
        comparison: Compare.BELOW_MARKET,
        fee: 10,
      })

      const placeOrder = buildPlaceOrder({
        market: market.address,
        order: trigger,
        collateral: collateral,
      })

      await expect(multiInvoker.connect(user).invoke(placeOrder)).to.not.be.reverted
      expect(await multiInvoker.canExecuteOrder(user.address, market.address, 1)).to.be.false

      await chainlink.nextWithPriceModification(() => marketPrice.add(11))
      await settle(market, user)

      await ethers.provider.send('hardhat_setNextBlockBaseFeePerGas', ['0x1000000'])
      const execute = buildExecOrder({ user: user.address, market: market.address, orderId: 1 })
      await expect(multiInvoker.connect(user).invoke(execute)).to.be.revertedWithCustomError(
        multiInvoker,
        'MultiInvokerMaxFeeExceededError',
      )
    })

    it('Fails to store TRIGGER values out of slot bounds', async () => {
      const { user } = instanceVars

      const defaultOrder = openTriggerOrder({
        size: parse6decimal('10000'),
        side: Dir.L,
        orderType: 'LM',
        comparison: Compare.ABOVE_MARKET,
        price: BigNumber.from(1000e6),
      })

      defaultOrder.comparison = 1

      let testOrder = { ...defaultOrder }

      testOrder.fee = MAX_UINT64.add(1)
      await assertStoreFail(testOrder, multiInvoker, market, user)
      testOrder = { ...defaultOrder }

      testOrder.price = MIN_MAX_UINT64.add(1)
      await assertStoreFail(testOrder, multiInvoker, market, user)
      testOrder = { ...defaultOrder }

      testOrder.price = MIN_MAX_UINT64.add(2).mul(-1)
      await assertStoreFail(testOrder, multiInvoker, market, user)
      testOrder = { ...defaultOrder }

      testOrder.delta = MIN_MAX_UINT64.add(1)
      await assertStoreFail(testOrder, multiInvoker, market, user)
      testOrder = { ...defaultOrder }

      testOrder.delta = MIN_MAX_UINT64.add(2).mul(-1)
      await assertStoreFail(testOrder, multiInvoker, market, user)
    })
  })
})

async function assertStoreFail(
  testOrder: TriggerOrderStruct,
  multiInvoker: MultiInvoker,
  market: Market,
  user: SignerWithAddress,
) {
  await expect(
    multiInvoker.connect(user).invoke(buildPlaceOrder({ market: market.address, order: testOrder, collateral: 0 })),
  ).to.be.revertedWithCustomError(multiInvoker, 'TriggerOrderStorageInvalidError')
}
const payoff = (price: BigNumber) => {
  return price.mul(price).div(1e6)
}<|MERGE_RESOLUTION|>--- conflicted
+++ resolved
@@ -7,19 +7,8 @@
 import { expect } from 'chai'
 import { parse6decimal } from '../../../../common/testutil/types'
 import { Market, MultiInvoker } from '../../../types/generated'
-<<<<<<< HEAD
-import { openTriggerOrder } from '../../helpers/types'
-import {
-  _buildPlaceOrder,
-  buildCancelOrder,
-  buildExecOrder,
-  buildPlaceOrder,
-  buildUpdateMarket,
-} from '../../helpers/invoke'
-=======
 import { Compare, Dir, openTriggerOrder } from '../../helpers/types'
-import { buildCancelOrder, buildExecOrder, buildPlaceOrder } from '../../helpers/invoke'
->>>>>>> bb0f4e6a
+import { buildCancelOrder, buildExecOrder, buildPlaceOrder, buildUpdateMarket } from '../../helpers/invoke'
 import { loadFixture } from '@nomicfoundation/hardhat-network-helpers'
 import { TriggerOrderStruct } from '../../../types/generated/contracts/MultiInvoker'
 import { SignerWithAddress } from '@nomiclabs/hardhat-ethers/signers'
@@ -414,16 +403,16 @@
     const trigger = openTriggerOrder({
       size: userPosition,
       price: payoff(marketPrice.add(10)),
-      feePct: 50,
-      trigger: 'LM',
-      side: 'S',
-    })
-    const placeOrder = buildPlaceOrder({
-      market: market.address,
-      order: trigger,
-      collateral: collateral,
-      triggerType: 'LM',
-      comparisonOverride: 1,
+      fee: 50,
+      orderType: 'LM',
+      side: Dir.S,
+      comparison: Compare.BELOW_MARKET,
+    })
+
+    const placeOrder = buildPlaceOrder({
+      market: market.address,
+      order: trigger,
+      collateral: collateral,
     })
 
     await multiInvoker.connect(user).invoke(placeOrder)
@@ -445,6 +434,7 @@
         .invoke(buildExecOrder({ user: user.address, market: market.address, orderId: 1, revertOnFailure: true })),
     ).to.be.reverted
 
+    await ethers.provider.send('hardhat_setNextBlockBaseFeePerGas', ['0x1'])
     await expect(
       multiInvoker
         .connect(user)
@@ -455,6 +445,7 @@
     await multiInvoker.connect(user).invoke(buildUpdateMarket({ market: market.address, collateral: collateral }))
 
     // soft-reverted order with collateral added back was not deleted, can be executed
+    await ethers.provider.send('hardhat_setNextBlockBaseFeePerGas', ['0x1'])
     await expect(
       multiInvoker
         .connect(user)
