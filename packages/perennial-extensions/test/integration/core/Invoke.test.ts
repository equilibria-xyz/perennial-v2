import {
  IVault,
  IVaultFactory,
  Market,
  MultiInvoker,
  IEmptySetReserve__factory,
  IBatcher__factory,
  IOracleProvider,
  IEmptySetReserve,
} from '../../../types/generated'
import { loadFixture } from '@nomicfoundation/hardhat-network-helpers'
import {
  BATCHER,
  InstanceVars,
  RESERVE,
  createInvoker,
  createMarket,
  deployProtocol,
  fundWallet,
  createVault,
  fundWalletUSDC,
  ZERO_ADDR,
  DSU,
  ETH_ORACLE,
} from '../helpers/setupHelpers'

<<<<<<< HEAD
import { buildApproveTarget, buildPlaceOrder, buildUpdateMarket, buildUpdateVault } from '../../helpers/invoke'
=======
import { MIN_INT, buildApproveTarget, buildUpdateMarket, buildUpdateVault } from '../../helpers/invoke'
>>>>>>> 660eb3cd
import { parse6decimal } from '../../../../common/testutil/types'
import { expect, use } from 'chai'
import { FakeContract, smock } from '@defi-wonderland/smock'
import { ethers } from 'hardhat'
import { BigNumber } from 'ethers'
import { anyValue } from '@nomicfoundation/hardhat-chai-matchers/withArgs'
import { emptysetBatcher } from '../../../types/generated/@equilibria'
import { openTriggerOrder } from '../../helpers/types'

use(smock.matchers)

const LEGACY_ORACLE_DELAY = 3600

describe('Invoke', () => {
  let instanceVars: InstanceVars
  let multiInvoker: MultiInvoker
  let market: Market
  let vaultFactory: IVaultFactory
  let vault: IVault
  let ethSubOracle: FakeContract<IOracleProvider>
  let btcSubOracle: FakeContract<IOracleProvider>

  async function updateVaultOracle(newEthPrice?: BigNumber, newPriceBtc?: BigNumber) {
    await _updateVaultOracleEth(newEthPrice)
    await _updateVaultOracleBtc(newPriceBtc)
  }

  async function _updateVaultOracleEth(newPrice?: BigNumber) {
    const [currentTimestamp, currentPrice] = await ethSubOracle.latest()
    const newVersion = {
      timestamp: currentTimestamp.add(LEGACY_ORACLE_DELAY),
      price: newPrice ?? currentPrice,
      valid: true,
    }
    ethSubOracle.status.returns([newVersion, newVersion.timestamp.add(LEGACY_ORACLE_DELAY)])
    ethSubOracle.request.returns()
    ethSubOracle.latest.returns(newVersion)
    ethSubOracle.current.returns(newVersion.timestamp.add(LEGACY_ORACLE_DELAY))
    ethSubOracle.at.whenCalledWith(newVersion.timestamp).returns(newVersion)
  }

  async function _updateVaultOracleBtc(newPrice?: BigNumber) {
    const [currentTimestamp, currentPrice] = await btcSubOracle.latest()
    const newVersion = {
      timestamp: currentTimestamp.add(LEGACY_ORACLE_DELAY),
      price: newPrice ?? currentPrice,
      valid: true,
    }
    btcSubOracle.status.returns([newVersion, newVersion.timestamp.add(LEGACY_ORACLE_DELAY)])
    btcSubOracle.request.returns()
    btcSubOracle.latest.returns(newVersion)
    btcSubOracle.current.returns(newVersion.timestamp.add(LEGACY_ORACLE_DELAY))
    btcSubOracle.at.whenCalledWith(newVersion.timestamp).returns(newVersion)
  }

  beforeEach(async () => {
    instanceVars = await loadFixture(deployProtocol)
    ;[vault, vaultFactory, ethSubOracle, btcSubOracle] = await createVault(instanceVars)
    market = await createMarket(instanceVars)
    multiInvoker = await createInvoker(instanceVars, vaultFactory)
  })

  it('constructs correctly', async () => {
    const { usdc, dsu } = instanceVars
    expect(await multiInvoker.batcher()).to.eq(BATCHER)
    expect(await multiInvoker.reserve()).to.eq(RESERVE)
    expect(await multiInvoker.USDC()).to.eq(usdc.address)
    expect(await multiInvoker.DSU()).to.eq(dsu.address)
    expect(await multiInvoker.latestNonce()).to.eq(0)
  })

  it('initializes correctly', async () => {
    const { owner, dsu, usdc } = instanceVars

    expect(await multiInvoker.keeperToken()).to.eq(DSU)
    expect(await multiInvoker.ethTokenOracleFeed()).to.eq(ETH_ORACLE)

    expect(await dsu.allowance(multiInvoker.address, BATCHER)).to.eq(ethers.constants.MaxUint256)
    expect(await dsu.allowance(multiInvoker.address, BATCHER)).to.eq(ethers.constants.MaxUint256)
    expect(await usdc.allowance(multiInvoker.address, RESERVE)).to.eq(ethers.constants.MaxUint256)
    expect(await usdc.allowance(multiInvoker.address, RESERVE)).to.eq(ethers.constants.MaxUint256)

    await expect(multiInvoker.connect(owner).initialize(ETH_ORACLE)).to.be.revertedWithCustomError(
      multiInvoker,
      'UInitializableAlreadyInitializedError',
    )
  })

  it('reverts on bad target approval', async () => {
    const { user, userB } = instanceVars
    multiInvoker = await createInvoker(instanceVars, vaultFactory)

    await expect(multiInvoker.connect(user).invoke(buildApproveTarget(userB.address))).to.be.revertedWithCustomError(
      multiInvoker,
      'MultiInvokerInvalidInstanceError',
    )
  })

  describe('#happy path', async () => {
    const collateral = parse6decimal('1000')
    const dsuCollateral = collateral.mul(1e12)

    it('deposits into market', async () => {
      const { user, dsu } = instanceVars

      const userBalanceBefore = await dsu.balanceOf(user.address)

      await dsu.connect(user).approve(multiInvoker.address, dsuCollateral)
      await expect(multiInvoker.connect(user).invoke(buildApproveTarget(market.address))).to.not.be.reverted

      await expect(
        multiInvoker.connect(user).invoke(buildUpdateMarket({ market: market.address, collateral: collateral })),
      )
        .to.emit(dsu, 'Transfer')
        .withArgs(user.address, multiInvoker.address, dsuCollateral)
        .to.emit(dsu, 'Transfer')
        .withArgs(multiInvoker.address, market.address, dsuCollateral)

      expect(await dsu.balanceOf(market.address)).to.eq(dsuCollateral)

      const userBalanceAfter = await dsu.balanceOf(user.address)
      expect(userBalanceBefore.sub(userBalanceAfter)).to.eq(dsuCollateral)
    })

    it('withdraws from market', async () => {
      const { user, dsu } = instanceVars

      const userInitialBalance = await dsu.balanceOf(user.address)

      // deposit into market
      await dsu.connect(user).approve(multiInvoker.address, dsuCollateral)
      await expect(multiInvoker.connect(user).invoke(buildApproveTarget(market.address))).to.not.be.reverted

      await expect(
        multiInvoker.connect(user).invoke(buildUpdateMarket({ market: market.address, collateral: collateral })),
      ).to.not.be.reverted

      const userBalanceBefore = await dsu.balanceOf(user.address)

      await expect(
        multiInvoker
          .connect(user)
          .invoke(buildUpdateMarket({ market: market.address, collateral: collateral.mul(-1) })),
      )
        .to.emit(dsu, 'Transfer')
        .withArgs(market.address, multiInvoker.address, dsuCollateral)
        .to.emit(dsu, 'Transfer')
        .withArgs(multiInvoker.address, user.address, dsuCollateral)

      const userBalanceAfter = await dsu.balanceOf(user.address)

      expect(userBalanceAfter.sub(userBalanceBefore)).to.eq(dsuCollateral)
      expect(userBalanceAfter).to.eq(userInitialBalance)
    })

    it('wraps USDC to DSU and deposits into market using BATCHER', async () => {
      const { owner, user, usdc, dsu } = instanceVars

      const userBalanceBefore = await usdc.balanceOf(user.address)

      await usdc.connect(user).approve(multiInvoker.address, collateral)
      await expect(multiInvoker.connect(user).invoke(buildApproveTarget(market.address))).to.not.be.reverted

      const batcher = IBatcher__factory.connect(BATCHER, owner)

      await expect(
        multiInvoker
          .connect(user)
          .invoke(buildUpdateMarket({ market: market.address, collateral: collateral, handleWrap: true })),
      )
        .to.emit(usdc, 'Transfer')
        .withArgs(user.address, multiInvoker.address, collateral)
        .to.emit(batcher, 'Wrap')
        .withArgs(multiInvoker.address, dsuCollateral)

      const userBalanceAfter = await usdc.balanceOf(user.address)

      expect(userBalanceBefore.sub(userBalanceAfter).eq(collateral))
      expect(await dsu.balanceOf(market.address)).to.eq(dsuCollateral)
    })

    it('wraps USDC to DSU and deposits into market using RESERVE if BATCHER balance < collateral', async () => {
      const { owner, user, userB, usdc, dsu } = instanceVars

      const reserve = IEmptySetReserve__factory.connect(RESERVE, owner)
      const batcher = IBatcher__factory.connect(BATCHER, owner)

      // userB uses collateral - 1 from batcher wrap
      const drainBatcherByFixed6 = (await dsu.balanceOf(BATCHER)).div(1e12).sub(collateral).add(parse6decimal('1'))
      await fundWalletUSDC(usdc, userB, drainBatcherByFixed6)

      await usdc.connect(userB).approve(multiInvoker.address, drainBatcherByFixed6)
      await multiInvoker.invoke(buildApproveTarget(market.address))

      await expect(
        multiInvoker
          .connect(userB)
          .invoke(buildUpdateMarket({ market: market.address, collateral: drainBatcherByFixed6, handleWrap: true })),
      )
        .to.emit(batcher, 'Wrap')
        .withArgs(multiInvoker.address, drainBatcherByFixed6.mul(1e12))

      await usdc.connect(user).approve(multiInvoker.address, collateral)
      await expect(
        multiInvoker
          .connect(user)
          .invoke(buildUpdateMarket({ market: market.address, collateral: collateral, handleWrap: true })),
      )
        .to.emit(reserve, 'Mint')
        .withArgs(multiInvoker.address, dsuCollateral, anyValue)
        .to.emit(dsu, 'Transfer')
        .withArgs(multiInvoker.address, market.address, dsuCollateral)
    })

    it('wraps USDC to DSU and deposits into market using RESERVE if BATCHER address == 0', async () => {
      const { owner, user, usdc } = instanceVars

      const reserve = IEmptySetReserve__factory.connect(RESERVE, owner)
      // deploy multiinvoker with batcher == 0 address
      multiInvoker = await createInvoker(instanceVars, vaultFactory, true)
      expect(await multiInvoker.batcher()).to.eq(ZERO_ADDR)

      await usdc.connect(user).approve(multiInvoker.address, collateral)
      await multiInvoker.invoke(buildApproveTarget(market.address))

      await expect(
        multiInvoker
          .connect(user)
          .invoke(buildUpdateMarket({ market: market.address, collateral: collateral, handleWrap: true })),
      )
        .to.emit(reserve, 'Mint')
        .withArgs(multiInvoker.address, dsuCollateral, anyValue)
    })

    it('withdraws from market and unwraps DSU to USDC using BATCHER', async () => {
      const { owner, user, userB, dsu, usdc } = instanceVars

      const batcher = IBatcher__factory.connect(BATCHER, owner)
      const userUSDCBalanceBefore = await usdc.balanceOf(user.address)

      await fundWalletUSDC(usdc, userB)
      await usdc.connect(userB).transfer(BATCHER, collateral)

      await fundWalletUSDC(usdc, user)
      await usdc.connect(user).approve(multiInvoker.address, collateral)
      await dsu.connect(user).approve(multiInvoker.address, dsuCollateral)
      await multiInvoker.connect(user).invoke(buildApproveTarget(market.address))

      await expect(
        multiInvoker
          .connect(user)
          .invoke(buildUpdateMarket({ market: market.address, collateral: collateral, handleWrap: true })),
      ).to.not.be.reverted

      await expect(
        await multiInvoker
          .connect(user)
          .invoke(buildUpdateMarket({ market: market.address, collateral: collateral.mul(-1), handleWrap: true })),
      )
        .to.emit(dsu, 'Transfer')
        .withArgs(market.address, multiInvoker.address, dsuCollateral)
        .to.emit(batcher, 'Unwrap')
        .withArgs(user.address, dsuCollateral)

      expect((await usdc.balanceOf(user.address)).sub(userUSDCBalanceBefore)).to.eq(collateral)
    })

    it('withdraws from market and unwraps DSU to USDC using RESERVE if BATCHER balance < collateral', async () => {
      const { owner, user, userB, usdc, dsu } = instanceVars

      const reserve = IEmptySetReserve__factory.connect(RESERVE, owner)

      // userB uses collateral - 1 from batcher wrap
      const drainBatcherByFixed6 = (await usdc.balanceOf(BATCHER)).sub(collateral).add(1)
      // const drainBatcherByFixed6 = (await dsu.balanceOf(BATCHER)).div(1e12).sub(collateral).add(parse6decimal('1'))
      await fundWallet(dsu, usdc, userB, drainBatcherByFixed6)
      await dsu.connect(userB).approve(multiInvoker.address, drainBatcherByFixed6.mul(1e12))
      await multiInvoker.invoke(buildApproveTarget(market.address))

      await expect(
        multiInvoker.connect(userB).invoke(
          buildUpdateMarket({
            market: market.address,
            collateral: drainBatcherByFixed6,
            handleWrap: false,
          }),
        ),
      ).to.not.be.reverted

      // drain batcher usdc balance on withdraw and unwrap by batcher balance - collateral + 1
      await expect(
        multiInvoker.connect(userB).invoke(
          buildUpdateMarket({
            market: market.address,
            collateral: drainBatcherByFixed6.mul(-1),
            handleWrap: true,
          }),
        ),
      ).to.not.be.reverted

      // user deposits DSU then withdraws and unwraps USDC
      await dsu.connect(user).approve(multiInvoker.address, dsuCollateral)
      await multiInvoker
        .connect(user)
        .invoke(buildUpdateMarket({ market: market.address, collateral: collateral, handleWrap: false }))
      await expect(
        multiInvoker
          .connect(user)
          .invoke(buildUpdateMarket({ market: market.address, collateral: collateral.mul('-1'), handleWrap: true })),
      )
        .to.emit(reserve, 'Redeem')
        .withArgs(multiInvoker.address, dsuCollateral, anyValue)
        .to.emit(dsu, 'Transfer')
        .withArgs(market.address, multiInvoker.address, dsuCollateral)
    })

    it('withdraws from market and unwraps DSU to USDC using RESERVE if BATCHER address == 0', async () => {
      const { owner, user, dsu } = instanceVars

      const reserve = IEmptySetReserve__factory.connect(RESERVE, owner)
      // deploy multiinvoker with batcher == 0 address
      multiInvoker = await createInvoker(instanceVars, vaultFactory, true)
      expect(await multiInvoker.batcher()).to.eq(ZERO_ADDR)

      await dsu.connect(user).approve(multiInvoker.address, dsuCollateral)
      await multiInvoker.invoke(buildApproveTarget(market.address))

      await multiInvoker
        .connect(user)
        .invoke(buildUpdateMarket({ market: market.address, collateral: collateral, handleWrap: false }))

      await expect(
        multiInvoker
          .connect(user)
          .invoke(buildUpdateMarket({ market: market.address, collateral: collateral.mul('-1'), handleWrap: true })),
      )
        .to.emit(reserve, 'Redeem')
        .withArgs(multiInvoker.address, dsuCollateral, anyValue)
    })

    it('withdraws total collateral amount if using collateral magic value', async () => {
      const { user, owner, usdc, dsu } = instanceVars
      const batcher = IBatcher__factory.connect(BATCHER, owner)

      await usdc.connect(user).approve(multiInvoker.address, collateral)
      await multiInvoker.invoke(buildApproveTarget(market.address))
      await dsu.connect(user).approve(multiInvoker.address, dsuCollateral)

      await multiInvoker
        .connect(user)
        .invoke(buildUpdateMarket({ market: market.address, collateral: collateral, handleWrap: true }))
      await expect(
        multiInvoker
          .connect(user)
          .invoke(
            buildUpdateMarket({ market: market.address, collateral: ethers.constants.MinInt256, handleWrap: true }),
          ),
      )
        .to.emit(batcher, 'Unwrap')
        .withArgs(user.address, dsuCollateral)
    })

    it('deposits / redeems / claims from vault', async () => {
      const { user, dsu } = instanceVars

      const userBalanceBefore = await dsu.balanceOf(user.address)
      await dsu.connect(user).approve(multiInvoker.address, dsuCollateral)
      await expect(multiInvoker.connect(user).invoke(buildApproveTarget(vault.address))).to.not.be.reverted

      // deposit into vault
      await expect(
        multiInvoker.connect(user).invoke(
          buildUpdateVault({
            vault: vault.address,
            depositAssets: collateral,
            redeemShares: 0,
            claimAssets: 0,
            wrap: false,
          }),
        ),
      )
        .to.emit(dsu, 'Transfer')
        .withArgs(user.address, multiInvoker.address, dsuCollateral)
        .to.emit(dsu, 'Transfer')
        .withArgs(multiInvoker.address, vault.address, dsuCollateral)

      expect((await vault.accounts(user.address)).deposit).to.eq(collateral)
      expect((await vault.accounts(user.address)).redemption).to.eq(0)
      expect((await vault.accounts(user.address)).assets).to.eq(0)
      expect((await vault.accounts(user.address)).shares).to.eq(0)

      await updateVaultOracle()
      await vault.settle(user.address)

      // redeem from vault
      await multiInvoker.connect(user).invoke(
        buildUpdateVault({
          vault: vault.address,
          depositAssets: 0,
          redeemShares: ethers.constants.MaxUint256,
          claimAssets: 0,
          wrap: false,
        }),
      )

      expect((await vault.accounts(user.address)).deposit).to.eq(0)
      expect((await vault.accounts(user.address)).redemption).to.eq(collateral)
      expect((await vault.accounts(user.address)).assets).to.eq(0)
      expect((await vault.accounts(user.address)).shares).to.eq(0)

      await updateVaultOracle()
      await vault.settle(user.address)

      const funding = BigNumber.from('23084')
      // claim from vault
      await expect(
        multiInvoker.connect(user).invoke(
          buildUpdateVault({
            vault: vault.address,
            depositAssets: 0,
            redeemShares: 0,
            claimAssets: ethers.constants.MaxUint256,
            wrap: false,
          }),
        ),
      )
        .to.emit(dsu, 'Transfer')
        .withArgs(multiInvoker.address, user.address, dsuCollateral.add(funding.mul(1e12)))
        .to.emit(dsu, 'Transfer')
        .withArgs(vault.address, multiInvoker.address, dsuCollateral.add(funding.mul(1e12)))

      expect((await vault.accounts(user.address)).deposit).to.eq(0)
      expect((await vault.accounts(user.address)).redemption).to.eq(0)
      expect((await vault.accounts(user.address)).assets).to.eq(0)
      expect((await vault.accounts(user.address)).shares).to.eq(0)

      const userBalanceAfter = await dsu.balanceOf(user.address)
      expect(userBalanceAfter.sub(userBalanceBefore)).to.eq(funding.mul(1e12))
    })

    it('requires market approval to spend invokers DSU', async () => {
      const { user, dsu } = instanceVars

      await dsu.connect(user).approve(multiInvoker.address, dsuCollateral)

      await expect(
        multiInvoker.connect(user).invoke(buildUpdateMarket({ market: market.address, collateral: collateral })),
      ).to.be.revertedWith('Dollar: transfer amount exceeds allowance')
    })

    it('charges fee to an interface', async () => {
      const { user, userB, usdc } = instanceVars

      const balanceBefore = await usdc.balanceOf(userB.address)

      await usdc.connect(user).approve(multiInvoker.address, collateral)

      await expect(
        multiInvoker.connect(user).invoke([
          {
            action: 9,
            args: ethers.utils.defaultAbiCoder.encode(['address', 'uint256'], [userB.address, collateral]),
          },
        ]),
      )
        .to.emit(usdc, 'Transfer')
        .withArgs(user.address, userB.address, collateral)

      expect((await usdc.balanceOf(userB.address)).sub(balanceBefore)).to.eq(collateral)
    })

    it('Only allows updates to factory created markets', async () => {
      const { user } = instanceVars

      await expect(
        multiInvoker.connect(user).invoke(buildUpdateMarket({ market: vault.address, collateral: collateral })),
      ).to.be.revertedWithCustomError(multiInvoker, 'MultiInvokerInvalidInstanceError')
    })

    it('Only allows updates to factory created vaults', async () => {
      const { user } = instanceVars

      await expect(
        multiInvoker.connect(user).invoke(buildUpdateVault({ vault: market.address })),
      ).to.be.revertedWithCustomError(multiInvoker, 'MultiInvokerInvalidInstanceError')
    })

    it('Only allows liquidations to factory created markets', async () => {
      const { user } = instanceVars

      await expect(
        multiInvoker.connect(user).invoke(buildUpdateMarket({ market: vault.address })),
      ).to.be.revertedWithCustomError(multiInvoker, 'MultiInvokerInvalidInstanceError')
    })

    it('Fails to place an order in an address not created by MarketFactory', async () => {
      const { user } = instanceVars

      const trigger = openTriggerOrder({ size: collateral, price: 1100e6 })
      await expect(
        multiInvoker
          .connect(user)
          .invoke(buildPlaceOrder({ market: vault.address, collateral: collateral, order: trigger })),
      ).to.be.revertedWithCustomError(multiInvoker, 'MultiInvokerInvalidInstanceError')
    })

    describe('#batcher 0 address', async () => {
      let instanceVars: InstanceVars
      let noBatcherInvoker: MultiInvoker
      let market: Market
      let reserve: IEmptySetReserve

      beforeEach(async () => {
        instanceVars = await loadFixture(deployProtocol)
        ;[vault, vaultFactory, ethSubOracle, btcSubOracle] = await createVault(instanceVars)
        market = await createMarket(instanceVars)
        noBatcherInvoker = await createInvoker(instanceVars, vaultFactory, true)
        reserve = IEmptySetReserve__factory.connect(RESERVE, instanceVars.owner)

        await instanceVars.usdc.connect(instanceVars.user).approve(noBatcherInvoker.address, collateral)
        await noBatcherInvoker.connect(instanceVars.user).invoke(buildApproveTarget(market.address))
      })

      it('Wraps USDC to DSU through RESERVE and unwraps DSU to USDC through RESERVE if BATCHER address == 0', async () => {
        const { user } = instanceVars
        await expect(
          noBatcherInvoker
            .connect(user)
            .invoke(buildUpdateMarket({ market: market.address, collateral: collateral, handleWrap: true })),
        )
          .to.emit(reserve, 'Mint')
          .withArgs(multiInvoker.address, dsuCollateral, anyValue)

        await expect(
          noBatcherInvoker
            .connect(user)
            .invoke(buildUpdateMarket({ market: market.address, collateral: collateral.mul(-1), handleWrap: true })),
        )
          .to.emit(reserve, 'Redeem')
          .withArgs(multiInvoker.address, dsuCollateral, anyValue)
      })
    })
  })
})<|MERGE_RESOLUTION|>--- conflicted
+++ resolved
@@ -24,18 +24,14 @@
   ETH_ORACLE,
 } from '../helpers/setupHelpers'
 
-<<<<<<< HEAD
 import { buildApproveTarget, buildPlaceOrder, buildUpdateMarket, buildUpdateVault } from '../../helpers/invoke'
-=======
-import { MIN_INT, buildApproveTarget, buildUpdateMarket, buildUpdateVault } from '../../helpers/invoke'
->>>>>>> 660eb3cd
+
 import { parse6decimal } from '../../../../common/testutil/types'
 import { expect, use } from 'chai'
 import { FakeContract, smock } from '@defi-wonderland/smock'
 import { ethers } from 'hardhat'
 import { BigNumber } from 'ethers'
 import { anyValue } from '@nomicfoundation/hardhat-chai-matchers/withArgs'
-import { emptysetBatcher } from '../../../types/generated/@equilibria'
 import { openTriggerOrder } from '../../helpers/types'
 
 use(smock.matchers)
