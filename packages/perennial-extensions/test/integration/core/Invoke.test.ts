import {
  IVault,
  IVaultFactory,
  Market,
  MultiInvoker,
  IEmptySetReserve__factory,
  IBatcher,
  IBatcher__factory,
  IOracleProvider,
  IEmptySetReserve,
  IMultiInvoker,
} from '../../../types/generated'
import { loadFixture } from '@nomicfoundation/hardhat-network-helpers'
import {
  BATCHER,
  InstanceVars,
  RESERVE,
  createInvoker,
  createMarket,
  deployProtocol,
  fundWallet,
  createVault,
  fundWalletUSDC,
  ZERO_ADDR,
  DSU,
  ETH_ORACLE,
  resetEthSubOracle,
  resetBtcSubOracle,
} from '../helpers/setupHelpers'

import {
  buildApproveTarget,
  buildClaimFee,
  buildPlaceOrder,
  buildUpdateIntent,
  buildUpdateMarket,
  buildUpdateVault,
} from '../../helpers/invoke'

import { DEFAULT_ORDER, expectOrderEq, OracleReceipt, parse6decimal } from '../../../../common/testutil/types'
import { expect, use } from 'chai'
import { FakeContract, smock } from '@defi-wonderland/smock'
import { ethers } from 'hardhat'
import { BigNumber, constants } from 'ethers'
import { anyValue } from '@nomicfoundation/hardhat-chai-matchers/withArgs'
import { Compare, Dir, openTriggerOrder } from '../../helpers/types'
import { SignerWithAddress } from '@nomiclabs/hardhat-ethers/signers'
import { IERC20Metadata } from '@equilibria/perennial-v2/types/generated'

use(smock.matchers)

const LEGACY_ORACLE_DELAY = 3600

describe('Invoke', () => {
  let instanceVars: InstanceVars
  let multiInvoker: MultiInvoker
  let market: Market
  let vaultFactory: IVaultFactory
  let vault: IVault
  let ethSubOracle: FakeContract<IOracleProvider>
  let btcSubOracle: FakeContract<IOracleProvider>

  async function updateVaultOracle(
    newEthPrice?: BigNumber,
    newPriceBtc?: BigNumber,
    newEthReceipt?: OracleReceipt,
    newBtcReceipt?: OracleReceipt,
  ) {
    await _updateVaultOracleEth(newEthPrice, newEthReceipt)
    await _updateVaultOracleBtc(newPriceBtc, newBtcReceipt)
  }

  async function _updateVaultOracleEth(newPrice?: BigNumber, newReceipt?: OracleReceipt) {
    const [currentTimestamp, currentPrice] = await ethSubOracle.latest()
    const [, currentReceipt] = await ethSubOracle.at(currentTimestamp)
    const newVersion = {
      timestamp: currentTimestamp.add(LEGACY_ORACLE_DELAY),
      price: newPrice ?? currentPrice,
      valid: true,
    }
    ethSubOracle.status.returns([newVersion, newVersion.timestamp.add(LEGACY_ORACLE_DELAY)])
    ethSubOracle.request.returns()
    ethSubOracle.latest.returns(newVersion)
    ethSubOracle.current.returns(newVersion.timestamp.add(LEGACY_ORACLE_DELAY))
    ethSubOracle.at.whenCalledWith(newVersion.timestamp).returns([newVersion, newReceipt ?? currentReceipt])
  }

  async function _updateVaultOracleBtc(newPrice?: BigNumber, newReceipt?: OracleReceipt) {
    const [currentTimestamp, currentPrice] = await btcSubOracle.latest()
    const [, currentReceipt] = await btcSubOracle.at(currentTimestamp)
    const newVersion = {
      timestamp: currentTimestamp.add(LEGACY_ORACLE_DELAY),
      price: newPrice ?? currentPrice,
      valid: true,
    }
    btcSubOracle.status.returns([newVersion, newVersion.timestamp.add(LEGACY_ORACLE_DELAY)])
    btcSubOracle.request.returns()
    btcSubOracle.latest.returns(newVersion)
    btcSubOracle.current.returns(newVersion.timestamp.add(LEGACY_ORACLE_DELAY))
    btcSubOracle.at.whenCalledWith(newVersion.timestamp).returns([newVersion, newReceipt ?? currentReceipt])
  }

  const fixture = async () => {
    instanceVars = await loadFixture(deployProtocol)
    ;[vault, vaultFactory, ethSubOracle, btcSubOracle] = await createVault(instanceVars)
    market = await createMarket(instanceVars)
  }

  beforeEach(async () => {
    await loadFixture(fixture)
    // TODO: move into fixture
    multiInvoker = await createInvoker(instanceVars, vaultFactory)
  })

  afterEach(async () => {
    resetEthSubOracle(ethSubOracle)
    resetBtcSubOracle(btcSubOracle)
  })

  it('constructs correctly', async () => {
    const { usdc, dsu } = instanceVars
    expect(await multiInvoker.batcher()).to.eq(BATCHER)
    expect(await multiInvoker.reserve()).to.eq(RESERVE)
    expect(await multiInvoker.USDC()).to.eq(usdc.address)
    expect(await multiInvoker.DSU()).to.eq(dsu.address)
    expect(await multiInvoker.latestNonce()).to.eq(0)
  })

  it('initializes correctly', async () => {
    const { owner, dsu, usdc } = instanceVars

    expect(await multiInvoker.keeperToken()).to.eq(DSU)
    expect(await multiInvoker.ethTokenOracleFeed()).to.eq(ETH_ORACLE)

    expect(await dsu.allowance(multiInvoker.address, BATCHER)).to.eq(ethers.constants.MaxUint256)
    expect(await dsu.allowance(multiInvoker.address, BATCHER)).to.eq(ethers.constants.MaxUint256)
    expect(await usdc.allowance(multiInvoker.address, RESERVE)).to.eq(ethers.constants.MaxUint256)
    expect(await usdc.allowance(multiInvoker.address, RESERVE)).to.eq(ethers.constants.MaxUint256)

    await expect(multiInvoker.connect(owner).initialize(ETH_ORACLE)).to.be.revertedWithCustomError(
      multiInvoker,
      'InitializableAlreadyInitializedError',
    )
  })

  it('reverts on bad target approval', async () => {
    const { user, userB } = instanceVars

    await expect(
      multiInvoker.connect(user)['invoke((uint8,bytes)[])'](buildApproveTarget(userB.address)),
    ).to.be.revertedWithCustomError(multiInvoker, 'MultiInvokerInvalidInstanceError')
  })

  describe('#updateOperator', () => {
    it('sets operator as enabled', async () => {
      const { user, userD } = instanceVars
      await expect(multiInvoker.connect(user).updateOperator(userD.address, true))
        .to.emit(multiInvoker, 'OperatorUpdated')
        .withArgs(user.address, userD.address, true)
      expect(await multiInvoker.operators(user.address, userD.address)).to.be.true
    })

    it('sets an operator as disabled', async () => {
      const { user, userD } = instanceVars
      await multiInvoker.connect(user).updateOperator(userD.address, true)
      expect(await multiInvoker.operators(user.address, userD.address)).to.be.true
      await expect(multiInvoker.connect(user).updateOperator(userD.address, false))
        .to.emit(multiInvoker, 'OperatorUpdated')
        .withArgs(user.address, userD.address, false)
      expect(await multiInvoker.operators(user.address, userD.address)).to.be.false
    })
  })

  const testCases = [
    {
      context: 'From user',
      setup: async () => true,
      invoke: async (args: IMultiInvoker.InvocationStruct[]) => {
        const { user } = instanceVars
        return multiInvoker.connect(user)['invoke((uint8,bytes)[])'](args)
      },
    },
    {
      context: 'From delegate',
      setup: async () => {
        const { user, userD } = instanceVars
        await multiInvoker.connect(user).updateOperator(userD.address, true)
      },
      invoke: async (args: IMultiInvoker.InvocationStruct[]) => {
        const { user, userD } = instanceVars
        return multiInvoker.connect(userD)['invoke(address,(uint8,bytes)[])'](user.address, args)
      },
    },
  ]

  testCases.forEach(({ context: contextStr, setup, invoke }) => {
    context(contextStr, async () => {
      beforeEach(async () => {
        await setup()
      })

      describe('#happy path', async () => {
        const collateral = parse6decimal('1000')
        const dsuCollateral = collateral.mul(1e12)

        it('deposits into market', async () => {
          const { user, dsu } = instanceVars

          const userBalanceBefore = await dsu.balanceOf(user.address)

          await dsu.connect(user).approve(multiInvoker.address, dsuCollateral)
          await expect(invoke(buildApproveTarget(market.address))).to.not.be.reverted

          await expect(invoke(buildUpdateMarket({ market: market.address, collateral: collateral })))
            .to.emit(dsu, 'Transfer')
            .withArgs(user.address, multiInvoker.address, dsuCollateral)
            .to.emit(dsu, 'Transfer')
            .withArgs(multiInvoker.address, market.address, dsuCollateral)

          expect(await dsu.balanceOf(market.address)).to.eq(dsuCollateral)

          const userBalanceAfter = await dsu.balanceOf(user.address)
          expect(userBalanceBefore.sub(userBalanceAfter)).to.eq(dsuCollateral)
        })

        it('withdraws from market', async () => {
          const { user, dsu } = instanceVars

          const userInitialBalance = await dsu.balanceOf(user.address)

          // deposit into market
          await dsu.connect(user).approve(multiInvoker.address, dsuCollateral)
          await expect(invoke(buildApproveTarget(market.address))).to.not.be.reverted

          await expect(invoke(buildUpdateMarket({ market: market.address, collateral: collateral }))).to.not.be.reverted

          const userBalanceBefore = await dsu.balanceOf(user.address)

          await expect(invoke(buildUpdateMarket({ market: market.address, collateral: collateral.mul(-1) })))
            .to.emit(dsu, 'Transfer')
            .withArgs(market.address, multiInvoker.address, dsuCollateral)
            .to.emit(dsu, 'Transfer')
            .withArgs(multiInvoker.address, user.address, dsuCollateral)

          const userBalanceAfter = await dsu.balanceOf(user.address)

          expect(userBalanceAfter.sub(userBalanceBefore)).to.eq(dsuCollateral)
          expect(userBalanceAfter).to.eq(userInitialBalance)
        })

        it('wraps USDC to DSU and deposits into market using BATCHER', async () => {
          const { owner, user, usdc, dsu } = instanceVars

          const userBalanceBefore = await usdc.balanceOf(user.address)

          await usdc.connect(user).approve(multiInvoker.address, collateral)
          await expect(invoke(buildApproveTarget(market.address))).to.not.be.reverted

          const batcher = IBatcher__factory.connect(BATCHER, owner)

          await expect(invoke(buildUpdateMarket({ market: market.address, collateral: collateral, handleWrap: true })))
            .to.emit(usdc, 'Transfer')
            .withArgs(user.address, multiInvoker.address, collateral)
            .to.emit(batcher, 'Wrap')
            .withArgs(multiInvoker.address, dsuCollateral)

          const userBalanceAfter = await usdc.balanceOf(user.address)

          expect(userBalanceBefore.sub(userBalanceAfter).eq(collateral))
          expect(await dsu.balanceOf(market.address)).to.eq(dsuCollateral)
        })

        it('wraps USDC to DSU and deposits into market using RESERVE if BATCHER balance < collateral', async () => {
          const { owner, user, userB, usdc, dsu } = instanceVars

          const reserve = IEmptySetReserve__factory.connect(RESERVE, owner)
          const batcher = IBatcher__factory.connect(BATCHER, owner)

          // userB uses collateral - 1 from batcher wrap
          const drainBatcherByFixed6 = (await dsu.balanceOf(BATCHER)).div(1e12).sub(collateral).add(parse6decimal('1'))
          await fundWalletUSDC(usdc, userB, drainBatcherByFixed6)

          await usdc.connect(userB).approve(multiInvoker.address, drainBatcherByFixed6)
          await multiInvoker['invoke((uint8,bytes)[])'](buildApproveTarget(market.address))

          await expect(
            multiInvoker
              .connect(userB)
              ['invoke((uint8,bytes)[])'](
                buildUpdateMarket({ market: market.address, collateral: drainBatcherByFixed6, handleWrap: true }),
              ),
          )
            .to.emit(batcher, 'Wrap')
            .withArgs(multiInvoker.address, drainBatcherByFixed6.mul(1e12))

          await usdc.connect(user).approve(multiInvoker.address, collateral)
          await expect(invoke(buildUpdateMarket({ market: market.address, collateral: collateral, handleWrap: true })))
            .to.emit(reserve, 'Mint')
            .withArgs(multiInvoker.address, dsuCollateral, anyValue)
            .to.emit(dsu, 'Transfer')
            .withArgs(multiInvoker.address, market.address, dsuCollateral)
        })

        it('wraps USDC to DSU and deposits into market using RESERVE if BATCHER address == 0', async () => {
          const { owner, user, usdc } = instanceVars

          const reserve = IEmptySetReserve__factory.connect(RESERVE, owner)
          // deploy multiinvoker with batcher == 0 address
          multiInvoker = await createInvoker(instanceVars, vaultFactory, true)
          await setup()
          expect(await multiInvoker.batcher()).to.eq(ZERO_ADDR)

          await usdc.connect(user).approve(multiInvoker.address, collateral)
          await multiInvoker['invoke((uint8,bytes)[])'](buildApproveTarget(market.address))

          await expect(invoke(buildUpdateMarket({ market: market.address, collateral: collateral, handleWrap: true })))
            .to.emit(reserve, 'Mint')
            .withArgs(multiInvoker.address, dsuCollateral, anyValue)
        })

        it('withdraws from market and unwraps DSU to USDC using BATCHER', async () => {
          const { owner, user, userB, dsu, usdc } = instanceVars

          const batcher = IBatcher__factory.connect(BATCHER, owner)
          const userUSDCBalanceBefore = await usdc.balanceOf(user.address)

          await fundWalletUSDC(usdc, userB)
          await usdc.connect(userB).transfer(BATCHER, collateral)

          await fundWalletUSDC(usdc, user)
          await usdc.connect(user).approve(multiInvoker.address, collateral)
          await dsu.connect(user).approve(multiInvoker.address, dsuCollateral)
          await invoke(buildApproveTarget(market.address))

          await expect(invoke(buildUpdateMarket({ market: market.address, collateral: collateral, handleWrap: true })))
            .to.not.be.reverted

          await expect(
            await invoke(
              buildUpdateMarket({ market: market.address, collateral: collateral.mul(-1), handleWrap: true }),
            ),
          )
            .to.emit(dsu, 'Transfer')
            .withArgs(market.address, multiInvoker.address, dsuCollateral)
            .to.emit(batcher, 'Unwrap')
            .withArgs(user.address, dsuCollateral)

          expect((await usdc.balanceOf(user.address)).sub(userUSDCBalanceBefore)).to.eq(collateral)
        })

        it('withdraws from market and unwraps DSU to USDC using RESERVE if BATCHER balance < collateral', async () => {
          const { owner, user, userB, usdc, dsu } = instanceVars

          const reserve = IEmptySetReserve__factory.connect(RESERVE, owner)

          // userB uses collateral - 1 from batcher wrap
          const drainBatcherByFixed6 = (await usdc.balanceOf(BATCHER)).sub(collateral).add(1)
          // const drainBatcherByFixed6 = (await dsu.balanceOf(BATCHER)).div(1e12).sub(collateral).add(parse6decimal('1'))
          await fundWallet(dsu, usdc, userB, drainBatcherByFixed6)
          await dsu.connect(userB).approve(multiInvoker.address, drainBatcherByFixed6.mul(1e12))
          await multiInvoker['invoke((uint8,bytes)[])'](buildApproveTarget(market.address))

          await expect(
            multiInvoker.connect(userB)['invoke((uint8,bytes)[])'](
              buildUpdateMarket({
                market: market.address,
                collateral: drainBatcherByFixed6,
                handleWrap: false,
              }),
            ),
          ).to.not.be.reverted

          // drain batcher usdc balance on withdraw and unwrap by batcher balance - collateral + 1
          await expect(
            multiInvoker.connect(userB)['invoke((uint8,bytes)[])'](
              buildUpdateMarket({
                market: market.address,
                collateral: drainBatcherByFixed6.mul(-1),
                handleWrap: true,
              }),
            ),
          ).to.not.be.reverted

          // user deposits DSU then withdraws and unwraps USDC
          await dsu.connect(user).approve(multiInvoker.address, dsuCollateral)
          await invoke(buildUpdateMarket({ market: market.address, collateral: collateral, handleWrap: false }))
          await expect(
            invoke(buildUpdateMarket({ market: market.address, collateral: collateral.mul('-1'), handleWrap: true })),
          )
            .to.emit(reserve, 'Redeem')
            .withArgs(multiInvoker.address, dsuCollateral, anyValue)
            .to.emit(dsu, 'Transfer')
            .withArgs(market.address, multiInvoker.address, dsuCollateral)
        })

        it('withdraws from market and unwraps DSU to USDC using RESERVE if BATCHER address == 0', async () => {
          const { owner, user, dsu } = instanceVars

          const reserve = IEmptySetReserve__factory.connect(RESERVE, owner)
          // deploy multiinvoker with batcher == 0 address
          multiInvoker = await createInvoker(instanceVars, vaultFactory, true)
          await setup()
          expect(await multiInvoker.batcher()).to.eq(ZERO_ADDR)

          await dsu.connect(user).approve(multiInvoker.address, dsuCollateral)
          await multiInvoker['invoke((uint8,bytes)[])'](buildApproveTarget(market.address))

          await invoke(buildUpdateMarket({ market: market.address, collateral: collateral, handleWrap: false }))

          await expect(
            invoke(buildUpdateMarket({ market: market.address, collateral: collateral.mul('-1'), handleWrap: true })),
          )
            .to.emit(reserve, 'Redeem')
            .withArgs(multiInvoker.address, dsuCollateral, anyValue)
        })

        it('withdraws total collateral amount if using collateral magic value', async () => {
          const { user, owner, usdc, dsu } = instanceVars
          const batcher = IBatcher__factory.connect(BATCHER, owner)

          await usdc.connect(user).approve(multiInvoker.address, collateral)
          await multiInvoker['invoke((uint8,bytes)[])'](buildApproveTarget(market.address))
          await dsu.connect(user).approve(multiInvoker.address, dsuCollateral)

          await invoke(buildUpdateMarket({ market: market.address, collateral: collateral, handleWrap: true }))
          await expect(
            invoke(
              buildUpdateMarket({ market: market.address, collateral: ethers.constants.MinInt256, handleWrap: true }),
            ),
          )
            .to.emit(batcher, 'Unwrap')
            .withArgs(user.address, dsuCollateral)
        })

        it('deposits / redeems / claims from vault', async () => {
          const { user, dsu } = instanceVars

          const userBalanceBefore = await dsu.balanceOf(user.address)
          await dsu.connect(user).approve(multiInvoker.address, dsuCollateral)
          await expect(invoke(buildApproveTarget(vault.address))).to.not.be.reverted

          // deposit into vault
          await expect(
            invoke(
              buildUpdateVault({
                vault: vault.address,
                depositAssets: collateral,
                redeemShares: 0,
                claimAssets: 0,
                wrap: false,
              }),
            ),
          )
            .to.emit(dsu, 'Transfer')
            .withArgs(user.address, multiInvoker.address, dsuCollateral)
            .to.emit(dsu, 'Transfer')
            .withArgs(multiInvoker.address, vault.address, dsuCollateral)

          expect((await vault.accounts(user.address)).deposit).to.eq(collateral)
          expect((await vault.accounts(user.address)).redemption).to.eq(0)
          expect((await vault.accounts(user.address)).assets).to.eq(0)
          expect((await vault.accounts(user.address)).shares).to.eq(0)

          await updateVaultOracle()
          await vault.settle(user.address)

          // redeem from vault
          await invoke(
            buildUpdateVault({
              vault: vault.address,
              depositAssets: 0,
              redeemShares: ethers.constants.MaxUint256,
              claimAssets: 0,
              wrap: false,
            }),
          )

          expect((await vault.accounts(user.address)).deposit).to.eq(0)
          expect((await vault.accounts(user.address)).redemption).to.eq(collateral)
          expect((await vault.accounts(user.address)).assets).to.eq(0)
          expect((await vault.accounts(user.address)).shares).to.eq(0)

          await updateVaultOracle()
          await vault.settle(user.address)

          const funding = BigNumber.from('14352')
          // claim from vault
          await expect(
            invoke(
              buildUpdateVault({
                vault: vault.address,
                depositAssets: 0,
                redeemShares: 0,
                claimAssets: ethers.constants.MaxUint256,
                wrap: false,
              }),
            ),
          )
            .to.emit(dsu, 'Transfer')
            .withArgs(multiInvoker.address, user.address, dsuCollateral.add(funding.mul(1e12)))
            .to.emit(dsu, 'Transfer')
            .withArgs(vault.address, multiInvoker.address, dsuCollateral.add(funding.mul(1e12)))

          expect((await vault.accounts(user.address)).deposit).to.eq(0)
          expect((await vault.accounts(user.address)).redemption).to.eq(0)
          expect((await vault.accounts(user.address)).assets).to.eq(0)
          expect((await vault.accounts(user.address)).shares).to.eq(0)

          const userBalanceAfter = await dsu.balanceOf(user.address)
          expect(userBalanceAfter.sub(userBalanceBefore)).to.eq(funding.mul(1e12))
        })

        it('requires market approval to spend invokers DSU', async () => {
          const { user, dsu } = instanceVars

          await dsu.connect(user).approve(multiInvoker.address, dsuCollateral)

          await expect(
            invoke(buildUpdateMarket({ market: market.address, collateral: collateral })),
          ).to.be.revertedWith('Dollar: transfer amount exceeds allowance')
        })

        it('charges an interface fee on deposit and pulls USDC to the receiver', async () => {
          const { owner, user, usdc, dsu } = instanceVars

          const balanceBefore = await usdc.balanceOf(owner.address)
          const feeAmt = collateral.div(10)
          await usdc.connect(user).approve(multiInvoker.address, collateral.add(feeAmt))
          await dsu.connect(user).approve(multiInvoker.address, dsuCollateral)
          await multiInvoker['invoke((uint8,bytes)[])'](buildApproveTarget(market.address))

          await expect(
            invoke(
              buildUpdateMarket({
                market: market.address,
                collateral: collateral,
                interfaceFee1: {
                  amount: feeAmt,
                  receiver: owner.address,
                },
              }),
            ),
          )
            .to.emit(multiInvoker, 'InterfaceFeeCharged')
            .withArgs(user.address, market.address, [feeAmt, owner.address])

          await expect(multiInvoker.connect(owner).claim(owner.address, true)).to.not.be.reverted
          expect((await usdc.balanceOf(owner.address)).sub(balanceBefore)).to.eq(feeAmt)
        })

        it('charges an interface fee on deposit and wraps USDC to DSU to the receiver', async () => {
          const { owner, user, usdc, dsu } = instanceVars

          const balanceBefore = await dsu.balanceOf(owner.address)
          const feeAmt = collateral.div(10)
          await usdc.connect(user).approve(multiInvoker.address, collateral)
          await dsu.connect(user).approve(multiInvoker.address, dsuCollateral.add(feeAmt.mul(1e12)))
          await multiInvoker['invoke((uint8,bytes)[])'](buildApproveTarget(market.address))

          await expect(
            invoke(
              buildUpdateMarket({
                market: market.address,
                collateral: collateral,
                interfaceFee1: {
                  amount: feeAmt,
                  receiver: owner.address,
                },
              }),
            ),
          )
            .to.emit(multiInvoker, 'InterfaceFeeCharged')
            .withArgs(user.address, market.address, [feeAmt, owner.address])

          await expect(multiInvoker.connect(owner).claim(owner.address, false)).to.not.be.reverted
          expect((await dsu.balanceOf(owner.address)).sub(balanceBefore)).to.eq(feeAmt.mul(1e12))
        })

        it('charges an interface fee on withdrawal, wraps DSU fee to USDC, and pushes USDC to the receiver', async () => {
          const { owner, user, usdc, dsu } = instanceVars

          const balanceBefore = await usdc.balanceOf(owner.address)
          const feeAmt = collateral.div(10)
          await usdc.connect(user).approve(multiInvoker.address, collateral)
          await dsu.connect(user).approve(multiInvoker.address, dsuCollateral)
          await multiInvoker['invoke((uint8,bytes)[])'](buildApproveTarget(market.address))

          await expect(invoke(buildUpdateMarket({ market: market.address, collateral: collateral }))).to.not.be.reverted

          await expect(
            invoke(
              buildUpdateMarket({
                market: market.address,
                collateral: collateral.sub(feeAmt).mul(-1),
                interfaceFee1: {
                  amount: feeAmt,
                  receiver: owner.address,
                },
              }),
            ),
          )
            .to.emit(multiInvoker, 'InterfaceFeeCharged')
            .withArgs(user.address, market.address, [feeAmt, owner.address])

          await expect(multiInvoker.connect(owner).claim(owner.address, true)).to.not.be.reverted
          expect((await usdc.balanceOf(owner.address)).sub(balanceBefore)).to.eq(feeAmt)
        })

        it('charges an interface fee on withdrawal and pushes DSU to the receiver', async () => {
          const { owner, user, usdc, dsu } = instanceVars

          const balanceBefore = await dsu.balanceOf(owner.address)
          const feeAmt = collateral.div(10)
          await usdc.connect(user).approve(multiInvoker.address, collateral)
          await dsu.connect(user).approve(multiInvoker.address, dsuCollateral)
          await multiInvoker['invoke((uint8,bytes)[])'](buildApproveTarget(market.address))

          await expect(invoke(buildUpdateMarket({ market: market.address, collateral: collateral }))).to.not.be.reverted

          await expect(
            invoke(
              buildUpdateMarket({
                market: market.address,
                collateral: collateral.sub(feeAmt).mul(-1),
                interfaceFee1: {
                  amount: feeAmt,
                  receiver: owner.address,
                },
              }),
            ),
          )
            .to.emit(multiInvoker, 'InterfaceFeeCharged')
            .withArgs(user.address, market.address, [feeAmt, owner.address])

          await expect(multiInvoker.connect(owner).claim(owner.address, false)).to.not.be.reverted
          expect((await dsu.balanceOf(owner.address)).sub(balanceBefore)).to.eq(feeAmt.mul(1e12))
        })

        it('charges multiple interface fees', async () => {
          const { owner, user, userB, usdc, dsu } = instanceVars

          const balanceBefore = await usdc.balanceOf(owner.address)
          const balanceBefore2 = await dsu.balanceOf(userB.address)
          const feeAmt = collateral.div(10)
          const feeAmt2 = collateral.div(20)
          await usdc.connect(user).approve(multiInvoker.address, collateral.add(feeAmt))
          await dsu.connect(user).approve(multiInvoker.address, dsuCollateral)
          await multiInvoker['invoke((uint8,bytes)[])'](buildApproveTarget(market.address))

          await expect(
            invoke(
              buildUpdateMarket({
                market: market.address,
                collateral: collateral,
                interfaceFee1: {
                  amount: feeAmt,
                  receiver: owner.address,
                },
                interfaceFee2: {
                  amount: feeAmt2,
                  receiver: userB.address,
                },
              }),
            ),
          )
            .to.emit(multiInvoker, 'InterfaceFeeCharged')
            .withArgs(user.address, market.address, [feeAmt, owner.address])
            .to.emit(multiInvoker, 'InterfaceFeeCharged')
            .withArgs(user.address, market.address, [feeAmt2, userB.address])

          await expect(multiInvoker.connect(owner).claim(owner.address, true)).to.not.be.reverted
          expect((await usdc.balanceOf(owner.address)).sub(balanceBefore)).to.eq(feeAmt)
          await expect(multiInvoker.connect(userB).claim(userB.address, false)).to.not.be.reverted
          expect((await dsu.balanceOf(userB.address)).sub(balanceBefore2)).to.eq(feeAmt2.mul(1e12))
        })

        it('sets subtractive fee referrer as interface1.receiver if set', async () => {
          const { marketFactory, owner, user, usdc, dsu } = instanceVars

          await marketFactory.updateParameter({
            ...(await marketFactory.parameter()),
            referralFee: parse6decimal('0.05'),
          })
          await usdc.connect(user).approve(multiInvoker.address, collateral)
          await dsu.connect(user).approve(multiInvoker.address, dsuCollateral)
          await multiInvoker['invoke((uint8,bytes)[])'](buildApproveTarget(market.address))

          await invoke(
            buildUpdateMarket({
              market: market.address,
              collateral: collateral,
              maker: parse6decimal('0.02'),
              interfaceFee1: {
                amount: 0,
                receiver: owner.address,
<<<<<<< HEAD
                unwrap: true,
=======
>>>>>>> 4d8105ef
              },
            }),
          )

          expect(await market.orderReferrers(user.address, (await market.locals(user.address)).currentId)).to.eq(
            owner.address,
          )
        })

        it('sets subtractive fee referrer as interfaceFee2.receiver if interfaceFee1.receiver is not set', async () => {
          const { marketFactory, userB, user, usdc, dsu } = instanceVars

          await marketFactory.updateParameter({
            ...(await marketFactory.parameter()),
            referralFee: parse6decimal('0.05'),
          })
          await usdc.connect(user).approve(multiInvoker.address, collateral)
          await dsu.connect(user).approve(multiInvoker.address, dsuCollateral)
          await multiInvoker['invoke((uint8,bytes)[])'](buildApproveTarget(market.address))

          await invoke(
            buildUpdateMarket({
              market: market.address,
              collateral: collateral,
              maker: parse6decimal('0.01'),
              interfaceFee1: {
                amount: 0,
                receiver: ethers.constants.AddressZero,
<<<<<<< HEAD
                unwrap: false,
=======
>>>>>>> 4d8105ef
              },
              interfaceFee2: {
                amount: 0,
                receiver: userB.address,
<<<<<<< HEAD
                unwrap: false,
              },
            }),
          )

          expect(await market.orderReferrers(user.address, (await market.locals(user.address)).currentId)).to.eq(
            userB.address,
          )
        })

        it('fills an intent update', async () => {
          const { marketFactory, owner, user, userB, userC, usdc, dsu, verifier, chainlink } = instanceVars

          await marketFactory.updateParameter({
            ...(await marketFactory.parameter()),
            referralFee: parse6decimal('0.05'),
          })
          await usdc.connect(user).approve(multiInvoker.address, collateral)
          await dsu.connect(user).approve(multiInvoker.address, dsuCollateral)
          await multiInvoker['invoke((uint8,bytes)[])'](buildApproveTarget(market.address))

          const intent = {
            amount: parse6decimal('1'),
            price: parse6decimal('125'),
            fee: parse6decimal('0.5'),
            originator: userC.address,
            solver: owner.address,
            collateralization: parse6decimal('0.01'),
            common: {
              account: userB.address,
              signer: userB.address,
              domain: market.address,
              nonce: 0,
              group: 0,
              expiry: constants.MaxUint256,
            },
          }

          await dsu.connect(user).approve(market.address, ethers.utils.parseUnits('1000', 18))
          await dsu.connect(userB).approve(market.address, ethers.utils.parseUnits('1000', 18))
          await dsu.connect(userC).approve(market.address, ethers.utils.parseUnits('1000', 18))
          await market
            .connect(user)
            ['update(address,uint256,uint256,uint256,int256,bool)'](
              user.address,
              0,
              0,
              0,
              ethers.utils.parseUnits('1000', 6),
              false,
            )
          await market
            .connect(userB)
            ['update(address,uint256,uint256,uint256,int256,bool)'](
              userB.address,
              0,
              0,
              0,
              ethers.utils.parseUnits('1000', 6),
              false,
            )
          await market
            .connect(userC)
            ['update(address,uint256,uint256,uint256,int256,bool)'](
              userC.address,
              parse6decimal('1'),
              0,
              0,
              ethers.utils.parseUnits('1000', 6),
              false,
            )

          await invoke(
            await buildUpdateIntent({
              signer: userB,
              verifier: verifier,
              market: market.address,
              intent,
            }),
          )
=======
              },
            }),
          )

          expect(await market.orderReferrers(user.address, (await market.locals(user.address)).currentId)).to.eq(
            userB.address,
          )
        })

        it('fills an intent update', async () => {
          const { marketFactory, owner, user, userB, userC, usdc, dsu, verifier, chainlink } = instanceVars

          await marketFactory.updateParameter({
            ...(await marketFactory.parameter()),
            referralFee: parse6decimal('0.05'),
          })
          await usdc.connect(user).approve(multiInvoker.address, collateral)
          await dsu.connect(user).approve(multiInvoker.address, dsuCollateral)
          await multiInvoker['invoke((uint8,bytes)[])'](buildApproveTarget(market.address))

          const intent = {
            amount: parse6decimal('1'),
            price: parse6decimal('125'),
            fee: parse6decimal('0.5'),
            originator: userC.address,
            solver: owner.address,
            collateralization: parse6decimal('0.01'),
            common: {
              account: userB.address,
              signer: userB.address,
              domain: market.address,
              nonce: 0,
              group: 0,
              expiry: constants.MaxUint256,
            },
          }

          await dsu.connect(user).approve(market.address, ethers.utils.parseUnits('1000', 18))
          await dsu.connect(userB).approve(market.address, ethers.utils.parseUnits('1000', 18))
          await dsu.connect(userC).approve(market.address, ethers.utils.parseUnits('1000', 18))
          await market
            .connect(user)
            ['update(address,uint256,uint256,uint256,int256,bool)'](
              user.address,
              0,
              0,
              0,
              ethers.utils.parseUnits('1000', 6),
              false,
            )
          await market
            .connect(userB)
            ['update(address,uint256,uint256,uint256,int256,bool)'](
              userB.address,
              0,
              0,
              0,
              ethers.utils.parseUnits('1000', 6),
              false,
            )
          await market
            .connect(userC)
            ['update(address,uint256,uint256,uint256,int256,bool)'](
              userC.address,
              parse6decimal('1'),
              0,
              0,
              ethers.utils.parseUnits('1000', 6),
              false,
            )

          await invoke(
            await buildUpdateIntent({
              signer: userB,
              verifier: verifier,
              market: market.address,
              intent,
            }),
          )
>>>>>>> 4d8105ef
          const intentTimestamp = await chainlink.oracle.current()

          expectOrderEq(await market.pendingOrders(user.address, 1), {
            ...DEFAULT_ORDER,
            timestamp: intentTimestamp,
            orders: 1,
            shortPos: parse6decimal('1'),
            collateral: ethers.utils.parseUnits('1000', 6),
          })
          expectOrderEq(await market.pendingOrders(userB.address, 1), {
            ...DEFAULT_ORDER,
            timestamp: intentTimestamp,
            orders: 1,
            longPos: parse6decimal('1'),
            collateral: ethers.utils.parseUnits('1000', 6),
            takerReferral: parse6decimal('0.05'),
          })
        })

        describe('#market with claimable fee', async () => {
          let user: SignerWithAddress
          let userB: SignerWithAddress
          let batcher: IBatcher
          let dsu: IERC20Metadata
          let usdc: IERC20Metadata

          beforeEach(async () => {
            user = instanceVars.user
            userB = instanceVars.userB
            dsu = instanceVars.dsu
            usdc = instanceVars.usdc
            const { marketFactory, owner, chainlink } = instanceVars
            batcher = IBatcher__factory.connect(BATCHER, owner)
            await dsu.connect(user).approve(market.address, parse6decimal('600').mul(1e12))
            await dsu.connect(userB).approve(market.address, parse6decimal('600').mul(1e12))
            // set up the market to pay out a maker referral fee
            const protocolParameters = await marketFactory.parameter()
            await marketFactory.connect(owner).updateParameter({
              ...protocolParameters,
              referralFee: parse6decimal('0.15'),
            })
            const marketParams = await market.parameter()
            await market.connect(owner).updateParameter({
              ...marketParams,
              makerFee: parse6decimal('0.05'),
            })

            // userB creates a maker position, referred by user
            await market
              .connect(userB)
              ['update(address,uint256,uint256,uint256,int256,bool,address)'](
                userB.address,
                parse6decimal('3'),
                0,
                0,
                parse6decimal('600'),
                false,
                user.address,
              )
            await chainlink.next()
            await market.connect(user).settle(user.address)
            await market.connect(userB).settle(userB.address)
          })

          it('claims fee from a market', async () => {
            const expectedFee = (await market.locals(user.address)).claimable

            // user invokes to claim their fee
            await expect(invoke(buildClaimFee({ market: market.address, unwrap: true })))
              .to.emit(market, 'FeeClaimed')
              .withArgs(user.address, multiInvoker.address, expectedFee)
              .to.emit(batcher, 'Unwrap')
              .withArgs(user.address, expectedFee.mul(1e12))
              .to.emit(usdc, 'Transfer')
              .withArgs(batcher.address, user.address, expectedFee)
          })

          it('claims fee from a market without unwrapping', async () => {
            const expectedFee = (await market.locals(user.address)).claimable

            // user invokes to claim their fee
            await expect(invoke(buildClaimFee({ market: market.address, unwrap: false })))
              .to.emit(market, 'FeeClaimed')
              .withArgs(user.address, multiInvoker.address, expectedFee)
              .to.emit(dsu, 'Transfer')
              .withArgs(multiInvoker.address, user.address, expectedFee.mul(1e12))
          })
        })

        it('Only allows updates to factory created markets', async () => {
          await expect(
            invoke(buildUpdateMarket({ market: vault.address, collateral: collateral })),
          ).to.be.revertedWithCustomError(multiInvoker, 'MultiInvokerInvalidInstanceError')
        })

        it('Only allows updates to factory created vaults', async () => {
          await expect(invoke(buildUpdateVault({ vault: market.address }))).to.be.revertedWithCustomError(
            multiInvoker,
            'MultiInvokerInvalidInstanceError',
          )
        })

        it('Only allows liquidations to factory created markets', async () => {
          await expect(invoke(buildUpdateMarket({ market: vault.address }))).to.be.revertedWithCustomError(
            multiInvoker,
            'MultiInvokerInvalidInstanceError',
          )
        })

        it('Fails to place an order in an address not created by MarketFactory', async () => {
          const trigger = openTriggerOrder({
            delta: collateral,
            price: 1100e6,
            side: Dir.L,
            comparison: Compare.ABOVE_MARKET,
          })
          await expect(
            invoke(buildPlaceOrder({ market: vault.address, collateral: collateral, order: trigger })),
          ).to.be.revertedWithCustomError(multiInvoker, 'MultiInvokerInvalidInstanceError')
        })

        describe('#batcher 0 address', async () => {
          let reserve: IEmptySetReserve

          beforeEach(async () => {
            // deploy multiinvoker with batcher == 0 address
            multiInvoker = await createInvoker(instanceVars, vaultFactory, true)
            await setup()
            reserve = IEmptySetReserve__factory.connect(RESERVE, instanceVars.owner)

            await instanceVars.usdc.connect(instanceVars.user).approve(multiInvoker.address, collateral)
            await multiInvoker.connect(instanceVars.user)['invoke((uint8,bytes)[])'](buildApproveTarget(market.address))
          })

          it('Wraps USDC to DSU through RESERVE and unwraps DSU to USDC through RESERVE if BATCHER address == 0', async () => {
            await expect(
              invoke(buildUpdateMarket({ market: market.address, collateral: collateral, handleWrap: true })),
            )
              .to.emit(reserve, 'Mint')
              .withArgs(multiInvoker.address, dsuCollateral, anyValue)

            await expect(
              invoke(buildUpdateMarket({ market: market.address, collateral: collateral.mul(-1), handleWrap: true })),
            )
              .to.emit(reserve, 'Redeem')
              .withArgs(multiInvoker.address, dsuCollateral, anyValue)
          })
        })
      })
    })
  })

  describe('unauthorized invoke', async () => {
    it('reverts on unauthorized invoke', async () => {
      const { user, userB } = instanceVars
      await expect(
        multiInvoker.connect(user)['invoke(address,(uint8,bytes)[])'](userB.address, [
          {
            action: 0,
            args: '0x',
          },
        ]),
      ).to.be.revertedWithCustomError(multiInvoker, 'MultiInvokerUnauthorizedError')
    })
  })
})<|MERGE_RESOLUTION|>--- conflicted
+++ resolved
@@ -693,10 +693,6 @@
               interfaceFee1: {
                 amount: 0,
                 receiver: owner.address,
-<<<<<<< HEAD
-                unwrap: true,
-=======
->>>>>>> 4d8105ef
               },
             }),
           )
@@ -725,16 +721,10 @@
               interfaceFee1: {
                 amount: 0,
                 receiver: ethers.constants.AddressZero,
-<<<<<<< HEAD
-                unwrap: false,
-=======
->>>>>>> 4d8105ef
               },
               interfaceFee2: {
                 amount: 0,
                 receiver: userB.address,
-<<<<<<< HEAD
-                unwrap: false,
               },
             }),
           )
@@ -814,87 +804,6 @@
               intent,
             }),
           )
-=======
-              },
-            }),
-          )
-
-          expect(await market.orderReferrers(user.address, (await market.locals(user.address)).currentId)).to.eq(
-            userB.address,
-          )
-        })
-
-        it('fills an intent update', async () => {
-          const { marketFactory, owner, user, userB, userC, usdc, dsu, verifier, chainlink } = instanceVars
-
-          await marketFactory.updateParameter({
-            ...(await marketFactory.parameter()),
-            referralFee: parse6decimal('0.05'),
-          })
-          await usdc.connect(user).approve(multiInvoker.address, collateral)
-          await dsu.connect(user).approve(multiInvoker.address, dsuCollateral)
-          await multiInvoker['invoke((uint8,bytes)[])'](buildApproveTarget(market.address))
-
-          const intent = {
-            amount: parse6decimal('1'),
-            price: parse6decimal('125'),
-            fee: parse6decimal('0.5'),
-            originator: userC.address,
-            solver: owner.address,
-            collateralization: parse6decimal('0.01'),
-            common: {
-              account: userB.address,
-              signer: userB.address,
-              domain: market.address,
-              nonce: 0,
-              group: 0,
-              expiry: constants.MaxUint256,
-            },
-          }
-
-          await dsu.connect(user).approve(market.address, ethers.utils.parseUnits('1000', 18))
-          await dsu.connect(userB).approve(market.address, ethers.utils.parseUnits('1000', 18))
-          await dsu.connect(userC).approve(market.address, ethers.utils.parseUnits('1000', 18))
-          await market
-            .connect(user)
-            ['update(address,uint256,uint256,uint256,int256,bool)'](
-              user.address,
-              0,
-              0,
-              0,
-              ethers.utils.parseUnits('1000', 6),
-              false,
-            )
-          await market
-            .connect(userB)
-            ['update(address,uint256,uint256,uint256,int256,bool)'](
-              userB.address,
-              0,
-              0,
-              0,
-              ethers.utils.parseUnits('1000', 6),
-              false,
-            )
-          await market
-            .connect(userC)
-            ['update(address,uint256,uint256,uint256,int256,bool)'](
-              userC.address,
-              parse6decimal('1'),
-              0,
-              0,
-              ethers.utils.parseUnits('1000', 6),
-              false,
-            )
-
-          await invoke(
-            await buildUpdateIntent({
-              signer: userB,
-              verifier: verifier,
-              market: market.address,
-              intent,
-            }),
-          )
->>>>>>> 4d8105ef
           const intentTimestamp = await chainlink.oracle.current()
 
           expectOrderEq(await market.pendingOrders(user.address, 1), {
