// SPDX-License-Identifier: Apache-2.0
pragma solidity ^0.8.13;

import "@equilibria/root/token/types/Token18.sol";
import "@equilibria/root/attribute/interfaces/IFactory.sol";
import "@equilibria/perennial-v2/contracts/interfaces/IOracleProviderFactory.sol";
import "@equilibria/perennial-v2/contracts/interfaces/IMarket.sol";
import "./IOracle.sol";
import { OracleParameter } from "../types/OracleParameter.sol";

interface IOracleFactory is IOracleProviderFactory, IFactory {
    event FactoryRegistered(IOracleProviderFactory factory);
    event CallerAuthorized(IFactory caller);

    // sig: 0xe7911099
    error OracleFactoryInvalidIdError();
    // sig: 0xe232e366
    error OracleFactoryAlreadyCreatedError();
    // sig: 0xbbfaa925
    error OracleFactoryNotRegisteredError();
    // sig: 0xfeb0e18c
    error OracleFactoryNotCreatedError();

    function factories(IOracleProviderFactory factory) external view returns (bool);
<<<<<<< HEAD
    function initialize() external;
    function parameter() external returns (OracleParameter memory);
=======
    function initialize(Token18 incentive) external;
    function parameter() external view returns (OracleParameter memory);
>>>>>>> a8094fcf
    function updateParameter(OracleParameter memory newParameter) external;
    function updateId(IOracleProvider oracleProvider, bytes32 id) external;
    function register(IOracleProviderFactory factory) external;
    function create(bytes32 id, IOracleProviderFactory factory) external returns (IOracle newOracle);
    function update(bytes32 id, IOracleProviderFactory factory) external;
}<|MERGE_RESOLUTION|>--- conflicted
+++ resolved
@@ -22,13 +22,8 @@
     error OracleFactoryNotCreatedError();
 
     function factories(IOracleProviderFactory factory) external view returns (bool);
-<<<<<<< HEAD
     function initialize() external;
-    function parameter() external returns (OracleParameter memory);
-=======
-    function initialize(Token18 incentive) external;
     function parameter() external view returns (OracleParameter memory);
->>>>>>> a8094fcf
     function updateParameter(OracleParameter memory newParameter) external;
     function updateId(IOracleProvider oracleProvider, bytes32 id) external;
     function register(IOracleProviderFactory factory) external;
