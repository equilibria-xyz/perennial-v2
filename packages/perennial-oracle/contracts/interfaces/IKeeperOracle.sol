--- conflicted
+++ resolved
@@ -48,11 +48,7 @@
     function initialize() external;
     function register(IOracle newOracle) external;
     function commit(OracleVersion memory version, address receiver, uint256 value) external;
-<<<<<<< HEAD
-    function settle(uint256 version, uint256 maxCount) external;
-=======
     function settle(uint256 version, uint256 maxCount, address receiver) external;
->>>>>>> 4d8105ef
     function next() external view returns (uint256);
     function localCallbacks(uint256 version) external view returns (address[] memory);
 
