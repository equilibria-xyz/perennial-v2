// SPDX-License-Identifier: Apache-2.0
pragma solidity ^0.8.13;

import "@equilibria/root/token/types/Token18.sol";
import "@equilibria/root/attribute/interfaces/IFactory.sol";
import "@equilibria/root/attribute/interfaces/IKept.sol";
import "@equilibria/perennial-v2/contracts/interfaces/IOracleProviderFactory.sol";
import "./IKeeperOracle.sol";
import "./IOracleFactory.sol";
import "./IPayoffProvider.sol";
import { KeeperOracleParameter } from "../keeper/types/KeeperOracleParameter.sol";
import { PriceRequest } from "../keeper/types/PriceRequest.sol";

interface IKeeperFactory is IOracleProviderFactory, IFactory, IKept {
    struct PayoffDefinition {
        IPayoffProvider provider;
        int16 decimals;
    }

    struct PriceRecord {
        uint256 timestamp;
        Fixed18 price;
    }

    event OracleAssociated(bytes32 indexed id, bytes32 indexed underlyingId);
    event ParameterUpdated(KeeperOracleParameter newParameter);
    event CallerAuthorized(IFactory indexed caller);
    event PayoffRegistered(IPayoffProvider indexed payoff);

    // sig: 0xe65b0914
    error KeeperFactoryNotInstanceError();
    // sig: 0xef8e774c
    error KeeperFactoryInvalidParameterError();
    // sig: 0x953ec95c
    error KeeperFactoryAlreadyCreatedError();
    // sig: 0x7e387175
    error KeeperFactoryNotCreatedError();
    // sig: 0x131b567b
    error KeeperFactoryInvalidIdError();
    // sig: 0xb043fd7b
    error KeeperFactoryInvalidSettleError();
    // sig: 0xb2e11555
    error KeeperFactoryInvalidPayoffError();
    // sig: 0x0afa0593
    error KeeperFactoryVersionOutsideRangeError();

    function commitKeepConfig(uint256 numRequested) external view returns (KeepConfig memory);
    function settleKeepConfig() external view returns (KeepConfig memory);

    function initialize(IOracleFactory oracleFactory, AggregatorV3Interface chainlinkFeed_, Token18 dsu_) external;
    function updateId(IOracleProvider oracleProvider, bytes32 id) external;
    function authorize(IFactory factory) external;
    function register(IPayoffProvider payoff) external;
    function toUnderlyingId(bytes32 id) external returns (bytes32);
    function toUnderlyingPayoff(bytes32 id) external returns (PayoffDefinition memory payoff);
    function fromUnderlying(bytes32 underlyingId, IPayoffProvider payoff) external returns (bytes32);
    function create(bytes32 id, bytes32 underlyingId, PayoffDefinition memory payoff) external returns (IKeeperOracle oracle);
<<<<<<< HEAD
    function current() external view returns (uint256);
    function parameter() external view returns (ProviderParameter memory);
    function updateParameter(uint256 newGranularity, UFixed6 newSettlementFee, UFixed6 newOracleFee) external;
=======
    function current() external view returns (PriceRequest memory);
    function parameter() external view returns (KeeperOracleParameter memory);
    function updateParameter(uint256 newGranularity, UFixed6 newSettlementFee, UFixed6 newOracleFee, uint256 newValidFrom, uint256 newValidTo) external;
>>>>>>> faec7ae2
    function commit(bytes32[] memory ids, uint256 version, bytes calldata data) external payable;
    function settle(bytes32[] memory ids, IMarket[] memory markets, uint256[] memory versions, uint256[] memory maxCounts) external;
}<|MERGE_RESOLUTION|>--- conflicted
+++ resolved
@@ -55,15 +55,9 @@
     function toUnderlyingPayoff(bytes32 id) external returns (PayoffDefinition memory payoff);
     function fromUnderlying(bytes32 underlyingId, IPayoffProvider payoff) external returns (bytes32);
     function create(bytes32 id, bytes32 underlyingId, PayoffDefinition memory payoff) external returns (IKeeperOracle oracle);
-<<<<<<< HEAD
     function current() external view returns (uint256);
-    function parameter() external view returns (ProviderParameter memory);
-    function updateParameter(uint256 newGranularity, UFixed6 newSettlementFee, UFixed6 newOracleFee) external;
-=======
-    function current() external view returns (PriceRequest memory);
     function parameter() external view returns (KeeperOracleParameter memory);
     function updateParameter(uint256 newGranularity, UFixed6 newSettlementFee, UFixed6 newOracleFee, uint256 newValidFrom, uint256 newValidTo) external;
->>>>>>> faec7ae2
     function commit(bytes32[] memory ids, uint256 version, bytes calldata data) external payable;
     function settle(bytes32[] memory ids, IMarket[] memory markets, uint256[] memory versions, uint256[] memory maxCounts) external;
 }