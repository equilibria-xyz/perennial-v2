// SPDX-License-Identifier: Apache-2.0
pragma solidity 0.8.19;

import "@equilibria/root/token/types/Token18.sol";
import "@equilibria/root/attribute/Factory.sol";
import "@equilibria/perennial-v2/contracts/interfaces/IOracleProviderFactory.sol";
import "./interfaces/IOracleFactory.sol";

/// @title OracleFactory
/// @notice Factory for creating and managing oracles
contract OracleFactory is IOracleFactory, Factory {
    /// @notice The token that is paid out as a fee to oracle keepers
    Token18 public incentive;

    /// @notice The maximum amount of tokens that can be awarded in a single price update
    UFixed6 public maxClaim;

    /// @notice Mapping of which factory's instances are authorized to request from this contract
    mapping(IFactory => bool) public callers;

    /// @notice Mapping of oracle id to oracle instance
    mapping(bytes32 => IOracleProvider) public oracles;

    /// @notice Mapping of factory to whether it is registered
    mapping(IOracleProviderFactory => bool) public factories;

    /// @notice Constructs the contract
    /// @param implementation_ The implementation contract for the oracle
    constructor(address implementation_) Factory(implementation_) { }

    /// @notice Initializes the contract state
<<<<<<< HEAD
    /// @param incentive_ The token that is paid out as a fee to oracle keepers
    function initialize(Token18 incentive_) external initializer(3) {
        __Factory__initialize();
=======
    /// @param incentive_ The token that is paid out as a reward to oracle keepers
    /// @param usdc_ USDC address
    /// @param reserve_ EmptySetReserve address
    function initialize(Token18 incentive_, Token6 usdc_, IEmptySetReserve reserve_) external initializer(2) {
        // Re-initialize if owner is unset
        if (owner() == address(0))
            __Factory__initialize();
>>>>>>> 2f5f355c

        incentive = incentive_;
    }

    /// @notice Registers a new oracle provider factory to be used in the underlying oracle instances
    /// @param factory The factory to register
    function register(IOracleProviderFactory factory) external onlyOwner {
        factories[factory] = true;
        emit FactoryRegistered(factory);
    }

    /// @notice Authorizes a factory's instances to request from this contract
    /// @param caller The factory to authorize
    function authorize(IFactory caller) external onlyOwner {
        callers[caller] = true;
        emit CallerAuthorized(caller);
    }

    /// @notice Creates a new oracle instance
    /// @param id The id of the oracle to create
    /// @param factory The initial underlying oracle factory for this oracle to use
    /// @return newOracle The newly created oracle instance
    function create(bytes32 id, IOracleProviderFactory factory) external onlyOwner returns (IOracle newOracle) {
        if (!factories[factory]) revert OracleFactoryNotRegisteredError();
        if (oracles[id] != IOracleProvider(address(0))) revert OracleFactoryAlreadyCreatedError();

        IOracleProvider oracleProvider = factory.oracles(id);
        if (oracleProvider == IOracleProvider(address(0))) revert OracleFactoryInvalidIdError();

        newOracle = IOracle(address(_create(abi.encodeCall(IOracle.initialize, (oracleProvider)))));
        oracles[id] = newOracle;

        emit OracleCreated(newOracle, id);
    }

    /// @notice Updates the underlying oracle factory for an oracle instance
    /// @param id The id of the oracle to update
    /// @param factory The new underlying oracle factory for this oracle to use
    function update(bytes32 id, IOracleProviderFactory factory) external onlyOwner {
        if (!factories[factory]) revert OracleFactoryNotRegisteredError();
        if (oracles[id] == IOracleProvider(address(0))) revert OracleFactoryNotCreatedError();

        IOracleProvider oracleProvider = factory.oracles(id);
        if (oracleProvider == IOracleProvider(address(0))) revert OracleFactoryInvalidIdError();

        IOracle oracle = IOracle(address(oracles[id]));
        oracle.update(oracleProvider);
    }

    /// @notice Updates the maximum amount of tokens that can be ewarded in a single price update
    /// @param newMaxClaim The new maximum amount
    function updateMaxClaim(UFixed6 newMaxClaim) external onlyOwner {
        maxClaim = newMaxClaim;
        emit MaxClaimUpdated(newMaxClaim);
    }

    /// @notice Claims an amount of incentive tokens, to be paid out as a fee to the keeper
    /// @dev Can only be called by a registered underlying oracle provider factory
    /// @param amount The amount of tokens to claim
    function claim(UFixed6 amount) external {
        if (amount.gt(maxClaim)) revert OracleFactoryClaimTooLargeError();
        if (!factories[IOracleProviderFactory(msg.sender)]) revert OracleFactoryNotRegisteredError();
        incentive.push(msg.sender, UFixed18Lib.from(amount));
    }

    /// @notice Checks whether a caller is authorized to request from this contract
    /// @param caller The caller to check
    /// @return Whether the caller is authorized
    function authorized(address caller) external view returns (bool) {
        IInstance callerInstance = IInstance(caller);
        IFactory callerFactory = callerInstance.factory();
        if (!callerFactory.instances(callerInstance)) return false;
        return callers[callerFactory];
    }

    // @notice Claims the oracle's fee from the given market
    /// @param market The market to claim from
    function fund(IMarket market) external {
        if (!instances(IInstance(address(market.oracle())))) revert FactoryNotInstanceError();
        market.claimFee();
    }
}<|MERGE_RESOLUTION|>--- conflicted
+++ resolved
@@ -29,19 +29,11 @@
     constructor(address implementation_) Factory(implementation_) { }
 
     /// @notice Initializes the contract state
-<<<<<<< HEAD
     /// @param incentive_ The token that is paid out as a fee to oracle keepers
     function initialize(Token18 incentive_) external initializer(3) {
-        __Factory__initialize();
-=======
-    /// @param incentive_ The token that is paid out as a reward to oracle keepers
-    /// @param usdc_ USDC address
-    /// @param reserve_ EmptySetReserve address
-    function initialize(Token18 incentive_, Token6 usdc_, IEmptySetReserve reserve_) external initializer(2) {
         // Re-initialize if owner is unset
         if (owner() == address(0))
             __Factory__initialize();
->>>>>>> 2f5f355c
 
         incentive = incentive_;
     }
