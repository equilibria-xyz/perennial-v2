--- conflicted
+++ resolved
@@ -94,11 +94,7 @@
     /// @param account The account to callback to
     /// @param newPrice Whether a new price should be requested
     function request(IMarket market, address account, bool newPrice) external onlyAuthorized {
-<<<<<<< HEAD
         PriceRequest memory priceRequest = IKeeperFactory(address(factory())).current();
-=======
-        PriceRequest memory priceRequest = _current();
->>>>>>> 075f0bcb
 
         if (newPrice) {
             _globalCallbacks[priceRequest.timestamp].add(address(market));
@@ -114,7 +110,6 @@
             delete linkbacks[priceRequest.timestamp];
             emit OracleProviderVersionRequested(priceRequest.timestamp, true);
         } else {
-<<<<<<< HEAD
             // take the more recent of the latest requested version and the latest committed version
             uint256 linkbackTimestamp = Math.max(currentVersion.timestamp, _global.latestVersion);
 
@@ -122,10 +117,6 @@
             if (linkbackTimestamp == 0) revert KeeperOracleNoPriorRequestsError(); // no prior requests or commits
 
             linkbacks[priceRequest.timestamp] = linkbackTimestamp;
-=======
-            if (linkbacks[priceRequest.timestamp] != 0) return; // already requested without new price
-            linkbacks[priceRequest.timestamp] = currentVersion.timestamp;
->>>>>>> 075f0bcb
             emit OracleProviderVersionRequested(priceRequest.timestamp, false);
         }
     }
@@ -146,22 +137,12 @@
     /// @notice Returns the current oracle version accepting new orders
     /// @return Current oracle version
     function current() public view returns (uint256) {
-<<<<<<< HEAD
         return IKeeperFactory(address(factory())).current().timestamp;
-=======
-        return _current().timestamp;
-    }
-
-    // @dev TODO remove with Market interface integration
-    function _current() private view returns (PriceRequest memory) {
-        return IKeeperFactory(address(factory())).current();
->>>>>>> 075f0bcb
     }
 
     /// @notice Returns the oracle version at version `version`
     /// @param timestamp The timestamp of which to lookup
     /// @return oracleVersion Oracle version at version `version`
-<<<<<<< HEAD
     /// @return oracleReceipt Oracle version at version `version`
     function at(
         uint256 timestamp
@@ -173,11 +154,6 @@
                 _responses[timestamp].read().toOracleVersion(timestamp),
                 _responses[timestamp].read().toOracleReceipt()
             );
-=======
-    function at(uint256 timestamp) public view returns (OracleVersion memory) {
-        if (linkbacks[timestamp] != 0) return at(linkbacks[timestamp]);
-        return _responses[timestamp].read().toOracleVersion(timestamp);
->>>>>>> 075f0bcb
     }
 
     /// @notice Commits the price to specified version
@@ -220,11 +196,7 @@
     /// @param oracleVersion The oracle version to commit
     /// @return Whether the commit was requested
     function _commitRequested(OracleVersion memory oracleVersion) private returns (bool) {
-<<<<<<< HEAD
         PriceRequest memory priceRequest = _requests[_global.latestIndex + 1].read();
-=======
-        PriceRequest memory priceRequest = _requests[_global.latestIndex].read();
->>>>>>> 075f0bcb
 
         if (block.timestamp <= (next() + timeout)) {
             if (!oracleVersion.valid) revert KeeperOracleInvalidPriceError();
