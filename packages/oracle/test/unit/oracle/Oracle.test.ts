import { SignerWithAddress } from '@nomiclabs/hardhat-ethers/signers'
import { expect } from 'chai'
import HRE from 'hardhat'

import {
  IERC20Metadata,
  IMarket,
  IMarketFactory,
  IOracleFactory,
  IOracleProvider,
  Oracle,
  Oracle__factory,
} from '../../../types/generated'
import { FakeContract, smock } from '@defi-wonderland/smock'
import { parse6decimal } from '../../../../common/testutil/types'
import { impersonate } from '../../../../common/testutil'
import { utils } from 'ethers'
import { OracleReceiptStruct, OracleVersionStruct } from '../../../types/generated/contracts/Oracle'

const { ethers } = HRE

function mockVersion(
  oracle: FakeContract<IOracleProvider>,
  latestVersion: OracleVersionStruct,
  latestReceipt: OracleReceiptStruct,
  currentTimestamp: number,
) {
  oracle.request.returns()
  oracle.status.returns([latestVersion, currentTimestamp])
  oracle.latest.returns(latestVersion)
  oracle.current.returns(currentTimestamp)
  oracle.at.whenCalledWith(latestVersion.timestamp).returns([latestVersion, latestReceipt])
}

describe('Oracle', () => {
  let owner: SignerWithAddress
  let user: SignerWithAddress
  let beneficiary: SignerWithAddress

  let oracle: Oracle
  let underlying0: FakeContract<IOracleProvider>
  let underlying1: FakeContract<IOracleProvider>
  let underlying0Signer: SignerWithAddress
  let underlying1Signer: SignerWithAddress
  let oracleFactory: FakeContract<IOracleFactory>
  let oracleFactorySigner: SignerWithAddress
  let market: FakeContract<IMarket>
  let marketSigner: SignerWithAddress
  let marketFactory: FakeContract<IMarketFactory>
  let dsu: FakeContract<IERC20Metadata>

  beforeEach(async () => {
    ;[owner, user, beneficiary] = await ethers.getSigners()
    market = await smock.fake<IMarket>('IMarket')
    marketSigner = await impersonate.impersonateWithBalance(market.address, utils.parseEther('10'))
    marketFactory = await smock.fake<IMarketFactory>('IMarketFactory')
    market.factory.returns(marketFactory.address)
    marketFactory.instances.whenCalledWith(market.address).returns(true)
    oracle = await new Oracle__factory(owner).deploy()
    underlying0 = await smock.fake<IOracleProvider>('IOracleProvider')
    underlying1 = await smock.fake<IOracleProvider>('IOracleProvider')
    underlying0Signer = await impersonate.impersonateWithBalance(underlying0.address, ethers.utils.parseEther('1000'))
    underlying1Signer = await impersonate.impersonateWithBalance(underlying1.address, ethers.utils.parseEther('1000'))
    oracleFactory = await smock.fake<IOracleFactory>('IOracleFactory')
    oracleFactorySigner = await impersonate.impersonateWithBalance(oracleFactory.address, utils.parseEther('10'))
    oracleFactory.owner.returns(owner.address)
    dsu = await smock.fake<IERC20Metadata>('IERC20Metadata')
  })

  describe('#initializer', async () => {
    it('sets initial oracle w/o initial version', async () => {
      mockVersion(
        underlying0,
        {
          timestamp: 0,
          price: parse6decimal('0'),
          valid: false,
        },
        {
          settlementFee: 1234,
          oracleFee: 5678,
        },
        0,
      )

      await expect(oracle.connect(oracleFactorySigner).initialize(underlying0.address, 'ETH-USD'))
        .to.emit(oracle, 'OracleUpdated')
        .withArgs(underlying0.address)

      expect(await oracle.factory()).to.equal(oracleFactory.address)
      expect((await oracle.global()).current).to.equal(1)
      expect((await oracle.global()).latest).to.equal(1)
      expect((await oracle.oracles(1)).provider).to.equal(underlying0.address)
      expect((await oracle.oracles(1)).timestamp).to.equal(0)
    })

    it('sets initial oracle w/ initial version', async () => {
      mockVersion(
        underlying0,
        {
          timestamp: 1687229000,
          price: parse6decimal('999'),
          valid: true,
        },
        {
          settlementFee: 1234,
          oracleFee: 5678,
        },
        1687229905,
      )

      await expect(oracle.connect(oracleFactorySigner).initialize(underlying0.address, 'ETH-USD'))
        .to.emit(oracle, 'OracleUpdated')
        .withArgs(underlying0.address)

      expect(await oracle.factory()).to.equal(oracleFactory.address)
      expect((await oracle.global()).current).to.equal(1)
      expect((await oracle.global()).latest).to.equal(1)
      expect((await oracle.oracles(1)).provider).to.equal(underlying0.address)
      expect((await oracle.oracles(1)).timestamp).to.equal(1687229905)
    })

    it('reverts if already initialized', async () => {
      await oracle.connect(oracleFactorySigner).initialize(underlying0.address, 'ETH-USD')

      await expect(oracle.connect(oracleFactorySigner).initialize(underlying0.address, 'ETH-USD'))
        .to.be.revertedWithCustomError(oracle, 'InitializableAlreadyInitializedError')
        .withArgs(1)
    })
  })

  describe('#withdraw', async () => {
    beforeEach(async () => {
      await oracle.connect(oracleFactorySigner).initialize(underlying0.address, 'ETH-USD')
      await oracle.register(market.address)
    })

    it('can withdraw balance', async () => {
      await expect(oracle.connect(owner).updateBeneficiary(beneficiary.address))
        .to.emit(oracle, 'BeneficiaryUpdated')
        .withArgs(beneficiary.address)

      dsu.balanceOf.whenCalledWith(oracle.address).returns(ethers.utils.parseEther('10000'))
      dsu.transfer.whenCalledWith(beneficiary.address, ethers.utils.parseEther('10000')).returns(true)

      await oracle.connect(beneficiary).withdraw(dsu.address)

      expect(dsu.transfer).to.have.been.calledWith(beneficiary.address, ethers.utils.parseEther('10000'))
    })

    it('reverts if not owner', async () => {
      dsu.transfer.whenCalledWith(owner.address, ethers.utils.parseEther('10000')).returns(true)

      await expect(oracle.connect(user).withdraw(dsu.address)).to.be.revertedWithCustomError(
        oracle,
        'OracleNotBeneficiaryError',
      )
    })
  })

  describe('#update', async () => {
    beforeEach(async () => {
      mockVersion(
        underlying0,
        {
          timestamp: 1687229000,
          price: parse6decimal('999'),
          valid: true,
        },
        {
          settlementFee: 1234,
          oracleFee: 5678,
        },
        1687229905,
      )
      await oracle.connect(oracleFactorySigner).initialize(underlying0.address, 'ETH-USD')
      await oracle.register(market.address)
    })

    context('updates the oracle w/o sync', async () => {
      beforeEach(async () => {
        await expect(oracle.connect(oracleFactorySigner).update(underlying1.address))
          .to.emit(oracle, 'OracleUpdated')
          .withArgs(underlying1.address)
      })

      it('updates the oracle', async () => {
        expect((await oracle.global()).current).to.equal(2)
        expect((await oracle.global()).latest).to.equal(1)
        expect((await oracle.oracles(1)).provider).to.equal(underlying0.address)
        expect((await oracle.oracles(1)).timestamp).to.equal(1687229905)
        expect((await oracle.oracles(2)).provider).to.equal(underlying1.address)
        expect((await oracle.oracles(2)).timestamp).to.equal(0)

        const [latestVersion, currentTimestamp] = await oracle.status()
        expect(latestVersion.timestamp).to.equal(1687229000)
        expect(latestVersion.price).to.equal(parse6decimal('999'))
        expect(latestVersion.valid).to.equal(true)
        expect(currentTimestamp).to.equal(0)

        expect((await oracle.at(1687229000))[0]).to.deep.equal(latestVersion)
        expect((await oracle.at(1687229000))[1].settlementFee).to.deep.equal(1234)
        expect((await oracle.at(1687229000))[1].oracleFee).to.deep.equal(5678)
      })

      it('syncs another version', async () => {
        mockVersion(
          underlying0,
          {
            timestamp: 1687230605,
            price: parse6decimal('1006'),
            valid: true,
          },
          {
            settlementFee: 1234,
            oracleFee: 5678,
          },
          1687231005,
        )
        mockVersion(
          underlying1,
          {
            timestamp: 1687230000,
            price: parse6decimal('1000'),
            valid: true,
          },
          {
            settlementFee: 1234,
            oracleFee: 5678,
          },
          1687231005,
        )

        underlying0.request.reset()
        underlying1.request.reset()

        // Latest should not be updated until we call request
        expect((await oracle.global()).latest).to.equal(1)

        const [latestVersionDirect, currentTimestampDirect] = [await oracle.latest(), await oracle.current()]
        const [latestVersion, currentTimestamp] = await oracle.status()
        await oracle.connect(marketSigner).request(market.address, user.address)

        expect(latestVersion.timestamp).to.equal(1687230000)
        expect(latestVersion.price).to.equal(parse6decimal('1000'))
        expect(latestVersion.valid).to.equal(true)
        expect(currentTimestamp).to.equal(1687231005)
        expect((await oracle.global()).current).to.equal(2)
        expect((await oracle.global()).latest).to.equal(2)
        expect((await oracle.oracles(1)).provider).to.equal(underlying0.address)
        expect((await oracle.oracles(1)).timestamp).to.equal(1687229905)
        expect((await oracle.oracles(2)).provider).to.equal(underlying1.address)
        expect((await oracle.oracles(2)).timestamp).to.equal(1687231005)
        expect(latestVersionDirect).to.deep.equal(latestVersion)
        expect(currentTimestampDirect).to.deep.equal(currentTimestamp)

        expect(underlying0.request).to.have.not.been.called
        expect(underlying1.request).to.have.been.called
      })

      it('reverts when oracle out of sync', async () => {
        const underlying2 = await smock.fake<IOracleProvider>('IOracleProvider')

        await expect(oracle.connect(oracleFactorySigner).update(underlying2.address)).to.revertedWithCustomError(
          oracle,
          'OracleOutOfSyncError',
        )
      })
    })

    context('updates the oracle w/ sync', async () => {
      beforeEach(async () => {
        mockVersion(
          underlying0,
          {
            timestamp: 1687230005,
            price: parse6decimal('1001'),
            valid: true,
          },
          {
            settlementFee: 1234,
            oracleFee: 5678,
          },
          1687230905,
        )
        mockVersion(
          underlying1,
          {
            timestamp: 1687230000,
            price: parse6decimal('1000'),
            valid: true,
          },
          {
            settlementFee: 1234,
            oracleFee: 5678,
          },
          1687230905,
        )
        await oracle.connect(marketSigner).request(market.address, user.address)
        await expect(oracle.connect(oracleFactorySigner).update(underlying1.address))
          .to.emit(oracle, 'OracleUpdated')
          .withArgs(underlying1.address)
      })

      it('updates the oracle', async () => {
        expect((await oracle.global()).current).to.equal(2)
        expect((await oracle.global()).latest).to.equal(1)
        expect((await oracle.oracles(1)).provider).to.equal(underlying0.address)
        expect((await oracle.oracles(1)).timestamp).to.equal(1687230905)
        expect((await oracle.oracles(2)).provider).to.equal(underlying1.address)
        expect((await oracle.oracles(2)).timestamp).to.equal(1687230905)

        underlying0.at.whenCalledWith(1687230905).returns([
          {
            timestamp: 1687230905,
            price: parse6decimal('987'),
            valid: true,
          },
          {
            settlementFee: 1234,
            oracleFee: 5678,
          },
        ])
        underlying1.at.whenCalledWith(1687230905).returns([
          {
            timestamp: 1687230905,
            price: parse6decimal('988'),
            valid: true,
          },
          {
            settlementFee: 1235,
            oracleFee: 5679,
          },
        ])
        expect((await oracle.at(1687230905))[0].timestamp).to.equal(1687230905)
        expect((await oracle.at(1687230905))[0].price).to.equal(parse6decimal('987'))
        expect((await oracle.at(1687230905))[0].valid).to.equal(true)
      })

      it('requests another before current has cleared', async () => {
        underlying0.request.reset()
        underlying1.request.reset()

        const [latestVersionDirect, currentTimestampDirect] = [await oracle.latest(), await oracle.current()]
        const [latestVersion, currentTimestamp] = await oracle.status()
        await oracle.connect(marketSigner).request(market.address, user.address)

        expect(latestVersion.timestamp).to.equal(1687230005)
        expect(latestVersion.price).to.equal(parse6decimal('1001'))
        expect(latestVersion.valid).to.equal(true)
        expect(currentTimestamp).to.equal(1687230905)
        expect((await oracle.global()).current).to.equal(2)
        expect((await oracle.global()).latest).to.equal(1)
        expect((await oracle.oracles(1)).provider).to.equal(underlying0.address)
        expect((await oracle.oracles(1)).timestamp).to.equal(1687230905)
        expect((await oracle.oracles(2)).provider).to.equal(underlying1.address)
        expect((await oracle.oracles(2)).timestamp).to.equal(1687230905)
        expect(latestVersionDirect).to.deep.equal(latestVersion)
        expect(currentTimestampDirect).to.deep.equal(currentTimestamp)

        expect(underlying0.request).to.have.been.called
        expect(underlying1.request).to.have.not.been.called
      })

      it('syncs another version with previous latest', async () => {
        mockVersion(
          underlying0,
          {
            timestamp: 1687230605,
            price: parse6decimal('1006'),
            valid: true,
          },
          {
            settlementFee: 1234,
            oracleFee: 5678,
          },
          1687231005,
        )
        mockVersion(
          underlying1,
          {
            timestamp: 1687230000,
            price: parse6decimal('1000'),
            valid: true,
          },
          {
            settlementFee: 1234,
            oracleFee: 5678,
          },
          1687231005,
        )

        underlying0.request.reset()
        underlying1.request.reset()

        const [latestVersionDirect, currentTimestampDirect] = [await oracle.latest(), await oracle.current()]
        const [latestVersion, currentTimestamp] = await oracle.status()
        await oracle.connect(marketSigner).request(market.address, user.address)

        expect(latestVersion.timestamp).to.equal(1687230605)
        expect(latestVersion.price).to.equal(parse6decimal('1006'))
        expect(latestVersion.valid).to.equal(true)
        expect(currentTimestamp).to.equal(1687231005)
        expect((await oracle.global()).current).to.equal(2)
        expect((await oracle.global()).latest).to.equal(1)
        expect((await oracle.oracles(1)).provider).to.equal(underlying0.address)
        expect((await oracle.oracles(1)).timestamp).to.equal(1687230905)
        expect((await oracle.oracles(2)).provider).to.equal(underlying1.address)
        expect((await oracle.oracles(2)).timestamp).to.equal(1687231005)
        expect(latestVersionDirect).to.deep.equal(latestVersion)
        expect(currentTimestampDirect).to.deep.equal(currentTimestamp)

        expect(underlying0.request).to.have.not.been.called
        expect(underlying1.request).to.have.been.called
      })

      it('syncs another version equal to latest', async () => {
        mockVersion(
          underlying0,
          {
            timestamp: 1687230905,
            price: parse6decimal('1006'),
            valid: true,
          },
          {
            settlementFee: 1234,
            oracleFee: 5678,
          },
          1687231005,
        )
        mockVersion(
          underlying1,
          {
            timestamp: 1687230000,
            price: parse6decimal('1000'),
            valid: true,
          },
          {
            settlementFee: 1234,
            oracleFee: 5678,
          },
          1687231005,
        )

        underlying0.request.reset()
        underlying1.request.reset()

        const [latestVersionDirect, currentTimestampDirect] = [await oracle.latest(), await oracle.current()]
        const [latestVersion, currentTimestamp] = await oracle.status()
        await oracle.connect(marketSigner).request(market.address, user.address)

        expect(latestVersion.timestamp).to.equal(1687230905)
        expect(latestVersion.price).to.equal(parse6decimal('1006'))
        expect(latestVersion.valid).to.equal(true)
        expect(currentTimestamp).to.equal(1687231005)
        expect((await oracle.global()).current).to.equal(2)
        expect((await oracle.global()).latest).to.equal(1)
        expect((await oracle.oracles(1)).provider).to.equal(underlying0.address)
        expect((await oracle.oracles(1)).timestamp).to.equal(1687230905)
        expect((await oracle.oracles(2)).provider).to.equal(underlying1.address)
        expect((await oracle.oracles(2)).timestamp).to.equal(1687231005)
        expect(latestVersionDirect).to.deep.equal(latestVersion)
        expect(currentTimestampDirect).to.deep.equal(currentTimestamp)

        expect(underlying0.request).to.have.not.been.called
        expect(underlying1.request).to.have.been.called
      })

      it('syncs another version after latest before current', async () => {
        underlying0.at.whenCalledWith(1687230905).returns([
          {
            timestamp: 1687230905,
            price: parse6decimal('1006'),
            valid: true,
          },
          {
            settlementFee: 1234,
            oracleFee: 5678,
          },
        ])
        mockVersion(
          underlying0,
          {
            timestamp: 1687230955,
            price: parse6decimal('1008'),
            valid: true,
          },
          {
            settlementFee: 1234,
            oracleFee: 5678,
          },
          1687231005,
        )
        mockVersion(
          underlying1,
          {
            timestamp: 1687230000,
            price: parse6decimal('1007'),
            valid: true,
          },
          {
            settlementFee: 1234,
            oracleFee: 5678,
          },
          1687231005,
        )

        underlying0.request.reset()
        underlying1.request.reset()

        const [latestVersionDirect, currentTimestampDirect] = [await oracle.latest(), await oracle.current()]
        const [latestVersion, currentTimestamp] = await oracle.status()
        await oracle.connect(marketSigner).request(market.address, user.address)

        expect(latestVersion.timestamp).to.equal(1687230905)
        expect(latestVersion.price).to.equal(parse6decimal('1006'))
        expect(latestVersion.valid).to.equal(true)
        expect(currentTimestamp).to.equal(1687231005)
        expect((await oracle.global()).current).to.equal(2)
        expect((await oracle.global()).latest).to.equal(1)
        expect((await oracle.oracles(1)).provider).to.equal(underlying0.address)
        expect((await oracle.oracles(1)).timestamp).to.equal(1687230905)
        expect((await oracle.oracles(2)).provider).to.equal(underlying1.address)
        expect((await oracle.oracles(2)).timestamp).to.equal(1687231005)
        expect(latestVersionDirect).to.deep.equal(latestVersion)
        expect(currentTimestampDirect).to.deep.equal(currentTimestamp)

        expect(underlying0.request).to.have.not.been.called
        expect(underlying1.request).to.have.been.called
      })

      it('syncs another version after latest after current', async () => {
        mockVersion(
          underlying0,
          {
            timestamp: 1687230955,
            price: parse6decimal('1008'),
            valid: true,
          },
          {
            settlementFee: 1234,
            oracleFee: 5678,
          },
          1687231005,
        )
        mockVersion(
          underlying1,
          {
            timestamp: 1687230955,
            price: parse6decimal('1007'),
            valid: true,
          },
          {
            settlementFee: 1234,
            oracleFee: 5678,
          },
          1687231005,
        )

        underlying0.request.reset()
        underlying1.request.reset()

        const [latestVersionDirect, currentTimestampDirect] = [await oracle.latest(), await oracle.current()]
        const [latestVersion, currentTimestamp] = await oracle.status()
        await oracle.connect(marketSigner).request(market.address, user.address)

        expect(latestVersion.timestamp).to.equal(1687230955)
        expect(latestVersion.price).to.equal(parse6decimal('1007'))
        expect(latestVersion.valid).to.equal(true)
        expect(currentTimestamp).to.equal(1687231005)
        expect((await oracle.global()).current).to.equal(2)
        expect((await oracle.global()).latest).to.equal(2)
        expect((await oracle.oracles(1)).provider).to.equal(underlying0.address)
        expect((await oracle.oracles(1)).timestamp).to.equal(1687230905)
        expect((await oracle.oracles(2)).provider).to.equal(underlying1.address)
        expect((await oracle.oracles(2)).timestamp).to.equal(1687231005)
        expect(latestVersionDirect).to.deep.equal(latestVersion)
        expect(currentTimestampDirect).to.deep.equal(currentTimestamp)

        expect(underlying0.request).to.have.not.been.called
        expect(underlying1.request).to.have.been.called
      })

      it('syncs another version after all up-to-date', async () => {
        mockVersion(
          underlying0,
          {
            timestamp: 1687230955,
            price: parse6decimal('1008'),
            valid: true,
          },
          {
            settlementFee: 1234,
            oracleFee: 5678,
          },
          1687231005,
        )
        mockVersion(
          underlying1,
          {
            timestamp: 1687230955,
            price: parse6decimal('1007'),
            valid: true,
          },
          {
            settlementFee: 1234,
            oracleFee: 5678,
          },
          1687231005,
        )
        await oracle.connect(marketSigner).request(market.address, user.address)

        mockVersion(
          underlying1,
          {
            timestamp: 1687235000,
            price: parse6decimal('1015'),
            valid: true,
          },
          {
            settlementFee: 1234,
            oracleFee: 5678,
          },
          1687235080,
        )

        underlying0.request.reset()
        underlying1.request.reset()

        const [latestVersionDirect, currentTimestampDirect] = [await oracle.latest(), await oracle.current()]
        const [latestVersion, currentTimestamp] = await oracle.status()
        await oracle.connect(marketSigner).request(market.address, user.address)

        expect(latestVersion.timestamp).to.equal(1687235000)
        expect(latestVersion.price).to.equal(parse6decimal('1015'))
        expect(latestVersion.valid).to.equal(true)
        expect(currentTimestamp).to.equal(1687235080)
        expect((await oracle.global()).current).to.equal(2)
        expect((await oracle.global()).latest).to.equal(2)
        expect((await oracle.oracles(1)).provider).to.equal(underlying0.address)
        expect((await oracle.oracles(1)).timestamp).to.equal(1687230905)
        expect((await oracle.oracles(2)).provider).to.equal(underlying1.address)
        expect((await oracle.oracles(2)).timestamp).to.equal(1687235080)
        expect(latestVersionDirect).to.deep.equal(latestVersion)
        expect(currentTimestampDirect).to.deep.equal(currentTimestamp)

        expect(underlying0.request).to.have.not.been.called
        expect(underlying1.request).to.have.been.called
      })

      it('properly triages at', async () => {
        mockVersion(
          underlying0,
          {
            timestamp: 1687230955,
            price: parse6decimal('1008'),
            valid: true,
          },
          {
            settlementFee: 1234,
            oracleFee: 5678,
          },
          1687231005,
        )
        mockVersion(
          underlying1,
          {
            timestamp: 1687230955,
            price: parse6decimal('1007'),
            valid: true,
          },
          {
            settlementFee: 1234,
            oracleFee: 5678,
          },
          1687231005,
        )

        underlying0.request.reset()
        underlying1.request.reset()

        await oracle.connect(marketSigner).request(market.address, user.address)

        expect((await oracle.at(0))[0].timestamp).to.equal(0)
        expect((await oracle.at(0))[0].price).to.equal(parse6decimal('0'))
        expect((await oracle.at(0))[0].valid).to.equal(false)
        underlying0.at.whenCalledWith(1677229905).returns([
          {
            timestamp: 1677229905,
            price: parse6decimal('800'),
            valid: true,
          },
          {
            settlementFee: 1234,
            oracleFee: 5678,
          },
        ])
        expect((await oracle.at(1677229905))[0].timestamp).to.equal(1677229905)
        expect((await oracle.at(1677229905))[0].price).to.equal(parse6decimal('800'))
        expect((await oracle.at(1677229905))[0].valid).to.equal(true)
        underlying0.at.whenCalledWith(1687230905).returns([
          {
            timestamp: 1687230905,
            price: parse6decimal('999'),
            valid: true,
          },
          {
            settlementFee: 1234,
            oracleFee: 5678,
          },
        ])
        expect((await oracle.at(1687230905))[0].timestamp).to.equal(1687230905)
        expect((await oracle.at(1687230905))[0].price).to.equal(parse6decimal('999'))
        expect((await oracle.at(1687230905))[0].valid).to.equal(true)
        underlying1.at.whenCalledWith(1687230906).returns([
          {
            timestamp: 1687230906,
            price: parse6decimal('1001'),
            valid: true,
          },
          {
            settlementFee: 1234,
            oracleFee: 5678,
          },
        ])
        expect((await oracle.at(1687230906))[0].timestamp).to.equal(1687230906)
        expect((await oracle.at(1687230906))[0].price).to.equal(parse6decimal('1001'))
        expect((await oracle.at(1687230906))[0].valid).to.equal(true)

        expect(underlying0.request).to.have.not.been.called
        expect(underlying1.request).to.have.been.called
      })
    })

    context('updates the oracle w/ non-requested latest', async () => {
      beforeEach(async () => {
        mockVersion(
          underlying0,
          {
            timestamp: 1687230005,
            price: parse6decimal('1001'),
            valid: true,
          },
          {
            settlementFee: 1234,
            oracleFee: 5678,
          },
          1687230905,
        )
        await oracle.connect(marketSigner).request(market.address, user.address)

        mockVersion(
          underlying0,
          {
            timestamp: 1687231005,
            price: parse6decimal('1001'),
            valid: true,
          },
          {
            settlementFee: 1234,
            oracleFee: 5678,
          },
          1687231905,
        )
        mockVersion(
          underlying1,
          {
            timestamp: 1687230000,
            price: parse6decimal('1000'),
            valid: true,
          },
          {
            settlementFee: 1234,
            oracleFee: 5678,
          },
          1687231905,
        )
        await expect(oracle.connect(oracleFactorySigner).update(underlying1.address))
          .to.emit(oracle, 'OracleUpdated')
          .withArgs(underlying1.address)
      })

      it('updates the oracle without going back in time', async () => {
        expect((await oracle.global()).current).to.equal(2)
        expect((await oracle.global()).latest).to.equal(1)
        expect((await oracle.oracles(1)).provider).to.equal(underlying0.address)
        expect((await oracle.oracles(1)).timestamp).to.equal(1687231005)
        expect((await oracle.oracles(2)).provider).to.equal(underlying1.address)
        expect((await oracle.oracles(2)).timestamp).to.equal(1687231905)

        underlying0.at.whenCalledWith(1687231005).returns([
          {
            timestamp: 1687231005,
            price: parse6decimal('987'),
            valid: true,
          },
          {
            settlementFee: 1234,
            oracleFee: 5678,
          },
        ])
        underlying1.at.whenCalledWith(1687231005).returns([
          {
            timestamp: 1687231005,
            price: parse6decimal('988'),
            valid: true,
          },
          {
            settlementFee: 1235,
            oracleFee: 5679,
          },
        ])
        expect((await oracle.at(1687231005))[0].timestamp).to.equal(1687231005)
        expect((await oracle.at(1687231005))[0].price).to.equal(parse6decimal('987'))
        expect((await oracle.at(1687231005))[0].valid).to.equal(true)
      })
    })

    context('updates the oracle from a blank oracle', async () => {
      beforeEach(async () => {
        oracle = await new Oracle__factory(owner).deploy()
        await oracle.connect(oracleFactorySigner).initialize(underlying1.address, 'ETH-USD')
        await oracle.register(market.address)
      })

      it('updates the oracle', async () => {
        const underlying2 = await smock.fake<IOracleProvider>('IOracleProvider')
        await expect(oracle.connect(oracleFactorySigner).update(underlying2.address))
          .to.emit(oracle, 'OracleUpdated')
          .withArgs(underlying2.address)

        expect((await oracle.global()).latest).to.equal(1)

        mockVersion(
          underlying2,
          {
            timestamp: 1687230000,
            price: parse6decimal('1000'),
            valid: true,
          },
          {
            settlementFee: 1234,
            oracleFee: 5678,
          },
          1687231005,
        )
        underlying1.request.reset()
        underlying2.request.reset()
        await oracle.connect(marketSigner).request(market.address, user.address)

        expect((await oracle.global()).latest).to.equal(2)
        expect((await oracle.oracles(1)).timestamp).to.equal(0)
      })

      it('cannot update the oracle to two successive blank oracles', async () => {
        const underlying2 = await smock.fake<IOracleProvider>('IOracleProvider')
        await expect(oracle.connect(oracleFactorySigner).update(underlying2.address))
          .to.emit(oracle, 'OracleUpdated')
          .withArgs(underlying2.address)

        const underlying3 = await smock.fake<IOracleProvider>('IOracleProvider')
        await expect(oracle.connect(oracleFactorySigner).update(underlying3.address)).to.revertedWithCustomError(
          oracle,
          'OracleOutOfSyncError',
        )
      })
    })

    it('reverts when not the owner', async () => {
      await expect(oracle.connect(user).update(underlying1.address)).to.revertedWithCustomError(
        oracle,
        'InstanceNotFactoryError',
      )
    })
  })

  describe('#claimFee', async () => {
    beforeEach(async () => {
      mockVersion(
        underlying0,
        {
          timestamp: 1687229000,
          price: parse6decimal('999'),
          valid: true,
        },
        {
          settlementFee: 1234,
          oracleFee: 5678,
        },
        1687229905,
      )
      await oracle.connect(oracleFactorySigner).initialize(underlying0.address, 'ETH-USD')
      await oracle.connect(owner).register(market.address)
    })

    it('claims the assets', async () => {
      market.claimFee.returns(parse6decimal('15'))
      market.token.returns(dsu.address)

      dsu.transfer.whenCalledWith(underlying0.address, parse6decimal('10').mul(1e12)).returns(true)

      await expect(oracle.connect(underlying0Signer).claimFee(parse6decimal('10')))
        .to.emit(oracle, 'FeeReceived')
        .withArgs(parse6decimal('10'), parse6decimal('5'))

      expect(dsu.transfer).to.have.been.calledWith(underlying0.address, parse6decimal('10').mul(1e12))
    })

    it('reverts if not instance', async () => {
      await expect(oracle.connect(user).claimFee(parse6decimal('10'))).to.be.revertedWithCustomError(
        oracle,
        'OracleNotSubOracleError',
      )
    })
  })

  describe('#register', async () => {
    beforeEach(async () => {
      mockVersion(
        underlying0,
        {
          timestamp: 1687229000,
          price: parse6decimal('999'),
          valid: true,
        },
        {
          settlementFee: 1234,
          oracleFee: 5678,
        },
        1687229905,
      )
      await oracle.connect(oracleFactorySigner).initialize(underlying0.address, 'ETH-USD')
    })

    it('reverts when not the authorized', async () => {
      await expect(oracle.connect(user).request(market.address, user.address)).to.revertedWithCustomError(
        oracle,
        'OracleNotMarketError',
      )
    })
  })
<<<<<<< HEAD
=======

  describe('#updateName', async () => {
    beforeEach(async () => {
      await oracle.connect(oracleFactorySigner).initialize(underlying0.address, 'ETH-USD')
    })

    it('update name when owner', async () => {
      await oracle.connect(owner).updateName('ETH-USD')
      expect(await oracle.name()).to.be.eq('ETH-USD')
    })

    it('reverts when not owner', async () => {
      await expect(oracle.connect(user).updateName('ETH-USD')).to.revertedWithCustomError(
        oracle,
        'InstanceNotOwnerError',
      )
    })
  })

  describe('#oracles', async () => {
    beforeEach(async () => {
      mockVersion(
        underlying0,
        {
          timestamp: 1687229000,
          price: parse6decimal('999'),
          valid: true,
        },
        {
          settlementFee: 1234,
          oracleFee: 5678,
        },
        1687229905,
      )
      await oracle.connect(oracleFactorySigner).initialize(underlying0.address, 'ETH-USD')
      await oracle.register(market.address)
      await expect(oracle.connect(oracleFactorySigner).update(underlying1.address))
        .to.emit(oracle, 'OracleUpdated')
        .withArgs(underlying1.address)
    })

    it('returns the correct oracle', async () => {
      expect((await oracle.oracles(1)).provider).to.equal(underlying0.address)
      expect((await oracle.oracles(2)).provider).to.equal(underlying1.address)
    })
  })
>>>>>>> 23f69673
})<|MERGE_RESOLUTION|>--- conflicted
+++ resolved
@@ -939,26 +939,6 @@
       )
     })
   })
-<<<<<<< HEAD
-=======
-
-  describe('#updateName', async () => {
-    beforeEach(async () => {
-      await oracle.connect(oracleFactorySigner).initialize(underlying0.address, 'ETH-USD')
-    })
-
-    it('update name when owner', async () => {
-      await oracle.connect(owner).updateName('ETH-USD')
-      expect(await oracle.name()).to.be.eq('ETH-USD')
-    })
-
-    it('reverts when not owner', async () => {
-      await expect(oracle.connect(user).updateName('ETH-USD')).to.revertedWithCustomError(
-        oracle,
-        'InstanceNotOwnerError',
-      )
-    })
-  })
 
   describe('#oracles', async () => {
     beforeEach(async () => {
@@ -987,5 +967,4 @@
       expect((await oracle.oracles(2)).provider).to.equal(underlying1.address)
     })
   })
->>>>>>> 23f69673
 })