--- conflicted
+++ resolved
@@ -17,11 +17,7 @@
   RiskParameterStorageLib__factory,
   VersionLib__factory,
   VersionStorageLib__factory,
-<<<<<<< HEAD
-  MagicValueLib__factory,
   IERC20Metadata__factory,
-=======
->>>>>>> a43b03ed
 } from '../types/generated'
 
 // Deploys Verifier, Market implementation, and MarketFactory
