--- conflicted
+++ resolved
@@ -18,11 +18,7 @@
       { priceids: priceIds_, timestamp, dry, factoryaddress, gaslimit }: TaskArguments,
       HRE: HardhatRuntimeEnvironment,
     ) => {
-<<<<<<< HEAD
-      let priceIds: string[] = []
-=======
       let priceIds: { id: string; oracle: string }[] = []
->>>>>>> a5a0b7d4
 
       const {
         ethers,
@@ -30,29 +26,6 @@
       } = HRE
 
       const commitments: { action: number; args: string }[] = []
-<<<<<<< HEAD
-      const pythFactory = await ethers.getContractAt(
-        'IKeeperFactory',
-        factoryaddress ?? (await get('PythFactory')).address,
-      )
-      if (!priceIds_) {
-        const oracles = await pythFactory.queryFilter(pythFactory.filters.OracleCreated())
-        priceIds = oracles.map(oracle => oracle.args.id)
-      } else {
-        priceIds = priceIds_.split(',')
-      }
-
-      console.log('Gathering commitments for priceIds:', priceIds.join(','), 'at timestamp', timestamp)
-      console.log('Using factory at:', pythFactory.address)
-      const minValidTime = (await pythFactory.callStatic.parameter()).validFrom
-      for (const priceId of priceIds) {
-        const pyth = new EvmPriceServiceConnection(PYTH_ENDPOINT, { priceFeedRequestConfig: { binary: true } })
-        const underlyingId = await pythFactory.callStatic.toUnderlyingId(priceId)
-        if (underlyingId === ethers.constants.HashZero) {
-          console.warn('No underlying id found for', priceId, 'skipping...')
-          continue
-        }
-=======
       const keeperFactory = await ethers.getContractAt(
         'IKeeperFactory',
         factoryaddress ?? (await get('PythFactory')).address,
@@ -62,7 +35,6 @@
       if (priceIds_) {
         priceIds = priceIds.filter(p => priceIds_.split(',').includes(p.id))
       }
->>>>>>> a5a0b7d4
 
       const sdk = new PerennialSDK({
         chainId: ethers.provider.network.chainId as SupportedChainId,
