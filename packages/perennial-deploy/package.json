--- conflicted
+++ resolved
@@ -33,13 +33,8 @@
   "license": "APACHE-2.0",
   "dependencies": {
     "@defi-wonderland/smock": "^2.3.5",
-<<<<<<< HEAD
     "@equilibria/perennial-v2": "1.3.0",
-    "@perennial/sdk": "^0.0.2-beta23",
-=======
-    "@equilibria/perennial-v2": "1.2.1",
     "@perennial/sdk": "^0.0.2-beta25",
->>>>>>> a5a0b7d4
     "@pythnetwork/pyth-evm-js": "^1.29.0",
     "@types/isomorphic-fetch": "^0.0.37",
     "graphql": "^16.8.1",
