{
  "name": "@equilibria/perennial-v2-deploy",
  "version": "1.1.0-rc1",
  "description": "Perennial V2 Deployment Tooling",
  "files": [
    "contracts",
    "artifacts/contracts",
    "deployments/!(localhost)",
    "dist"
  ],
  "main": "./dist/index.js",
  "module": "./dist/index.js",
  "scripts": {
    "build": "yarn compile",
    "compile": "hardhat compile",
    "deploy": "OPTIMIZER_ENABLED=true hardhat deploy",
    "deploy:fork": "FORK_ENABLED=true FORK_BLOCK_NUMBER=17433260 OPTIMIZER_ENABLED=true hardhat deploy --network hardhat",
    "verify": "hardhat etherscan-verify --sleep --solc-input",
<<<<<<< HEAD
    "test:verification:arbitrum": "FORK_ENABLED=true FORK_NETWORK=arbitrum FORK_USE_REAL_DEPLOYS=true FORK_BLOCK_NUMBER=206498851 hardhat test test/verification/arbitrum/**/*",
=======
    "gasReport": "OPTIMIZER_ENABLED=true REPORT_GAS=true yarn test:integration",
    "test": "hardhat test test/unit/**/*",
    "test:integration": "FORK_ENABLED=true FORK_BLOCK_NUMBER=17433260 hardhat test test/integration/**/*",
    "test:verification:arbitrum": "FORK_ENABLED=true FORK_NETWORK=arbitrum FORK_USE_REAL_DEPLOYS=true FORK_BLOCK_NUMBER=206884424 hardhat test test/verification/arbitrum/**/*",
>>>>>>> 04be089d
    "test:verification:base": "FORK_ENABLED=true FORK_NETWORK=base FORK_USE_REAL_DEPLOYS=true hardhat test test/verification/base/**/*",
    "lint": "eslint --fix --ext '.ts,.js' ./",
    "format": "prettier -w .",
    "clean": "rm -rf cache artifacts types/generated dist deployments/localhost",
    "prepack": "yarn clean && yarn build && find artifacts/contracts -name '*.dbg.json' -type f -delete",
    "node:fork:arbitrumGoerli": "FORK_ENABLED=true FORK_NETWORK=arbitrumGoerli NODE_INTERVAL_MINING=250 hardhat node",
    "deploy:fork:arbitrumGoerli": "OPTIMIZER_ENABLED=true FORK_ENABLED=true FORK_NETWORK=arbitrumGoerli hardhat deploy --network localhost",
    "node:fork:arbitrumSepolia": "FORK_ENABLED=true FORK_NETWORK=arbitrumSepolia NODE_INTERVAL_MINING=250 hardhat node",
    "deploy:fork:arbitrumSepolia": "OPTIMIZER_ENABLED=true FORK_ENABLED=true FORK_NETWORK=arbitrumSepolia hardhat deploy --network localhost",
    "node:fork:arbitrum": "FORK_ENABLED=true FORK_NETWORK=arbitrum NODE_INTERVAL_MINING=250 hardhat node",
    "deploy:fork:arbitrum": "OPTIMIZER_ENABLED=true  FORK_ENABLED=true FORK_NETWORK=arbitrum hardhat deploy --network localhost",
    "node:fork:base": "FORK_ENABLED=true FORK_NETWORK=base NODE_INTERVAL_MINING=250 hardhat node",
    "deploy:fork:base": "OPTIMIZER_ENABLED=true  FORK_ENABLED=true FORK_NETWORK=base hardhat deploy --network localhost"
  },
  "author": "",
  "license": "APACHE-2.0",
  "dependencies": {
    "@defi-wonderland/smock": "^2.3.5",
    "@equilibria/perennial-v2": "1.1.0-rc1",
    "@pythnetwork/pyth-evm-js": "^1.29.0",
    "@types/isomorphic-fetch": "^0.0.37",
    "graphql": "^16.8.1",
    "graphql-request": "^6.1.0",
    "isomorphic-fetch": "^3.0.0"
  }
}<|MERGE_RESOLUTION|>--- conflicted
+++ resolved
@@ -16,14 +16,7 @@
     "deploy": "OPTIMIZER_ENABLED=true hardhat deploy",
     "deploy:fork": "FORK_ENABLED=true FORK_BLOCK_NUMBER=17433260 OPTIMIZER_ENABLED=true hardhat deploy --network hardhat",
     "verify": "hardhat etherscan-verify --sleep --solc-input",
-<<<<<<< HEAD
-    "test:verification:arbitrum": "FORK_ENABLED=true FORK_NETWORK=arbitrum FORK_USE_REAL_DEPLOYS=true FORK_BLOCK_NUMBER=206498851 hardhat test test/verification/arbitrum/**/*",
-=======
-    "gasReport": "OPTIMIZER_ENABLED=true REPORT_GAS=true yarn test:integration",
-    "test": "hardhat test test/unit/**/*",
-    "test:integration": "FORK_ENABLED=true FORK_BLOCK_NUMBER=17433260 hardhat test test/integration/**/*",
     "test:verification:arbitrum": "FORK_ENABLED=true FORK_NETWORK=arbitrum FORK_USE_REAL_DEPLOYS=true FORK_BLOCK_NUMBER=206884424 hardhat test test/verification/arbitrum/**/*",
->>>>>>> 04be089d
     "test:verification:base": "FORK_ENABLED=true FORK_NETWORK=base FORK_USE_REAL_DEPLOYS=true hardhat test test/verification/base/**/*",
     "lint": "eslint --fix --ext '.ts,.js' ./",
     "format": "prettier -w .",
