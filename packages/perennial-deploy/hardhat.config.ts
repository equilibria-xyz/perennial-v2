import defaultConfig, { AUTO_IMPERSONATE } from '../common/hardhat.default.config'
import { solidityOverrides as coreOverrides } from '@perennial/core/hardhat.config'
import { solidityOverrides as vaultOverrides } from '@perennial/vault/hardhat.config'
import { solidityOverrides as extensionsOverrides } from '@perennial/extensions/hardhat.config'
import { solidityOverrides as accountOverrides } from '@perennial/account/hardhat.config'
import './tasks'
import { extendEnvironment } from 'hardhat/config'
import { HardhatRuntimeEnvironment, HttpNetworkUserConfig } from 'hardhat/types'

const config = defaultConfig({
  dependencyPaths: [
    '@openzeppelin/contracts/governance/TimelockController.sol',
    '@openzeppelin/contracts/proxy/transparent/ProxyAdmin.sol',
    '@openzeppelin/contracts/interfaces/IERC20.sol',
    '@equilibria/root/gas/GasOracle.sol',
    '@equilibria/root/gas/GasOracle_Arbitrum.sol',
    '@equilibria/root/gas/GasOracle_Optimism.sol',
    '@perennial/oracle/contracts/payoff/PowerHalf.sol',
    '@perennial/oracle/contracts/payoff/PowerTwo.sol',
    '@perennial/oracle/contracts/payoff/Inverse.sol',
    '@perennial/oracle/contracts/Oracle.sol',
    '@perennial/oracle/contracts/OracleFactory.sol',
    '@perennial/oracle/contracts/keeper/KeeperFactory.sol',
    '@perennial/oracle/contracts/keeper/KeeperOracle.sol',
    '@perennial/oracle/contracts/keeper/KeeperOracle_Migration.sol',
    '@perennial/oracle/contracts/pyth/PythFactory.sol',
    '@perennial/oracle/contracts/metaquants/MetaQuantsFactory.sol',
    '@perennial/core/contracts/Market.sol',
    '@perennial/core/contracts/MarketFactory.sol',
    '@perennial/vault/contracts/Vault.sol',
    '@perennial/vault/contracts/VaultFactory.sol',
<<<<<<< HEAD
    '@perennial/periphery/contracts/MultiInvoker/MultiInvoker.sol',
    '@perennial/periphery/contracts/MultiInvoker/MultiInvoker_Arbitrum.sol',
    '@perennial/periphery/contracts/MultiInvoker/MultiInvoker_Optimism.sol',
    '@perennial/periphery/contracts/Coordinator/Coordinator.sol',
=======
    '@perennial/extensions/contracts/MultiInvoker.sol',
    '@perennial/extensions/contracts/MultiInvoker_Arbitrum.sol',
    '@perennial/extensions/contracts/MultiInvoker_Optimism.sol',
    '@perennial/extensions/contracts/Coordinator.sol',
    '@perennial/verifier/contracts/Verifier.sol',
    '@perennial/account/contracts/Account.sol',
    '@perennial/account/contracts/AccountVerifier.sol',
    '@perennial/account/contracts/Controller_Arbitrum.sol',
    '@perennial/order/contracts/OrderVerifier.sol',
    '@perennial/order/contracts/Manager_Arbitrum.sol',
>>>>>>> ad7c853e
  ],
  solidityOverrides: {
    '@perennial/core/contracts/Market.sol': {
      ...coreOverrides['contracts/Market.sol'],
    },
    '@perennial/vault/contracts/Vault.sol': {
      ...vaultOverrides['contracts/Vault.sol'],
    },
    '@perennial/extensions/contracts/MultiInvoker.sol': {
      ...extensionsOverrides['contracts/MultiInvoker.sol'],
    },
    '@perennial/extensions/contracts/MultiInvoker_Arbitrum.sol': {
      ...extensionsOverrides['contracts/MultiInvoker_Arbitrum.sol'],
    },
    '@perennial/extensions/contracts/MultiInvoker_Optimism.sol': {
      ...extensionsOverrides['contracts/MultiInvoker_Optimism.sol'],
    },
    '@perennial/account/contracts/Controller_Arbitrum.sol': {
      ...accountOverrides['contracts/Controller_Arbitrum.sol'],
    },
  },
})

// Needed to allow impersonation of accounts for testing against virtual networks
if (AUTO_IMPERSONATE)
  extendEnvironment((hre: HardhatRuntimeEnvironment) => {
    const config = hre.network.config as HttpNetworkUserConfig
    if (config?.url) {
      hre.ethers.provider = new hre.ethers.providers.JsonRpcProvider(config.url)
    }
  })

export default config<|MERGE_RESOLUTION|>--- conflicted
+++ resolved
@@ -1,8 +1,7 @@
 import defaultConfig, { AUTO_IMPERSONATE } from '../common/hardhat.default.config'
 import { solidityOverrides as coreOverrides } from '@perennial/core/hardhat.config'
 import { solidityOverrides as vaultOverrides } from '@perennial/vault/hardhat.config'
-import { solidityOverrides as extensionsOverrides } from '@perennial/extensions/hardhat.config'
-import { solidityOverrides as accountOverrides } from '@perennial/account/hardhat.config'
+import { solidityOverrides as peripheryOverrides } from '@perennial/periphery/hardhat.config'
 import './tasks'
 import { extendEnvironment } from 'hardhat/config'
 import { HardhatRuntimeEnvironment, HttpNetworkUserConfig } from 'hardhat/types'
@@ -29,23 +28,15 @@
     '@perennial/core/contracts/MarketFactory.sol',
     '@perennial/vault/contracts/Vault.sol',
     '@perennial/vault/contracts/VaultFactory.sol',
-<<<<<<< HEAD
+    '@perennial/periphery/contracts/CollateralAccounts/Account.sol',
+    '@perennial/periphery/contracts/CollateralAccounts/AccountVerifier.sol',
+    '@perennial/periphery/contracts/CollateralAccounts/Controller_Arbitrum.sol',
+    '@perennial/periphery/contracts/Coordinator/Coordinator.sol',
     '@perennial/periphery/contracts/MultiInvoker/MultiInvoker.sol',
     '@perennial/periphery/contracts/MultiInvoker/MultiInvoker_Arbitrum.sol',
     '@perennial/periphery/contracts/MultiInvoker/MultiInvoker_Optimism.sol',
-    '@perennial/periphery/contracts/Coordinator/Coordinator.sol',
-=======
-    '@perennial/extensions/contracts/MultiInvoker.sol',
-    '@perennial/extensions/contracts/MultiInvoker_Arbitrum.sol',
-    '@perennial/extensions/contracts/MultiInvoker_Optimism.sol',
-    '@perennial/extensions/contracts/Coordinator.sol',
-    '@perennial/verifier/contracts/Verifier.sol',
-    '@perennial/account/contracts/Account.sol',
-    '@perennial/account/contracts/AccountVerifier.sol',
-    '@perennial/account/contracts/Controller_Arbitrum.sol',
-    '@perennial/order/contracts/OrderVerifier.sol',
-    '@perennial/order/contracts/Manager_Arbitrum.sol',
->>>>>>> ad7c853e
+    '@perennial/periphery/contracts/TriggerOrders/OrderVerifier.sol',
+    '@perennial/periphery/contracts/TriggerOrders/Manager_Arbitrum.sol',
   ],
   solidityOverrides: {
     '@perennial/core/contracts/Market.sol': {
@@ -54,17 +45,17 @@
     '@perennial/vault/contracts/Vault.sol': {
       ...vaultOverrides['contracts/Vault.sol'],
     },
-    '@perennial/extensions/contracts/MultiInvoker.sol': {
-      ...extensionsOverrides['contracts/MultiInvoker.sol'],
+    '@perennial/periphery/contracts/MultiInvoker.sol': {
+      ...peripheryOverrides['contracts/MultiInvoker.sol'],
     },
-    '@perennial/extensions/contracts/MultiInvoker_Arbitrum.sol': {
-      ...extensionsOverrides['contracts/MultiInvoker_Arbitrum.sol'],
+    '@perennial/periphery/contracts/MultiInvoker_Arbitrum.sol': {
+      ...peripheryOverrides['contracts/MultiInvoker_Arbitrum.sol'],
     },
-    '@perennial/extensions/contracts/MultiInvoker_Optimism.sol': {
-      ...extensionsOverrides['contracts/MultiInvoker_Optimism.sol'],
+    '@perennial/periphery/contracts/MultiInvoker_Optimism.sol': {
+      ...peripheryOverrides['contracts/MultiInvoker_Optimism.sol'],
     },
-    '@perennial/account/contracts/Controller_Arbitrum.sol': {
-      ...accountOverrides['contracts/Controller_Arbitrum.sol'],
+    '@perennial/periphery/contracts/Controller_Arbitrum.sol': {
+      ...peripheryOverrides['contracts/Controller_Arbitrum.sol'],
     },
   },
 })
