--- conflicted
+++ resolved
@@ -151,12 +151,7 @@
             .add(collateral.sub(totalMargin).mul(marketContext.registration.weight));
 
         UFixed6 marketAssets = assets
-<<<<<<< HEAD
-            .muldiv(marketContext.registration.weight, totalWeight)
-=======
-            .unsafeSub(marketContext.pendingFee)
             .mul(marketContext.registration.weight)
->>>>>>> 14ef9f70
             .min(marketCollateral.mul(LEVERAGE_BUFFER));
 
         target.collateral = Fixed6Lib.from(marketCollateral).sub(marketContext.local.collateral);
