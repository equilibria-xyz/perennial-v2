// SPDX-License-Identifier: Apache-2.0
pragma solidity ^0.8.13;

import { UFixed6, UFixed6Lib } from "@equilibria/root/number/types/UFixed6.sol";
import { Fixed6, Fixed6Lib } from "@equilibria/root/number/types/Fixed6.sol";
import { Checkpoint as PerennialCheckpoint } from "@equilibria/perennial-v2/contracts/interfaces/IMarket.sol";
import { Account } from "./Account.sol";

/// @dev Checkpoint type
struct Checkpoint {
    /// @dev The total amount of pending deposits
    UFixed6 deposit;

    /// @dev The total amount of pending redemptions
    UFixed6 redemption;

    /// @dev The total shares at the checkpoint
    UFixed6 shares;

    /// @dev The total assets at the checkpoint
    Fixed6 assets;

    /// @dev The total fee at the checkpoint
    Fixed6 tradeFee;

    /// @dev The total settlement fee at the checkpoint
    UFixed6 settlementFee;

    /// @dev The number of deposits and redemptions during the checkpoint
    uint256 orders;

    // @dev The timestamp of of the checkpoint
    uint256 timestamp;
}
using CheckpointLib for Checkpoint global;
struct StoredCheckpoint {
    /* slot 0 */
    uint64 deposit;         // <= 18.44t
    uint64 redemption;      // <= 18.44t
    uint64 shares;          // <= 18.44t
    int64 assets;           // <= 9.22t

    /* slot 1 */
    int64 tradeFee;         // <= 9.22t
    uint64 settlementFee;   // <= 18.44t
    uint32 orders;           // <= 4.29b
    uint32 timestamp;       // <= 4.29b
    bytes8 __unallocated__;
}
struct CheckpointStorage { StoredCheckpoint value; }
using CheckpointStorageLib for CheckpointStorage global;

/// @title Checkpoint
/// @notice Holds the state for the checkpoint type
library CheckpointLib {
    // sig: 0x4596b8b1
    error CheckpointSingleSidedError();

    /// @notice Initializes the checkpoint
    /// @dev Saves the current shares, and the assets + liabilities in the vault itself (not in the markets)
    /// @param self The checkpoint to initialize
    /// @param timestamp The timestamp of the checkpoint
    /// @param global The global account
    function next(Checkpoint memory self, uint256 timestamp, Account memory global) internal pure {
        (self.timestamp, self.shares, self.assets) =
            (timestamp, global.shares, Fixed6Lib.from(-1, global.deposit.add(global.assets)));
        (self.deposit, self.redemption, self.tradeFee, self.settlementFee, self.orders) =
            (UFixed6Lib.ZERO, UFixed6Lib.ZERO, Fixed6Lib.ZERO, UFixed6Lib.ZERO, 0);
    }

    /// @notice Updates the checkpoint with a new deposit or redemption
    /// @param self The checkpoint to update
    /// @param deposit The amount of new deposits
    /// @param redemption The amount of new redemptions
    function update(Checkpoint memory self, UFixed6 deposit, UFixed6 redemption) internal pure {
<<<<<<< HEAD
        (self.deposit, self.redemption) =
            (self.deposit.add(deposit), self.redemption.add(redemption));
        if (!deposit.isZero() || !redemption.isZero()) self.orders++;
=======
        if (!deposit.isZero() && !self.redemption.isZero() || !redemption.isZero() && !self.deposit.isZero())
            revert CheckpointSingleSidedError();

        (self.deposit, self.redemption) = (self.deposit.add(deposit), self.redemption.add(redemption));
        self.count++;
>>>>>>> 6e16f77d
    }

    /// @notice Completes the checkpoint
    /// @dev Increments the assets by the snapshotted amount of collateral in the underlying markets
    /// @param self The checkpoint to complete
    /// @param marketCheckpoint The checkpoint to complete with
    function complete(Checkpoint memory self, PerennialCheckpoint memory marketCheckpoint) internal pure {
        self.assets = self.assets.add(marketCheckpoint.collateral);
        self.tradeFee = marketCheckpoint.tradeFee;
        self.settlementFee = marketCheckpoint.settlementFee;
    }

    /// @notice Converts a given amount of assets to shares at checkpoint in the global context
    /// @param assets Number of assets to convert to shares
    /// @return Amount of shares for the given assets at checkpoint
    function toSharesGlobal(Checkpoint memory self, UFixed6 assets) internal pure returns (UFixed6) {
        // vault is fresh, use par value
        if (self.shares.isZero()) return assets;

        // if vault is insolvent, default to par value
        return  self.assets.lte(Fixed6Lib.ZERO) ? assets : _toShares(self, _withoutSettlementFeeGlobal(self, assets));
    }

    /// @notice Converts a given amount of shares to assets with checkpoint in the global context
    /// @param shares Number of shares to convert to shares
    /// @return Amount of assets for the given shares at checkpoint
    function toAssetsGlobal(Checkpoint memory self, UFixed6 shares) internal pure returns (UFixed6) {
        // vault is fresh, use par value
        return _withoutSettlementFeeGlobal(self, self.shares.isZero() ? shares : _toAssets(self, shares));
    }


    /// @notice Converts a given amount of assets to shares at checkpoint in the local context
    /// @param assets Number of assets to convert to shares
    /// @return Amount of shares for the given assets at checkpoint
    function toSharesLocal(Checkpoint memory self, UFixed6 assets) internal pure returns (UFixed6) {
        // vault is fresh, use par value
        if (self.shares.isZero()) return assets;

        // if vault is insolvent, default to par value
        return  self.assets.lte(Fixed6Lib.ZERO) ? assets : _toShares(self, _withoutSettlementFeeLocal(self, assets));
    }

    /// @notice Converts a given amount of shares to assets with checkpoint in the local context
    /// @param shares Number of shares to convert to shares
    /// @return Amount of assets for the given shares at checkpoint
    function toAssetsLocal(Checkpoint memory self, UFixed6 shares) internal pure returns (UFixed6) {
        // vault is fresh, use par value
        return _withoutSettlementFeeLocal(self, self.shares.isZero() ? shares : _toAssets(self, shares));
    }

    /// @notice Converts a given amount of assets to shares at checkpoint in the global context
    /// @dev Dev used in limit calculations when a non-historical settlement fee must be used
    /// @param assets Number of assets to convert to shares
    /// @param settlementFee Custom settlement fee
    /// @return Amount of shares for the given assets at checkpoint
    function toShares(Checkpoint memory self, UFixed6 assets, UFixed6 settlementFee) internal pure returns (UFixed6) {
        // vault is fresh, use par value
        if (self.shares.isZero()) return assets;

        // if vault is insolvent, default to par value
        return  self.assets.lte(Fixed6Lib.ZERO) ? assets : _toShares(self, _withoutSettlementFee(assets, settlementFee));
    }

    /// @notice Converts a given amount of shares to assets with checkpoint in the global context
    /// @dev Dev used in limit calculations when a non-historical settlement fee must be used
    /// @param shares Number of shares to convert to shares
    /// @param settlementFee Custom settlement fee
    /// @return Amount of assets for the given shares at checkpoint
    function toAssets(Checkpoint memory self, UFixed6 shares, UFixed6 settlementFee) internal pure returns (UFixed6) {
        // vault is fresh, use par value
        return _withoutSettlementFee(self.shares.isZero() ? shares : _toAssets(self, shares), settlementFee);
    }

    /// @notice Converts a given amount of assets to shares at checkpoint
    /// @param assets Number of assets to convert to shares
    /// @return Amount of shares for the given assets at checkpoint
    function _toShares(Checkpoint memory self, UFixed6 assets) private pure returns (UFixed6) {
        UFixed6 selfAssets = UFixed6Lib.unsafeFrom(self.assets);
        return _withSpread(self, assets.muldiv(self.shares, selfAssets));
    }

    /// @notice Converts a given amount of shares to assets with checkpoint
    /// @param shares Number of shares to convert to shares
    /// @return Amount of assets for the given shares at checkpoint
    function _toAssets(Checkpoint memory self, UFixed6 shares) private pure returns (UFixed6) {
        UFixed6 selfAssets = UFixed6Lib.unsafeFrom(self.assets);
        return _withSpread(self, shares.muldiv(selfAssets, self.shares));
    }

    /// @notice Applies a spread to a given amount from the relative fee amount of the checkpoint
    /// @param self The checkpoint to apply the spread to
    /// @param amount The amount to apply the spread to
    function _withSpread(Checkpoint memory self, UFixed6 amount) private pure returns (UFixed6) {
        UFixed6 selfAssets = UFixed6Lib.unsafeFrom(self.assets);
        UFixed6 totalAmount = self.deposit.add(self.redemption.muldiv(selfAssets, self.shares));
        UFixed6 totalAmountIncludingFee = UFixed6Lib.unsafeFrom(Fixed6Lib.from(totalAmount).sub(self.tradeFee));

        return totalAmount.isZero() ?
            amount :
            amount.muldiv(totalAmountIncludingFee, totalAmount);
    }

    /// @notice Applies the fixed settlement fee to a given amount in the global context
    /// @param self The checkpoint to apply the fee to
    /// @param amount The amount to apply the fee to
    /// @return The amount with the settlement fee
    function _withoutSettlementFeeGlobal(Checkpoint memory self, UFixed6 amount) private pure returns (UFixed6) {
        return _withoutSettlementFee(amount, self.settlementFee);
    }

    /// @notice Applies the fixed settlement fee to a given amount in the local context
    /// @param self The checkpoint to apply the fee to
    /// @param amount The amount to apply the fee to
    /// @return The amount with the settlement fee
    function _withoutSettlementFeeLocal(Checkpoint memory self, UFixed6 amount) private pure returns (UFixed6) {
        UFixed6 settlementFeePer = self.orders == 0 ?
            UFixed6Lib.ZERO :
            self.settlementFee.div(UFixed6Lib.from(self.orders));
        return _withoutSettlementFee(amount, settlementFeePer);
    }

    /// @notice Applies the fixed settlement fee to a given amount in the local context
    /// @param amount The amount to apply the fee to
    /// @param settlementFee The amount of settlement fee to deduct
    /// @return The amount with the settlement fee
    function _withoutSettlementFee(UFixed6 amount, UFixed6 settlementFee) private pure returns (UFixed6) {
        return amount.unsafeSub(settlementFee);
    }

    /// @notice Returns if the checkpoint is healthy
    /// @dev A checkpoint is unhealthy when it has shares but no assets, since this cannot be recovered from
    /// @param self The checkpoint to check
    /// @return Whether the checkpoint is healthy
    function unhealthy(Checkpoint memory self) internal pure returns (bool) {
        return !self.shares.isZero() && self.assets.lte(Fixed6Lib.ZERO);
    }
}

library CheckpointStorageLib {
    // sig: 0xba85116a
    error CheckpointStorageInvalidError();

    function read(CheckpointStorage storage self) internal view returns (Checkpoint memory) {
        StoredCheckpoint memory storedValue = self.value;
        return Checkpoint(
            UFixed6.wrap(uint256(storedValue.deposit)),
            UFixed6.wrap(uint256(storedValue.redemption)),
            UFixed6.wrap(uint256(storedValue.shares)),
            Fixed6.wrap(int256(storedValue.assets)),
            Fixed6.wrap(int256(storedValue.tradeFee)),
            UFixed6.wrap(uint256(storedValue.settlementFee)),
            uint256(storedValue.orders),
            uint256(storedValue.timestamp)
        );
    }

    function store(CheckpointStorage storage self, Checkpoint memory newValue) internal {
        if (newValue.deposit.gt(UFixed6.wrap(type(uint64).max))) revert CheckpointStorageInvalidError();
        if (newValue.redemption.gt(UFixed6.wrap(type(uint64).max))) revert CheckpointStorageInvalidError();
        if (newValue.shares.gt(UFixed6.wrap(type(uint64).max))) revert CheckpointStorageInvalidError();
        if (newValue.assets.gt(Fixed6.wrap(type(int64).max))) revert CheckpointStorageInvalidError();
        if (newValue.assets.lt(Fixed6.wrap(type(int64).min))) revert CheckpointStorageInvalidError();
        if (newValue.tradeFee.gt(Fixed6.wrap(type(int64).max))) revert CheckpointStorageInvalidError();
        if (newValue.tradeFee.lt(Fixed6.wrap(type(int64).min))) revert CheckpointStorageInvalidError();
        if (newValue.settlementFee.gt(UFixed6.wrap(type(uint64).max))) revert CheckpointStorageInvalidError();
        if (newValue.orders > uint256(type(uint32).max)) revert CheckpointStorageInvalidError();
        if (newValue.timestamp > uint256(type(uint32).max)) revert CheckpointStorageInvalidError();

        self.value = StoredCheckpoint(
            uint64(UFixed6.unwrap(newValue.deposit)),
            uint64(UFixed6.unwrap(newValue.redemption)),
            uint64(UFixed6.unwrap(newValue.shares)),
            int64(Fixed6.unwrap(newValue.assets)),

            int64(Fixed6.unwrap(newValue.tradeFee)),
            uint64(UFixed6.unwrap(newValue.settlementFee)),
            uint32(newValue.orders),
            uint32(newValue.timestamp),
            bytes8(0)
        );
    }
}<|MERGE_RESOLUTION|>--- conflicted
+++ resolved
@@ -73,17 +73,9 @@
     /// @param deposit The amount of new deposits
     /// @param redemption The amount of new redemptions
     function update(Checkpoint memory self, UFixed6 deposit, UFixed6 redemption) internal pure {
-<<<<<<< HEAD
         (self.deposit, self.redemption) =
             (self.deposit.add(deposit), self.redemption.add(redemption));
         if (!deposit.isZero() || !redemption.isZero()) self.orders++;
-=======
-        if (!deposit.isZero() && !self.redemption.isZero() || !redemption.isZero() && !self.deposit.isZero())
-            revert CheckpointSingleSidedError();
-
-        (self.deposit, self.redemption) = (self.deposit.add(deposit), self.redemption.add(redemption));
-        self.count++;
->>>>>>> 6e16f77d
     }
 
     /// @notice Completes the checkpoint
