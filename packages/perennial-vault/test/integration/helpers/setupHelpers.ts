import { SignerWithAddress } from '@nomiclabs/hardhat-ethers/signers'
import { constants, BigNumberish } from 'ethers'
import { parse6decimal } from '../../../../common/testutil/types'
import { IERC20Metadata, IMarket, IMarket__factory, IMarketFactory } from '../../../types/generated'
import { MarketParameterStruct, RiskParameterStruct } from '@equilibria/perennial-v2/types/generated/contracts/Market'

export interface DeployProductParams
  extends Partial<
    Omit<RiskParameterStruct & Omit<MarketParameterStruct, 'makerFee' | 'takerFee'>, 'payoffDefinition'>
  > {
  marketMakerFee?: BigNumberish
  marketTakerFee?: BigNumberish
  factory: IMarketFactory
  token: IERC20Metadata
  oracle: string
  payoff: string
  owner: SignerWithAddress
}

// Deploys a product that uses an oracle based on an oracle in the Chainlink feed registry.
// Returns the address of the deployed product.
export async function deployProductOnMainnetFork({
  token,
  factory,
  oracle,
  payoff,
  owner,
  margin,
  maintenance,
  fundingFee,
  interestFee,
  makerLimit,
  makerFee,
  takerFee,
  marketMakerFee,
  marketTakerFee,
  efficiencyLimit,
  utilizationCurve,
  minMargin,
  minMaintenance,
  liquidationFee,
  staleAfter,
}: DeployProductParams): Promise<IMarket> {
  const riskParameter: RiskParameterStruct = {
    margin: margin ?? parse6decimal('0.10'),
    maintenance: maintenance ?? parse6decimal('0.10'),
    takerFee: takerFee ?? {
      linearFee: parse6decimal('0.0'),
      proportionalFee: parse6decimal('0.0'),
      adiabaticFee: parse6decimal('0.0'),
      scale: parse6decimal('0.0'),
    },
    makerFee: makerFee ?? {
      linearFee: parse6decimal('0.0'),
      proportionalFee: parse6decimal('0.0'),
      scale: parse6decimal('0.0'),
    },
    makerLimit: makerLimit ?? parse6decimal('100'),
    efficiencyLimit: efficiencyLimit ?? parse6decimal('0.2'),
    liquidationFee: parse6decimal('10.00'),
    utilizationCurve: utilizationCurve ?? {
      minRate: parse6decimal('0.02'),
      maxRate: parse6decimal('0.80'),
      targetRate: parse6decimal('0.08'),
      targetUtilization: parse6decimal('0.80'),
    },
    pController: {
      k: parse6decimal('40000'),
      min: parse6decimal('-1.20'),
      max: parse6decimal('1.20'),
    },
    minMargin: minMargin ?? parse6decimal('100'),
    minMaintenance: minMaintenance ?? parse6decimal('100'),
    staleAfter: staleAfter ?? 7200,
    makerReceiveOnly: false,
  }
  const marketParameter = {
    fundingFee: fundingFee ?? parse6decimal('0.00'),
    interestFee: interestFee ?? parse6decimal('0.00'),
    makerFee: marketMakerFee ?? parse6decimal('0.0'),
    takerFee: marketTakerFee ?? parse6decimal('0.0'),
    riskFee: 0,
    oracleFee: 0,
    settlementFee: 0,
    maxPendingGlobal: 8,
    maxPendingLocal: 8,
<<<<<<< HEAD
=======
    maxPriceDeviation: parse6decimal('0.1'),
>>>>>>> 4d8105ef
    closed: false,
    settle: false,
  }
  const marketDefinition: IMarket.MarketDefinitionStruct = {
    token: token.address,
    oracle: oracle ?? constants.AddressZero,
  }

  const protocolParameter = { ...(await factory.parameter()) }
  protocolParameter.maxLiquidationFee = parse6decimal('25')
  await factory.connect(owner).updateParameter(protocolParameter)

  const productAddress = await factory.connect(owner).callStatic.create(marketDefinition)
  await factory.connect(owner).create(marketDefinition)

  const market = IMarket__factory.connect(productAddress, owner)
  await market.connect(owner).updateRiskParameter(riskParameter)
  await market.connect(owner).updateParameter(marketParameter)

  return market
}<|MERGE_RESOLUTION|>--- conflicted
+++ resolved
@@ -84,10 +84,7 @@
     settlementFee: 0,
     maxPendingGlobal: 8,
     maxPendingLocal: 8,
-<<<<<<< HEAD
-=======
     maxPriceDeviation: parse6decimal('0.1'),
->>>>>>> 4d8105ef
     closed: false,
     settle: false,
   }
