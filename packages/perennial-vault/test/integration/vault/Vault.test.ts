--- conflicted
+++ resolved
@@ -923,7 +923,6 @@
       expect((await vault.accounts(ethers.constants.AddressZero)).assets).to.equal(0)
     })
 
-<<<<<<< HEAD
     it('pending order limits max position size', async () => {
       // settle pending orders from test setup to simplify the test
       await updateOracle()
@@ -964,9 +963,6 @@
     })
 
     it('deposit during redemption', async () => {
-=======
-    it.skip('deposit during redemption', async () => {
->>>>>>> 6e16f77d
       expect(await vault.convertToAssets(parse6decimal('1'))).to.equal(parse6decimal('1'))
       expect(await vault.convertToShares(parse6decimal('1'))).to.equal(parse6decimal('1'))
 
