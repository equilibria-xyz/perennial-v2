--- conflicted
+++ resolved
@@ -1672,153 +1672,6 @@
       expect(await vault.convertToShares(parse6decimal('1000').add(0))).to.equal(parse6decimal('1000'))
     })
 
-<<<<<<< HEAD
-    it('multiple users w/ negative makerFee + settlement fee', async () => {
-      const factoryParameter = { ...(await factory.parameter()) }
-      factoryParameter.maxFee = parse6decimal('1.00')
-      await factory.updateParameter(factoryParameter)
-
-      const riskParameters = { ...(await market.riskParameter()) }
-      await market.updateRiskParameter({
-        ...riskParameters,
-        makerFee: {
-          ...riskParameters.makerFee,
-          linearFee: parse6decimal('0.001'),
-          proportionalFee: parse6decimal('0.002'),
-          adiabaticFee: parse6decimal('0.1'),
-        },
-      })
-      const btcRiskParameters = { ...(await btcMarket.riskParameter()) }
-      await btcMarket.updateRiskParameter({
-        ...btcRiskParameters,
-        makerFee: {
-          ...btcRiskParameters.makerFee,
-          linearFee: parse6decimal('0.001'),
-          proportionalFee: parse6decimal('0.002'),
-          adiabaticFee: parse6decimal('0.1'),
-        },
-      })
-
-      const settlementFee = parse6decimal('1.00')
-      const marketParameter = { ...(await market.parameter()) }
-      marketParameter.settlementFee = settlementFee
-      await market.connect(owner).updateParameter(constants.AddressZero, constants.AddressZero, marketParameter)
-      const btcMarketParameter = { ...(await btcMarket.parameter()) }
-      btcMarketParameter.settlementFee = settlementFee
-      await btcMarket.connect(owner).updateParameter(constants.AddressZero, constants.AddressZero, btcMarketParameter)
-
-      expect(await vault.convertToAssets(parse6decimal('1'))).to.equal(parse6decimal('1'))
-      expect(await vault.convertToShares(parse6decimal('1'))).to.equal(parse6decimal('1'))
-
-      const smallDeposit = parse6decimal('1000')
-      await vault.connect(user).update(user.address, smallDeposit, 0, 0)
-      await updateOracle()
-      await vault.rebalance(user.address)
-
-      const largeDeposit = parse6decimal('10000')
-      await vault.connect(user2).update(user2.address, largeDeposit, 0, 0)
-      await updateOracle()
-      await vault.rebalance(user2.address)
-
-      // Now we should have opened positions.
-      // The positions should be equal to (smallDeposit + largeDeposit) * leverage / 2 / originalOraclePrice.
-      const settlementFeeCharged = parse6decimal('0.333334').mul(2)
-      const tradeFeeCharged = parse6decimal('16.078157').add(parse6decimal('4.003259')) // 16.078157 4.003259 (trade fees from order id 1)
-      const collateralForRebalance = smallDeposit
-        .add(largeDeposit)
-        .sub(tradeFeeCharged)
-        .sub(settlementFeeCharged)
-        .add(10)
-      expect(await position()).to.be.equal(collateralForRebalance.mul(leverage).mul(4).div(5).div(originalOraclePrice))
-      expect(await btcPosition()).to.be.equal(collateralForRebalance.mul(leverage).div(5).div(btcOriginalOraclePrice))
-
-      const balanceOf2 = BigNumber.from('10157967555')
-      const totalAssets = BigNumber.from('10979524758')
-      expect((await vault.accounts(user.address)).shares).to.equal(parse6decimal('1000'))
-      expect((await vault.accounts(user2.address)).shares).to.equal(balanceOf2)
-      expect(await vault.totalAssets()).to.equal(totalAssets)
-      expect((await vault.accounts(ethers.constants.AddressZero)).shares).to.equal(
-        parse6decimal('1000').add(balanceOf2),
-      )
-      expect(await vault.convertToAssets(parse6decimal('1000').add(balanceOf2))).to.equal(totalAssets)
-      expect(await vault.convertToShares(totalAssets)).to.equal(parse6decimal('1000').add(balanceOf2))
-
-      await vault.connect(user).update(user.address, 0, (await vault.accounts(user.address)).shares, 0)
-      await updateOracle()
-      await vault.rebalance(user.address)
-
-      await vault.connect(user2).update(user2.address, 0, (await vault.accounts(user2.address)).shares, 0)
-      await updateOracle()
-      await vault.rebalance(user2.address)
-
-      // We should have closed all positions.
-      expect(await position()).to.equal(0)
-      expect(await btcPosition()).to.equal(0)
-
-      const marketLocalPreviousCurrentId = (await market.locals(vault.address)).currentId.sub(1)
-      const btcMarketLocalPreviousCurrentId = (await btcMarket.locals(vault.address)).currentId.sub(1)
-
-      const marketPreviousCurrenTimestamp = (await market.pendingOrders(vault.address, marketLocalPreviousCurrentId))
-        .timestamp
-      const btcMarketPreviousCurrenTimestamp = (
-        await market.pendingOrders(vault.address, btcMarketLocalPreviousCurrentId)
-      ).timestamp
-
-      const currentTradeFee = (await market.checkpoints(vault.address, marketPreviousCurrenTimestamp)).tradeFee
-      const btcCurrentTradeFee = (await btcMarket.checkpoints(vault.address, btcMarketPreviousCurrenTimestamp)).tradeFee
-
-      const currentSettlementFee = (await market.checkpoints(vault.address, marketPreviousCurrenTimestamp))
-        .settlementFee
-      const btcCurrentSettlementFee = (await btcMarket.checkpoints(vault.address, btcMarketPreviousCurrenTimestamp))
-        .settlementFee
-
-      const unclaimed1 = BigNumber.from('973380891')
-      const unclaimed2 = BigNumber.from('9903679394')
-      const finalTotalAssets = BigNumber.from('49864248') // last position fee + keeper
-      expect(await totalCollateralInVault()).to.equal(unclaimed1.add(unclaimed2).mul(1e12))
-      expect((await vault.accounts(user.address)).shares).to.equal(0)
-      expect((await vault.accounts(user2.address)).shares).to.equal(0)
-      expect(currentTradeFee.add(btcCurrentTradeFee).add(currentSettlementFee).add(btcCurrentSettlementFee)).to.equal(
-        finalTotalAssets,
-      )
-      expect(await vault.totalAssets()).to.equal(finalTotalAssets)
-      expect(await vault.totalShares()).to.equal(0)
-      expect((await vault.accounts(ethers.constants.AddressZero)).shares).to.equal(0)
-      expect(await vault.convertToAssets(parse6decimal('1'))).to.equal(parse6decimal('1'))
-      expect(await vault.convertToShares(parse6decimal('1'))).to.equal(parse6decimal('1'))
-      expect((await vault.accounts(user.address)).assets).to.equal(unclaimed1)
-      expect((await vault.accounts(user2.address)).assets).to.equal(unclaimed2)
-      expect((await vault.accounts(ethers.constants.AddressZero)).assets).to.equal(unclaimed1.add(unclaimed2))
-
-      await vault.connect(user).update(user.address, 0, 0, ethers.constants.MaxUint256)
-      await vault.connect(user2).update(user2.address, 0, 0, ethers.constants.MaxUint256)
-
-      expect(await totalCollateralInVault()).to.equal(0)
-      expect(await vault.totalAssets()).to.equal(finalTotalAssets)
-      expect(await vault.totalShares()).to.equal(0)
-      expect(await asset.balanceOf(user.address)).to.equal(
-        parse6decimal('100000').add(unclaimed1).sub(parse6decimal('1000')).mul(1e12),
-      )
-      expect(await asset.balanceOf(user2.address)).to.equal(
-        parse6decimal('100000').add(unclaimed2).sub(parse6decimal('10000')).mul(1e12),
-      )
-      expect((await vault.accounts(user2.address)).assets).to.equal(0)
-      expect((await vault.accounts(ethers.constants.AddressZero)).assets).to.equal(0)
-
-      await updateOracle()
-      await vault.rebalance(user.address)
-      await vault.connect(user).update(user.address, smallDeposit, 0, 0)
-      await updateOracle()
-      await vault.rebalance(user.address)
-      expect((await vault.accounts(user.address)).shares).to.equal(parse6decimal('1000'))
-      expect(await vault.totalAssets()).to.equal(parse6decimal('1000').add(0))
-      expect((await vault.accounts(ethers.constants.AddressZero)).shares).to.equal(parse6decimal('1000'))
-      expect(await vault.convertToAssets(parse6decimal('1000'))).to.equal(parse6decimal('1000').add(0))
-      expect(await vault.convertToShares(parse6decimal('1000').add(0))).to.equal(parse6decimal('1000'))
-    })
-
-=======
->>>>>>> 0a73f07a
     it('simple deposits and redemptions w/ factory initial amount', async () => {
       // re-setup vault w/ initial amount
       const vaultFactoryProxy2 = await new TransparentUpgradeableProxy__factory(owner).deploy(
