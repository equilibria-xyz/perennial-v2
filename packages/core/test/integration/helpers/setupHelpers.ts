--- conflicted
+++ resolved
@@ -101,6 +101,7 @@
   minMaintenance: parse6decimal('500'),
   staleAfter: 7200,
   makerReceiveOnly: false,
+  maxLiquidationFee: parse6decimal('10.00'),
 }
 
 export const STANDARD_MARKET_PARAMETER = {
@@ -378,67 +379,10 @@
 ): Promise<Market> {
   const { owner, marketFactory, coordinator, beneficiaryB, oracle } = instanceVars
 
-<<<<<<< HEAD
-  const definition = {
-    token: dsu.address,
-    oracle: (oracleOverride ?? oracle).address,
-  }
-  const riskParameter = {
-    margin: parse6decimal('0.3'),
-    maintenance: parse6decimal('0.3'),
-    takerFee: {
-      linearFee: 0,
-      proportionalFee: 0,
-      adiabaticFee: 0,
-      scale: parse6decimal('10000'),
-    },
-    makerFee: {
-      linearFee: 0,
-      proportionalFee: 0,
-      scale: parse6decimal('10000'),
-    },
-    makerLimit: parse6decimal('1000'),
-    efficiencyLimit: parse6decimal('0.2'),
-    liquidationFee: parse6decimal('10.00'),
-    utilizationCurve: {
-      minRate: 0,
-      maxRate: parse6decimal('5.00'),
-      targetRate: parse6decimal('0.80'),
-      targetUtilization: parse6decimal('0.80'),
-    },
-    pController: {
-      k: parse6decimal('40000'),
-      min: parse6decimal('-1.20'),
-      max: parse6decimal('1.20'),
-    },
-    minMargin: parse6decimal('500'),
-    minMaintenance: parse6decimal('500'),
-    staleAfter: 7200,
-    makerReceiveOnly: false,
-    maxLiquidationFee: parse6decimal('1000'),
-    ...riskParamOverrides,
-  }
-  const marketParameter = {
-    fundingFee: parse6decimal('0.1'),
-    interestFee: parse6decimal('0.1'),
-    riskFee: 0,
-    makerFee: 0,
-    takerFee: 0,
-    maxPendingGlobal: 8,
-    maxPendingLocal: 8,
-    maxPriceDeviation: parse6decimal('0.1'),
-    closed: false,
-    settle: false,
-    ...marketParamOverrides,
-  }
-  const marketAddress = await marketFactory.callStatic.create(definition)
-  await marketFactory.create(definition)
-=======
   const riskParameter = { ...STANDARD_RISK_PARAMETER, ...riskParamOverrides }
   const marketParameter = { ...STANDARD_MARKET_PARAMETER, ...marketParamOverrides }
   const marketAddress = await marketFactory.callStatic.create(oracle.address)
   await marketFactory.create(oracle.address)
->>>>>>> 2b2a847f
 
   const market = Market__factory.connect(marketAddress, owner)
   await market.updateRiskParameter(riskParameter)
