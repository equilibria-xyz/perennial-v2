--- conflicted
+++ resolved
@@ -65,9 +65,6 @@
         0,
         0,
         COLLATERAL.sub(parse6decimal('11')).mul(-1),
-<<<<<<< HEAD
-        constants.AddressZero,
-=======
         false,
       ) // withdraw everything
 
@@ -120,7 +117,6 @@
         0,
         COLLATERAL.sub(parse6decimal('11')).mul(-1),
         false,
->>>>>>> b3f2f905
       ) // withdraw everything
 
     expect((await market.position()).timestamp).to.eq(TIMESTAMP_2)
