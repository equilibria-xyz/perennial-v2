--- conflicted
+++ resolved
@@ -24,69 +24,6 @@
     const COLLATERAL = parse6decimal('1000')
     const { user, userB, dsu, margin, chainlink } = instanceVars
 
-<<<<<<< HEAD
-    const market = await createMarket(instanceVars)
-    await dsu.connect(user).approve(margin.address, COLLATERAL.mul(1e12))
-    await margin.connect(user).deposit(user.address, COLLATERAL)
-    await market
-      .connect(user)
-      ['update(address,uint256,uint256,uint256,int256,bool)'](user.address, POSITION, 0, 0, COLLATERAL, false)
-
-    // Settle the market with a new oracle version
-    await chainlink.nextWithPriceModification(price => price.mul(2))
-
-    await expect(
-      market.connect(userB)['update(address,uint256,uint256,uint256,int256,bool)'](user.address, 0, 0, 0, 0, true),
-    ) // liquidate
-      .to.emit(market, 'OrderCreated')
-      .withArgs(
-        user.address,
-        { ...DEFAULT_ORDER, timestamp: TIMESTAMP_2, orders: 1, makerNeg: POSITION, protection: 1 },
-        { ...DEFAULT_GUARANTEE },
-        userB.address,
-        constants.AddressZero,
-        constants.AddressZero,
-      )
-
-    expect((await market.pendingOrders(user.address, 2)).protection).to.eq(1)
-    expect(await market.liquidators(user.address, 2)).to.eq(userB.address)
-
-    expect(await margin.isolatedBalances(user.address, market.address)).to.equal(COLLATERAL)
-    expect(await dsu.balanceOf(margin.address)).to.equal(utils.parseEther('1000'))
-
-    chainlink.updateParams(parse6decimal('1.0'), parse6decimal('0.1'))
-    await chainlink.next()
-    await market.connect(user)['update(address,uint256,uint256,uint256,int256,bool)'](user.address, 0, 0, 0, 0, false) // settle
-    expect((await market.locals(userB.address)).claimable).to.equal(parse6decimal('10'))
-    await market.connect(userB).claimFee(userB.address)
-    await margin.connect(userB).withdraw(userB.address, parse6decimal('10')) // liquidator withdrawal
-
-    expect(await dsu.balanceOf(userB.address)).to.equal(utils.parseEther('200010')) // Original 200000 + fee
-    expect(await margin.isolatedBalances(user.address, market.address)).to.equal(COLLATERAL.sub(parse6decimal('11')))
-    expect(await dsu.balanceOf(margin.address)).to.equal(utils.parseEther('1000').sub(utils.parseEther('10')))
-
-    await market
-      .connect(user)
-      ['update(address,uint256,uint256,uint256,int256,bool)'](
-        user.address,
-        0,
-        0,
-        0,
-        COLLATERAL.sub(parse6decimal('11')).mul(-1),
-        false,
-      ) // withdraw everything
-
-    expect((await market.position()).timestamp).to.eq(TIMESTAMP_2)
-    expect((await market.pendingOrders(user.address, 2)).protection).to.eq(1)
-  })
-
-  it('liquidates a user with close', async () => {
-    const POSITION = parse6decimal('10')
-    const COLLATERAL = parse6decimal('1000')
-    const { user, userB, dsu, margin, chainlink } = instanceVars
-
-=======
->>>>>>> 5c2aa401
     // reset chainlink params
     chainlink.updateParams(BigNumber.from(0), BigNumber.from(0))
 
@@ -171,12 +108,7 @@
         ),
     ).to.be.revertedWithCustomError(margin, 'MarginInsufficientIsolatedBalance') // underflow
 
-<<<<<<< HEAD
-    // Liquidate user
-    await market.connect(userB)['update(address,uint256,uint256,uint256,int256,bool)'](user.address, 0, 0, 0, 0, true) // liquidate
-=======
     await market.connect(userB).close(user.address, true, constants.AddressZero) // liquidate
->>>>>>> 5c2aa401
 
     chainlink.updateParams(parse6decimal('1.0'), parse6decimal('0.1'))
     await chainlink.nextWithPriceModification(price => price.mul(2))
@@ -190,19 +122,14 @@
     // FIXME: There is currently no way for userB to deposit to user's isolated balance to resolve the shortfall.
     await market
       .connect(userB)
-<<<<<<< HEAD
-      ['update(address,uint256,uint256,uint256,int256,bool)'](user.address, 0, 0, 0, userCollateral.mul(-1), false)
+      ['update(address,int256,int256,int256,address)'](
+        user.address,
+        0,
+        0,
+        userCollateral.mul(-1),
+        constants.AddressZero,
+      )
     expect(await margin.isolatedBalances(user.address, market.address)).to.equal(0)
-=======
-      ['update(address,int256,int256,int256,address)'](
-        user.address,
-        0,
-        0,
-        userCollateral.mul(-1),
-        constants.AddressZero,
-      )
-    expect((await market.locals(user.address)).collateral).to.equal(0)
->>>>>>> 5c2aa401
   })
 
   it.skip('creates and resolves a shortfall with insurance fund', async () => {
@@ -217,23 +144,10 @@
     await margin.connect(userB).deposit(userB.address, COLLATERAL)
     await market
       .connect(user)
-<<<<<<< HEAD
-      ['update(address,uint256,uint256,uint256,int256,bool)'](user.address, POSITION, 0, 0, COLLATERAL, false)
+      ['update(address,int256,int256,int256,address)'](user.address, POSITION, 0, COLLATERAL, constants.AddressZero)
     await market
       .connect(userB)
-      ['update(address,uint256,uint256,uint256,int256,bool)'](userB.address, 0, POSITION, 0, COLLATERAL, false)
-=======
-      ['update(address,int256,int256,int256,address)'](
-        user.address,
-        POSITION,
-        0,
-        parse6decimal('1000'),
-        constants.AddressZero,
-      )
-    await market
-      .connect(userB)
-      ['update(address,int256,int256,address)'](userB.address, POSITION, parse6decimal('1000'), constants.AddressZero)
->>>>>>> 5c2aa401
+      ['update(address,int256,int256,address)'](userB.address, POSITION, COLLATERAL, constants.AddressZero)
 
     // Settle the market with a new oracle version
     await chainlink.next()
