import { expect } from 'chai'
import 'hardhat'
import { BigNumber, constants, utils } from 'ethers'

import { InstanceVars, deployProtocol, createMarket, settle, fundWallet } from '../helpers/setupHelpers'
import { expectPositionEq, parse6decimal, DEFAULT_ORDER, DEFAULT_GUARANTEE } from '../../../../common/testutil/types'
import { loadFixture } from '@nomicfoundation/hardhat-network-helpers'
import { impersonate } from '../../../../common/testutil/impersonate'

export const TIMESTAMP_2 = 1631113819
export const TIMESTAMP_3 = 1631114005
export const TIMESTAMP_4 = 1631115371

describe('Liquidate', () => {
  let instanceVars: InstanceVars

  beforeEach(async () => {
    instanceVars = await loadFixture(deployProtocol)
    await instanceVars.chainlink.reset()
  })

  it('liquidates a user', async () => {
    const POSITION = parse6decimal('10')
    const COLLATERAL = parse6decimal('1000')
    const { user, userB, dsu, margin, chainlink } = instanceVars

<<<<<<< HEAD
    const market = await createMarket(instanceVars)
    await dsu.connect(user).approve(margin.address, COLLATERAL.mul(1e12))
    await margin.connect(user).deposit(user.address, COLLATERAL)
    await market
      .connect(user)
      ['update(address,uint256,uint256,uint256,int256,bool)'](user.address, POSITION, 0, 0, COLLATERAL, false)

    // Settle the market with a new oracle version
    await chainlink.nextWithPriceModification(price => price.mul(2))

    await expect(
      market.connect(userB)['update(address,uint256,uint256,uint256,int256,bool)'](user.address, 0, 0, 0, 0, true),
    ) // liquidate
      .to.emit(market, 'OrderCreated')
      .withArgs(
        user.address,
        { ...DEFAULT_ORDER, timestamp: TIMESTAMP_2, orders: 1, makerNeg: POSITION, protection: 1 },
        { ...DEFAULT_GUARANTEE },
        userB.address,
        constants.AddressZero,
        constants.AddressZero,
      )

    expect((await market.pendingOrders(user.address, 2)).protection).to.eq(1)
    expect(await market.liquidators(user.address, 2)).to.eq(userB.address)

    expect(await margin.isolatedBalances(user.address, market.address)).to.equal(COLLATERAL)
    expect(await dsu.balanceOf(margin.address)).to.equal(utils.parseEther('1000'))

    chainlink.updateParams(parse6decimal('1.0'), parse6decimal('0.1'))
    await chainlink.next()
    await market.connect(user)['update(address,uint256,uint256,uint256,int256,bool)'](user.address, 0, 0, 0, 0, false) // settle
    expect(await margin.claimables(userB.address)).to.equal(parse6decimal('10'))
    await market.connect(userB).claimFee(userB.address)
    await expect(margin.connect(userB).claim(userB.address, userB.address)) // liquidator withdrawal
      .to.emit(margin, 'ClaimableWithdrawn')
      .withArgs(userB.address, userB.address, parse6decimal('10'))

    expect(await dsu.balanceOf(userB.address)).to.equal(utils.parseEther('200010')) // Original 200000 + fee
    expect(await margin.isolatedBalances(user.address, market.address)).to.equal(COLLATERAL.sub(parse6decimal('11')))
    expect(await dsu.balanceOf(margin.address)).to.equal(utils.parseEther('1000').sub(utils.parseEther('10')))

    await market
      .connect(user)
      ['update(address,uint256,uint256,uint256,int256,bool)'](
        user.address,
        0,
        0,
        0,
        COLLATERAL.sub(parse6decimal('11')).mul(-1),
        false,
      ) // withdraw everything

    expect((await market.position()).timestamp).to.eq(TIMESTAMP_2)
    expect((await market.pendingOrders(user.address, 2)).protection).to.eq(1)
  })

  it('liquidates a user with close', async () => {
    const POSITION = parse6decimal('10')
    const COLLATERAL = parse6decimal('1000')
    const { user, userB, dsu, margin, chainlink } = instanceVars

=======
>>>>>>> 4d99f1f6
    // reset chainlink params
    chainlink.updateParams(BigNumber.from(0), BigNumber.from(0))

    const market = await createMarket(instanceVars)
    await dsu.connect(user).approve(margin.address, COLLATERAL.mul(1e12))
    await margin.connect(user).deposit(user.address, COLLATERAL)
    await market
      .connect(user)
      ['update(address,int256,int256,int256,address)'](user.address, POSITION, 0, COLLATERAL, constants.AddressZero)

    // Settle the market with a new oracle version
    await chainlink.nextWithPriceModification(price => price.mul(2))

    // liquidate user
    await market.connect(userB).close(user.address, true, constants.AddressZero)

    expect((await market.pendingOrders(user.address, 2)).protection).to.eq(1)
    expect(await market.liquidators(user.address, 2)).to.eq(userB.address)
    expect(await margin.isolatedBalances(user.address, market.address)).to.equal(COLLATERAL)

    chainlink.updateParams(parse6decimal('1.0'), parse6decimal('0.1'))
    await chainlink.next()
<<<<<<< HEAD
    await market.connect(user)['update(address,uint256,uint256,uint256,int256,bool)'](user.address, 0, 0, 0, 0, false) // settle
    expect(await margin.claimables(userB.address)).to.equal(parse6decimal('10'))
=======
    await market
      .connect(user)
      ['update(address,int256,int256,int256,address)'](user.address, 0, 0, 0, constants.AddressZero) // settle
    expect((await market.locals(userB.address)).claimable).to.equal(parse6decimal('10'))
>>>>>>> 4d99f1f6
    await market.connect(userB).claimFee(userB.address) // liquidator withdrawal

    expect(await margin.claimables(userB.address)).to.equal(parse6decimal('10')) // claimed fee
    expect(await margin.isolatedBalances(user.address, market.address)).to.equal(
      parse6decimal('1000').sub(parse6decimal('11')),
    )

    await market
      .connect(user)
      ['update(address,int256,int256,int256,address)'](
        user.address,
        0,
        0,
        COLLATERAL.sub(parse6decimal('11')).mul(-1),
        constants.AddressZero,
      ) // withdraw everything

    expect((await market.position()).timestamp).to.eq(TIMESTAMP_2)
    expect((await market.pendingOrders(user.address, 2)).protection).to.eq(1)
  })

  it.skip('creates and resolves a shortfall', async () => {
    const POSITION = parse6decimal('10')
    const COLLATERAL = parse6decimal('1000')
    const { user, userB, dsu, margin, chainlink } = instanceVars

    const market = await createMarket(instanceVars)
    await dsu.connect(user).approve(margin.address, COLLATERAL.mul(1e12))
    await margin.connect(user).deposit(user.address, COLLATERAL)
    await dsu.connect(userB).approve(margin.address, COLLATERAL.mul(1e12))
    await margin.connect(userB).deposit(userB.address, COLLATERAL)
    await market
      .connect(user)
      ['update(address,int256,int256,int256,address)'](user.address, POSITION, 0, COLLATERAL, constants.AddressZero)
    await market
      .connect(userB)
      ['update(address,int256,int256,int256,address)'](userB.address, 0, POSITION, COLLATERAL, constants.AddressZero)

    // Settle the market with a new oracle version
    await chainlink.next()
    await settle(market, user)

    await chainlink.nextWithPriceModification(price => price.mul(2))

    await settle(market, userB)
    const userBCollateral = await margin.isolatedBalances(userB.address, market.address)
    await expect(
      market
        .connect(userB)
        ['update(address,int256,int256,int256,address)'](
          userB.address,
          0,
          0,
          userBCollateral.mul(-1).sub(1),
          constants.AddressZero,
        ),
    ).to.be.revertedWithCustomError(margin, 'MarginInsufficientIsolatedBalance') // underflow

    await market.connect(userB).close(user.address, true, constants.AddressZero) // liquidate

    chainlink.updateParams(parse6decimal('1.0'), parse6decimal('0.1'))
    await chainlink.nextWithPriceModification(price => price.mul(2))
    await settle(market, user)

    // FIXME: off by 0.50; figure out why - may only happen when running solo
    expect(await margin.isolatedBalances(user.address, market.address)).to.equal(parse6decimal('-2524.654460'))

    // UserB deposits collateral to userB and isolates
    const userCollateral = await margin.isolatedBalances(user.address, market.address)
    // FIXME: There is currently no way for userB to deposit to user's isolated balance to resolve the shortfall.
    await market
      .connect(userB)
      ['update(address,int256,int256,int256,address)'](
        user.address,
        0,
        0,
        userCollateral.mul(-1),
        constants.AddressZero,
      )
    expect(await margin.isolatedBalances(user.address, market.address)).to.equal(0)
  })

  it.skip('creates and resolves a shortfall with insurance fund', async () => {
    const POSITION = parse6decimal('10')
    const COLLATERAL = parse6decimal('1000')
    const { owner, user, userB, dsu, chainlink, insuranceFund, marketFactory, margin } = instanceVars

    const market = await createMarket(instanceVars)
    await dsu.connect(user).approve(margin.address, COLLATERAL.mul(1e12))
    await margin.connect(user).deposit(user.address, COLLATERAL)
    await dsu.connect(userB).approve(margin.address, COLLATERAL.mul(1e12))
    await margin.connect(userB).deposit(userB.address, COLLATERAL)
    await market
      .connect(user)
      ['update(address,int256,int256,int256,address)'](user.address, POSITION, 0, COLLATERAL, constants.AddressZero)
    await market
      .connect(userB)
      ['update(address,int256,int256,address)'](userB.address, POSITION, COLLATERAL, constants.AddressZero)

    // Settle the market with a new oracle version
    await chainlink.next()
    await settle(market, user)

    await chainlink.nextWithPriceModification(price => price.mul(2))

    await settle(market, userB)
    const userBCollateral = await margin.isolatedBalances(userB.address, market.address)
    await expect(
      market
        .connect(userB)
        ['update(address,int256,int256,address)'](
          userB.address,
          POSITION.mul(-1),
          userBCollateral.mul(-1).sub(1),
          constants.AddressZero,
        ),
    ).to.be.revertedWithCustomError(margin, 'MarginInsufficientIsolatedBalance') // underflow

    await market.connect(userB).close(user.address, true, constants.AddressZero) // liquidate

    chainlink.updateParams(parse6decimal('1.0'), parse6decimal('0.1'))
    await chainlink.nextWithPriceModification(price => price.mul(2))
    await settle(market, user)

    // FIXME: also off by 0.50; figure out why - may only happen when running solo
    const expectedCollateral = parse6decimal('-2524.654460')

    expect(await margin.isolatedBalances(user.address, market.address)).to.equal(expectedCollateral)

    await marketFactory.connect(owner).updateExtension(insuranceFund.address, true)

    const insuranceFundSigner = await impersonate(insuranceFund.address)

    await fundWallet(dsu, insuranceFundSigner)

    // resolve the shortfall
    await expect(insuranceFund.connect(owner).resolveIsolated(market.address, user.address))
      .to.emit(market, 'OrderCreated')
      .withArgs(
        user.address,
        { ...DEFAULT_ORDER, timestamp: TIMESTAMP_4, collateral: expectedCollateral.mul(-1) },
        { ...DEFAULT_GUARANTEE },
        constants.AddressZero,
        constants.AddressZero,
        constants.AddressZero,
      )
    expect(await margin.isolatedBalances(user.address, market.address)).to.equal(0)
  })

  it('uses a socialization factor', async () => {
    const POSITION = parse6decimal('10')
    const COLLATERAL = parse6decimal('1000')
    let totalCollateral, totalFees
    const { user, userB, userC, userD, chainlink, dsu, margin } = instanceVars

    const market = await createMarket(instanceVars)
    await dsu.connect(user).approve(margin.address, COLLATERAL.mul(1e12))
    await margin.connect(user).deposit(user.address, COLLATERAL)
    await dsu.connect(userB).approve(margin.address, COLLATERAL.mul(1e12))
    await margin.connect(userB).deposit(userB.address, COLLATERAL)
    await dsu.connect(userC).approve(margin.address, COLLATERAL.mul(10).mul(1e12))
    await margin.connect(userC).deposit(userC.address, COLLATERAL.mul(10))
    await dsu.connect(userD).approve(margin.address, COLLATERAL.mul(10).mul(1e12))
    await margin.connect(userD).deposit(userD.address, COLLATERAL.mul(10))
    await market
      .connect(user)
      ['update(address,int256,int256,int256,address)'](user.address, POSITION, 0, COLLATERAL, constants.AddressZero)
    await market
      .connect(userB)
      ['update(address,int256,int256,int256,address)'](userB.address, POSITION, 0, COLLATERAL, constants.AddressZero)
    await market
      .connect(userC)
      ['update(address,int256,int256,int256,address)'](
        userC.address,
        0,
        POSITION,
        COLLATERAL.mul(10),
        constants.AddressZero,
      )
    await market
      .connect(userD)
      ['update(address,int256,int256,int256,address)'](
        userD.address,
        0,
        POSITION,
        COLLATERAL.mul(10),
        constants.AddressZero,
      )

    // Expect the system to remain solvent
    totalCollateral = (await margin.isolatedBalances(user.address, market.address))
      .add(await margin.isolatedBalances(userB.address, market.address))
      .add(await margin.isolatedBalances(userC.address, market.address))
      .add(await margin.isolatedBalances(userD.address, market.address))
    totalFees = (await market.global()).protocolFee
      .add((await market.global()).oracleFee)
      .add((await market.global()).riskFee)
    expect(totalCollateral.add(totalFees)).to.equal(parse6decimal('22000'))

    // Settle the market with a new oracle version
    await chainlink.nextWithPriceModification(price => price.mul(2))

    // Liquidate `user` which results in taker > maker
    await expect(market.connect(userB).close(user.address, true, constants.AddressZero)) // liquidate
      .to.emit(market, 'OrderCreated')
      .withArgs(
        user.address,
        { ...DEFAULT_ORDER, timestamp: TIMESTAMP_2, orders: 1, makerNeg: POSITION, protection: 1 },
        { ...DEFAULT_GUARANTEE },
        userB.address,
        constants.AddressZero,
        constants.AddressZero,
      )

    chainlink.updateParams(parse6decimal('1.0'), parse6decimal('0.1'))
    await chainlink.next()
    await settle(market, user)
    await settle(market, userB)
    await settle(market, userC)
    await settle(market, userD)

    const currA = await margin.isolatedBalances(user.address, market.address)
    const currB = await margin.isolatedBalances(userB.address, market.address)
    const currC = await margin.isolatedBalances(userC.address, market.address)
    const currD = await margin.isolatedBalances(userD.address, market.address)
    const totalCurr = currA.add(currB).add(currC).add(currD)
    const feesCurr = (await market.global()).protocolFee
      .add((await market.global()).oracleFee)
      .add((await market.global()).riskFee)

    await chainlink.next()
    await settle(market, user)
    await settle(market, userB)
    await settle(market, userC)
    await settle(market, userD)

    const newA = await margin.isolatedBalances(user.address, market.address)
    const newB = await margin.isolatedBalances(userB.address, market.address)
    const newC = await margin.isolatedBalances(userC.address, market.address)
    const newD = await margin.isolatedBalances(userD.address, market.address)
    const totalNew = newA.add(newB).add(newC).add(newD)
    const feesNew = (await market.global()).protocolFee
      .add((await market.global()).oracleFee)
      .add((await market.global()).riskFee)

    // Expect the loss from B to be socialized equally to C and D
    expect(currA).to.equal(newA)
    expect(currB.gt(newB)).to.equal(true)
    expect(currC.lt(newC)).to.equal(true)
    expect(currD.lt(newD)).to.equal(true)

    expect(totalCurr.add(feesCurr)).to.be.gte(totalNew.add(feesNew))
    expect(totalCurr.add(feesCurr)).to.be.closeTo(totalNew.add(feesNew), 100)

    // Expect the system to remain solvent
    totalCollateral = (await margin.isolatedBalances(user.address, market.address))
      .add(await margin.isolatedBalances(userB.address, market.address))
      .add(await margin.isolatedBalances(userC.address, market.address))
      .add(await margin.isolatedBalances(userD.address, market.address))
    totalFees = (await market.global()).protocolFee
      .add((await market.global()).oracleFee)
      .add((await market.global()).riskFee)
    expect(totalCollateral.add(totalFees)).to.be.lte(parse6decimal('22000'))
  })

  it('liquidates a user under minMaintenance', async () => {
    const COLLATERAL = parse6decimal('1000')
    const { user, userB, userC, dsu, margin, chainlink } = instanceVars

    const market = await createMarket(instanceVars)
    await dsu.connect(user).approve(margin.address, COLLATERAL.mul(1e12))
    await margin.connect(user).deposit(user.address, COLLATERAL)
    await dsu.connect(userB).approve(margin.address, COLLATERAL.mul(10).mul(1e12))
    await margin.connect(userB).deposit(userB.address, COLLATERAL.mul(10))
    // user establishes a maker position right at minMaintenance amount
    await market
      .connect(user)
      ['update(address,int256,int256,int256,address)'](
        user.address,
        parse6decimal('5'),
        0,
        COLLATERAL.div(2),
        constants.AddressZero,
      )
    // userB takes a short position
    await market
      .connect(userB)
      ['update(address,int256,int256,int256,address)'](
        userB.address,
        0,
        parse6decimal('4').mul(-1),
        COLLATERAL,
        constants.AddressZero,
      )

    // two price drops occur while the maker has long exposure
    let price = (await chainlink.oracle.latest()).price
    expect(price).to.equal(parse6decimal('113.882975'))
    await chainlink.nextWithPriceModification(price => price.mul(9).div(10)) // 10% drop
    await settle(market, user)
    await chainlink.nextWithPriceModification(price => price.mul(8).div(10)) // 20% drop
    await settle(market, user)
    price = (await chainlink.oracle.latest()).price

    // ensure user's collateral is now lower than minMaintenance but above maintenance requirement
    const collateral = await margin.isolatedBalances(user.address, market.address)
    const riskParameter = await market.riskParameter()
    expect(collateral).to.be.lessThan(riskParameter.minMaintenance)
    // maintenance = price * position * requirementRatio = price * 5 * 0.3
    const maintenance = price.mul(5).mul(3).div(10)
    expect(collateral).to.be.greaterThan(maintenance)

    // userC liquidates
    await expect(market.connect(userC).close(user.address, true, constants.AddressZero)) // liquidate
      .to.emit(market, 'OrderCreated')
      .withArgs(
        user.address,
        { ...DEFAULT_ORDER, timestamp: TIMESTAMP_3, orders: 1, makerNeg: parse6decimal('5'), protection: 1 },
        { ...DEFAULT_GUARANTEE },
        userC.address,
        constants.AddressZero,
        constants.AddressZero,
      )
    expect((await market.pendingOrders(user.address, 2)).protection).to.eq(1)
    expect(await market.liquidators(user.address, 2)).to.eq(userC.address)

    chainlink.updateParams(parse6decimal('1.0'), parse6decimal('0.1'))
    await chainlink.next()
    await settle(market, user)
    expectPositionEq(await market.position(), {
      timestamp: TIMESTAMP_3,
      long: 0,
      maker: 0,
      short: parse6decimal('4'),
    })

    // userC claims their fee
    expect(await margin.claimables(userC.address)).to.equal(parse6decimal('10'))
    await market.connect(userC).claimFee(userC.address) // liquidator withdrawal
    expect(await margin.claimables(userC.address)).to.equal(parse6decimal('10'))
  })

  it('liquidates a user with referrer', async () => {
    const POSITION = parse6decimal('10')
    const COLLATERAL = parse6decimal('1000')
    const { user, userB, userC, dsu, margin, chainlink, marketFactory, owner } = instanceVars

    marketFactory.connect(owner).updateParameter({
      ...(await marketFactory.parameter()),
      maxFee: parse6decimal('0.9'),
      referralFee: parse6decimal('0.12'),
    })
    const market = await createMarket(
      instanceVars,
      {
        makerFee: {
          linearFee: parse6decimal('0.05'),
          proportionalFee: 0,
          scale: parse6decimal('10000'),
        },
      },
      {
        makerFee: parse6decimal('0.05'),
      },
    )

    await dsu.connect(user).approve(margin.address, COLLATERAL.mul(1e12))
    await margin.connect(user).deposit(user.address, COLLATERAL)
    await market
      .connect(user)
      ['update(address,int256,int256,int256,address)'](user.address, POSITION, 0, COLLATERAL, constants.AddressZero)

    // Settle the market with a new oracle version
    await chainlink.nextWithPriceModification(price => price.mul(2))

    await expect(market.connect(userB).close(user.address, true, userC.address)) // liquidate
      .to.emit(market, 'OrderCreated')
      .withArgs(
        user.address,
        {
          ...DEFAULT_ORDER,
          timestamp: TIMESTAMP_2,
          orders: 1,
          makerNeg: POSITION,
          protection: 1,
          makerReferral: parse6decimal('1.2'),
        },
        { ...DEFAULT_GUARANTEE },
        userB.address,
        userC.address,
        constants.AddressZero,
      )

    expect((await market.pendingOrders(user.address, 2)).protection).to.eq(1)
    expect(await market.liquidators(user.address, 2)).to.eq(userB.address)
    expect(await market.orderReferrers(user.address, 2)).to.eq(userC.address)

    expect(await dsu.balanceOf(margin.address)).to.equal(utils.parseEther('1000'))

    chainlink.updateParams(parse6decimal('1.0'), parse6decimal('0.1'))
    await chainlink.next()
<<<<<<< HEAD
    await market.connect(user)['update(address,uint256,uint256,uint256,int256,bool)'](user.address, 0, 0, 0, 0, false) // settle
    expect(await margin.claimables(userB.address)).to.equal(parse6decimal('10'))
=======
    await market.connect(user).close(user.address, false, constants.AddressZero) // settle
    expect((await market.locals(userB.address)).claimable).to.equal(parse6decimal('10'))
>>>>>>> 4d99f1f6
    await market.connect(userB).claimFee(userB.address) // liquidator withdrawal

    const expectedClaimable = parse6decimal('6.902775')
    await settle(market, userC)
    expect(await margin.claimables(userC.address)).to.equal(expectedClaimable)

    await chainlink.next()
    await market.connect(user).close(user.address, false, constants.AddressZero)

    await chainlink.next()
    await settle(market, user)
    expect((await market.locals(user.address)).latestId).to.equal(4)
    expect(await market.liquidators(user.address, 4)).to.eq(constants.AddressZero)
    expect(await market.orderReferrers(user.address, 4)).to.eq(constants.AddressZero)
  })
})<|MERGE_RESOLUTION|>--- conflicted
+++ resolved
@@ -24,20 +24,17 @@
     const COLLATERAL = parse6decimal('1000')
     const { user, userB, dsu, margin, chainlink } = instanceVars
 
-<<<<<<< HEAD
     const market = await createMarket(instanceVars)
     await dsu.connect(user).approve(margin.address, COLLATERAL.mul(1e12))
     await margin.connect(user).deposit(user.address, COLLATERAL)
     await market
       .connect(user)
-      ['update(address,uint256,uint256,uint256,int256,bool)'](user.address, POSITION, 0, 0, COLLATERAL, false)
+      ['update(address,int256,int256,int256,address)'](user.address, POSITION, 0, COLLATERAL, constants.AddressZero)
 
     // Settle the market with a new oracle version
     await chainlink.nextWithPriceModification(price => price.mul(2))
 
-    await expect(
-      market.connect(userB)['update(address,uint256,uint256,uint256,int256,bool)'](user.address, 0, 0, 0, 0, true),
-    ) // liquidate
+    await expect(await market.connect(userB).close(user.address, true, constants.AddressZero)) // liquidate
       .to.emit(market, 'OrderCreated')
       .withArgs(
         user.address,
@@ -56,7 +53,9 @@
 
     chainlink.updateParams(parse6decimal('1.0'), parse6decimal('0.1'))
     await chainlink.next()
-    await market.connect(user)['update(address,uint256,uint256,uint256,int256,bool)'](user.address, 0, 0, 0, 0, false) // settle
+    await market
+      .connect(user)
+      ['update(address,int256,int256,int256,address)'](user.address, 0, 0, 0, constants.AddressZero) // settle
     expect(await margin.claimables(userB.address)).to.equal(parse6decimal('10'))
     await market.connect(userB).claimFee(userB.address)
     await expect(margin.connect(userB).claim(userB.address, userB.address)) // liquidator withdrawal
@@ -69,13 +68,12 @@
 
     await market
       .connect(user)
-      ['update(address,uint256,uint256,uint256,int256,bool)'](
-        user.address,
-        0,
+      ['update(address,int256,int256,int256,address)'](
+        user.address,
         0,
         0,
         COLLATERAL.sub(parse6decimal('11')).mul(-1),
-        false,
+        constants.AddressZero,
       ) // withdraw everything
 
     expect((await market.position()).timestamp).to.eq(TIMESTAMP_2)
@@ -87,8 +85,6 @@
     const COLLATERAL = parse6decimal('1000')
     const { user, userB, dsu, margin, chainlink } = instanceVars
 
-=======
->>>>>>> 4d99f1f6
     // reset chainlink params
     chainlink.updateParams(BigNumber.from(0), BigNumber.from(0))
 
@@ -111,15 +107,10 @@
 
     chainlink.updateParams(parse6decimal('1.0'), parse6decimal('0.1'))
     await chainlink.next()
-<<<<<<< HEAD
-    await market.connect(user)['update(address,uint256,uint256,uint256,int256,bool)'](user.address, 0, 0, 0, 0, false) // settle
+    await market
+      .connect(user)
+      ['update(address,int256,int256,int256,address)'](user.address, 0, 0, 0, constants.AddressZero) // settle
     expect(await margin.claimables(userB.address)).to.equal(parse6decimal('10'))
-=======
-    await market
-      .connect(user)
-      ['update(address,int256,int256,int256,address)'](user.address, 0, 0, 0, constants.AddressZero) // settle
-    expect((await market.locals(userB.address)).claimable).to.equal(parse6decimal('10'))
->>>>>>> 4d99f1f6
     await market.connect(userB).claimFee(userB.address) // liquidator withdrawal
 
     expect(await margin.claimables(userB.address)).to.equal(parse6decimal('10')) // claimed fee
@@ -521,13 +512,8 @@
 
     chainlink.updateParams(parse6decimal('1.0'), parse6decimal('0.1'))
     await chainlink.next()
-<<<<<<< HEAD
-    await market.connect(user)['update(address,uint256,uint256,uint256,int256,bool)'](user.address, 0, 0, 0, 0, false) // settle
+    await market.connect(user).close(user.address, false, constants.AddressZero) // settle
     expect(await margin.claimables(userB.address)).to.equal(parse6decimal('10'))
-=======
-    await market.connect(user).close(user.address, false, constants.AddressZero) // settle
-    expect((await market.locals(userB.address)).claimable).to.equal(parse6decimal('10'))
->>>>>>> 4d99f1f6
     await market.connect(userB).claimFee(userB.address) // liquidator withdrawal
 
     const expectedClaimable = parse6decimal('6.902775')
