--- conflicted
+++ resolved
@@ -203,29 +203,170 @@
       })
     })
 
-<<<<<<< HEAD
     it('charges taker trade fees', async () => {
-=======
-    it('charges make fees on close', async () => {
-      const riskParams = { ...(await market.riskParameter()) }
-      const previousRiskParams = { ...riskParams }
-      const riskParamsMakerFee = { ...riskParams.makerFee }
-      riskParamsMakerFee.linearFee = BigNumber.from('0')
-      riskParamsMakerFee.proportionalFee = BigNumber.from('0')
-      riskParams.makerFee = riskParamsMakerFee
-      await market.updateRiskParameter(riskParams)
-
       const marketParams = { ...(await market.parameter()) }
-      const previousMarketParams = { ...marketParams }
       marketParams.makerFee = BigNumber.from('0')
       await market.updateParameter(marketParams)
 
-      const POSITION = parse6decimal('10')
+      const MAKER_POSITION = parse6decimal('10')
+      const LONG_POSITION = parse6decimal('1')
       const COLLATERAL = parse6decimal('1000')
-      const { user, dsu } = instanceVars
+      const { user, userB, dsu } = instanceVars
 
       await dsu.connect(user).approve(market.address, COLLATERAL.mul(1e12))
-
+      await dsu.connect(userB).approve(market.address, COLLATERAL.mul(1e12))
+
+      await market
+        .connect(user)
+        ['update(address,int256,int256,int256,address)'](
+          user.address,
+          MAKER_POSITION,
+          0,
+          COLLATERAL,
+          constants.AddressZero,
+        )
+      await expect(
+        market
+          .connect(userB)
+          ['update(address,int256,int256,int256,address)'](
+            userB.address,
+            0,
+            LONG_POSITION,
+            COLLATERAL,
+            constants.AddressZero,
+          ),
+      )
+        .to.emit(market, 'OrderCreated')
+        .withArgs(
+          userB.address,
+          { ...DEFAULT_ORDER, timestamp: TIMESTAMP_1, orders: 1, longPos: LONG_POSITION, collateral: COLLATERAL },
+          { ...DEFAULT_GUARANTEE },
+          constants.AddressZero,
+          constants.AddressZero,
+          constants.AddressZero,
+        )
+
+      await nextWithConstantPrice()
+      const txLong = await settle(market, userB)
+      const accountProcessEventLong: AccountPositionProcessedEventObject = (await txLong.wait()).events?.find(
+        e => e.event === 'AccountPositionProcessed',
+      )?.args as unknown as AccountPositionProcessedEventObject
+      const processEvent: PositionProcessedEventObject = (await txLong.wait()).events?.find(
+        e => e.event === 'PositionProcessed',
+      )?.args as unknown as PositionProcessedEventObject
+
+      // 100% long so taker takes full skew and impact
+      const expectedTakerFee = parse6decimal('2.847074') // = 3374.655169**2 * 0.00001 * (0.025)
+
+      expect(accountProcessEventLong.accumulationResult.tradeFee).to.eq(expectedTakerFee)
+      expect(processEvent.accumulationResult.tradeFee).to.eq(expectedTakerFee)
+
+      const expectedOracleFee = BigNumber.from('854122') // = (2847074) * 0.3
+      const expectedRiskFee = BigNumber.from('1138828') // = (2847074) * 0.4
+      const expectedProtocolFee = BigNumber.from('854124') // = 2847074 - 854122 - 1138829
+
+      // Global State
+      expectGlobalEq(await market.global(), {
+        ...DEFAULT_GLOBAL,
+        currentId: 1,
+        latestId: 1,
+        protocolFee: expectedProtocolFee,
+        riskFee: expectedRiskFee,
+        oracleFee: expectedOracleFee,
+        latestPrice: PRICE,
+      })
+      expectOrderEq(await market.pendingOrder(1), {
+        ...DEFAULT_ORDER,
+        timestamp: TIMESTAMP_1,
+        orders: 2,
+        longPos: LONG_POSITION,
+        makerPos: MAKER_POSITION,
+        collateral: COLLATERAL.mul(2),
+      })
+      expectPositionEq(await market.position(), {
+        ...DEFAULT_POSITION,
+        timestamp: TIMESTAMP_1,
+        maker: MAKER_POSITION,
+        long: LONG_POSITION,
+      })
+
+      // Long State
+      expectLocalEq(await market.locals(userB.address), {
+        ...DEFAULT_LOCAL,
+        currentId: 1,
+        latestId: 1,
+        collateral: COLLATERAL.sub(expectedTakerFee),
+      })
+      expectOrderEq(await market.pendingOrders(userB.address, 1), {
+        ...DEFAULT_ORDER,
+        timestamp: TIMESTAMP_1,
+        orders: 1,
+        longPos: LONG_POSITION,
+        collateral: COLLATERAL,
+      })
+      expectCheckpointEq(await market.checkpoints(userB.address, TIMESTAMP_1), {
+        ...DEFAULT_CHECKPOINT,
+        tradeFee: expectedTakerFee,
+        transfer: COLLATERAL,
+      })
+      expectPositionEq(await market.positions(userB.address), {
+        ...DEFAULT_POSITION,
+        timestamp: TIMESTAMP_1,
+        long: LONG_POSITION,
+      })
+    })
+  })
+
+  describe('impact fees', () => {
+    const POSITION = parse6decimal('10')
+    const COLLATERAL = parse6decimal('1000')
+
+    beforeEach(async () => {
+      const { userB, userC, userD, dsu } = instanceVars
+
+      // setup initial positions + skew
+      await dsu.connect(userB).approve(market.address, COLLATERAL.mul(1e12))
+      await market
+        .connect(userB)
+        ['update(address,int256,int256,int256,address)'](userB.address, POSITION, 0, COLLATERAL, constants.AddressZero)
+      await dsu.connect(userC).approve(market.address, COLLATERAL.mul(1e12))
+      await market
+        .connect(userC)
+        ['update(address,int256,int256,int256,address)'](userC.address, 0, POSITION, COLLATERAL, constants.AddressZero)
+
+      await dsu.connect(userD).approve(market.address, COLLATERAL.mul(1e12))
+      await market
+        .connect(userD)
+        ['update(address,int256,int256,int256,address)'](
+          userD.address,
+          0,
+          -POSITION.div(2),
+          COLLATERAL,
+          constants.AddressZero,
+        )
+
+      await nextWithConstantPrice()
+      await settle(market, userB)
+      await settle(market, userC)
+      await settle(market, userD)
+
+      const riskParameter = await market.riskParameter()
+      await market.updateRiskParameter({
+        ...riskParameter,
+        synBook: {
+          ...riskParameter.synBook,
+          d0: parse6decimal('0.001'),
+          d1: parse6decimal('0.002'),
+          d2: parse6decimal('0.004'),
+          d3: parse6decimal('0.008'),
+        },
+      })
+    })
+
+    it('charges price impact on make open', async () => {
+      const { user, userB, dsu } = instanceVars
+
+      await dsu.connect(user).approve(market.address, COLLATERAL.mul(1e12))
       await expect(
         market
           .connect(user)
@@ -240,280 +381,6 @@
         .to.emit(market, 'OrderCreated')
         .withArgs(
           user.address,
-          { ...DEFAULT_ORDER, timestamp: TIMESTAMP_1, orders: 1, makerPos: POSITION, collateral: COLLATERAL },
-          { ...DEFAULT_GUARANTEE },
-          constants.AddressZero,
-          constants.AddressZero,
-          constants.AddressZero,
-        )
-
-      await nextWithConstantPrice()
-      await settle(market, user)
-
-      await market.updateRiskParameter(previousRiskParams)
-      await market.updateParameter(previousMarketParams)
-      await market.connect(user).close(user.address, false, constants.AddressZero)
-
-      // Settle the market with a new oracle version
-      await nextWithConstantPrice()
-      const tx = await settle(market, user)
-      const accountProcessEvent: AccountPositionProcessedEventObject = (await tx.wait()).events?.find(
-        e => e.event === 'AccountPositionProcessed',
-      )?.args as unknown as AccountPositionProcessedEventObject
-      const expectedMakerFee = parse6decimal('56.941490') // = 3374.655169**2 * 0.0001 * (0.05)
-      const expectedMakerLinear = parse6decimal('102.494680') // = 3374.655169**2 * 0.0001 * (0.09)
-      const expectedMakerProportional = parse6decimal('91.106380') // = 3374.655169**2 * 0.0001 * (0.08)
-
-      expect(accountProcessEvent?.accumulationResult.tradeFee).to.equal(expectedMakerFee)
-      expect(accountProcessEvent?.accumulationResult.offset).to.equal(
-        expectedMakerLinear.add(expectedMakerProportional),
-      )
-
-      // check user state
-      expectLocalEq(await market.locals(user.address), {
-        ...DEFAULT_LOCAL,
-        currentId: 2,
-        latestId: 2,
-        collateral: COLLATERAL.sub(expectedMakerFee).sub(10), // Maker gets part of their fee refunded since they were an exisiting maker
-      })
-      expectOrderEq(await market.pendingOrders(user.address, 2), {
-        ...DEFAULT_ORDER,
-        timestamp: TIMESTAMP_2,
-        orders: 1,
-        makerNeg: POSITION,
-      })
-      expectCheckpointEq(await market.checkpoints(user.address, TIMESTAMP_2), {
-        ...DEFAULT_CHECKPOINT,
-        tradeFee: expectedMakerFee.add(expectedMakerLinear).add(expectedMakerProportional),
-        collateral: COLLATERAL.add(expectedMakerLinear).add(expectedMakerProportional).sub(10),
-      })
-      expectPositionEq(await market.positions(user.address), {
-        ...DEFAULT_POSITION,
-        timestamp: TIMESTAMP_2,
-      })
-
-      // Check global post-settlement state. Existing makers so protocol only gets 50% of fees
-      const expectedOracleFee = BigNumber.from('17082446') // = (56941487) * 0.3
-      const expectedRiskFee = BigNumber.from('22776572') // = (56941487) * 0.4
-      const expectedProtocolFee = BigNumber.from('17082469') // = 56941487 - 17082446 - 22776594
-      expectGlobalEq(await market.global(), {
-        ...DEFAULT_GLOBAL,
-        currentId: 2,
-        latestId: 2,
-        protocolFee: expectedProtocolFee,
-        riskFee: expectedRiskFee,
-        oracleFee: expectedOracleFee,
-        latestPrice: PRICE,
-        exposure: 0,
-      })
-      expectOrderEq(await market.pendingOrder(2), {
-        ...DEFAULT_ORDER,
-        timestamp: TIMESTAMP_2,
-        orders: 1,
-        makerNeg: POSITION,
-      })
-      expectPositionEq(await market.position(), {
-        ...DEFAULT_POSITION,
-        timestamp: TIMESTAMP_2,
-      })
-    })
-
-    it('charges take fees on long open', async () => {
-      const riskParams = { ...(await market.riskParameter()) }
-      const riskParamsMakerFee = { ...riskParams.makerFee }
-      riskParamsMakerFee.linearFee = BigNumber.from('0')
-      riskParamsMakerFee.proportionalFee = BigNumber.from('0')
-      riskParams.makerFee = riskParamsMakerFee
-      await market.updateRiskParameter(riskParams)
-
->>>>>>> 5c2aa401
-      const marketParams = { ...(await market.parameter()) }
-      marketParams.makerFee = BigNumber.from('0')
-      await market.updateParameter(marketParams)
-
-      const MAKER_POSITION = parse6decimal('10')
-      const LONG_POSITION = parse6decimal('1')
-      const COLLATERAL = parse6decimal('1000')
-      const { user, userB, dsu } = instanceVars
-
-      await dsu.connect(user).approve(market.address, COLLATERAL.mul(1e12))
-      await dsu.connect(userB).approve(market.address, COLLATERAL.mul(1e12))
-
-      await market
-        .connect(user)
-        ['update(address,int256,int256,int256,address)'](
-          user.address,
-          MAKER_POSITION,
-          0,
-          COLLATERAL,
-          constants.AddressZero,
-        )
-      await expect(
-        market
-          .connect(userB)
-          ['update(address,int256,int256,int256,address)'](
-            userB.address,
-            0,
-            LONG_POSITION,
-            COLLATERAL,
-            constants.AddressZero,
-          ),
-      )
-        .to.emit(market, 'OrderCreated')
-        .withArgs(
-          userB.address,
-          { ...DEFAULT_ORDER, timestamp: TIMESTAMP_1, orders: 1, longPos: LONG_POSITION, collateral: COLLATERAL },
-          { ...DEFAULT_GUARANTEE },
-          constants.AddressZero,
-          constants.AddressZero,
-          constants.AddressZero,
-        )
-
-      await nextWithConstantPrice()
-      const txLong = await settle(market, userB)
-      const accountProcessEventLong: AccountPositionProcessedEventObject = (await txLong.wait()).events?.find(
-        e => e.event === 'AccountPositionProcessed',
-      )?.args as unknown as AccountPositionProcessedEventObject
-      const processEvent: PositionProcessedEventObject = (await txLong.wait()).events?.find(
-        e => e.event === 'PositionProcessed',
-      )?.args as unknown as PositionProcessedEventObject
-
-      // 100% long so taker takes full skew and impact
-      const expectedTakerFee = parse6decimal('2.847074') // = 3374.655169**2 * 0.00001 * (0.025)
-
-      expect(accountProcessEventLong.accumulationResult.tradeFee).to.eq(expectedTakerFee)
-      expect(processEvent.accumulationResult.tradeFee).to.eq(expectedTakerFee)
-
-      const expectedOracleFee = BigNumber.from('854122') // = (2847074) * 0.3
-      const expectedRiskFee = BigNumber.from('1138828') // = (2847074) * 0.4
-      const expectedProtocolFee = BigNumber.from('854124') // = 2847074 - 854122 - 1138829
-
-      // Global State
-      expectGlobalEq(await market.global(), {
-        ...DEFAULT_GLOBAL,
-        currentId: 1,
-        latestId: 1,
-        protocolFee: expectedProtocolFee,
-        riskFee: expectedRiskFee,
-        oracleFee: expectedOracleFee,
-        latestPrice: PRICE,
-      })
-      expectOrderEq(await market.pendingOrder(1), {
-        ...DEFAULT_ORDER,
-        timestamp: TIMESTAMP_1,
-        orders: 2,
-        longPos: LONG_POSITION,
-        makerPos: MAKER_POSITION,
-        collateral: COLLATERAL.mul(2),
-      })
-      expectPositionEq(await market.position(), {
-        ...DEFAULT_POSITION,
-        timestamp: TIMESTAMP_1,
-        maker: MAKER_POSITION,
-        long: LONG_POSITION,
-      })
-
-      // Long State
-      expectLocalEq(await market.locals(userB.address), {
-        ...DEFAULT_LOCAL,
-        currentId: 1,
-        latestId: 1,
-        collateral: COLLATERAL.sub(expectedTakerFee),
-      })
-      expectOrderEq(await market.pendingOrders(userB.address, 1), {
-        ...DEFAULT_ORDER,
-        timestamp: TIMESTAMP_1,
-        orders: 1,
-        longPos: LONG_POSITION,
-        collateral: COLLATERAL,
-      })
-      expectCheckpointEq(await market.checkpoints(userB.address, TIMESTAMP_1), {
-        ...DEFAULT_CHECKPOINT,
-        tradeFee: expectedTakerFee,
-        transfer: COLLATERAL,
-      })
-      expectPositionEq(await market.positions(userB.address), {
-        ...DEFAULT_POSITION,
-        timestamp: TIMESTAMP_1,
-        long: LONG_POSITION,
-      })
-    })
-  })
-
-  describe('impact fees', () => {
-    const POSITION = parse6decimal('10')
-    const COLLATERAL = parse6decimal('1000')
-
-    beforeEach(async () => {
-      const { userB, userC, userD, dsu } = instanceVars
-
-      // setup initial positions + skew
-      await dsu.connect(userB).approve(market.address, COLLATERAL.mul(1e12))
-      await market
-        .connect(userB)
-        ['update(address,uint256,uint256,uint256,int256,bool)'](userB.address, POSITION, 0, 0, COLLATERAL, false)
-      await dsu.connect(userC).approve(market.address, COLLATERAL.mul(1e12))
-      await market
-        .connect(userC)
-        ['update(address,uint256,uint256,uint256,int256,bool)'](userC.address, 0, POSITION, 0, COLLATERAL, false)
-
-      await dsu.connect(userD).approve(market.address, COLLATERAL.mul(1e12))
-      await market
-<<<<<<< HEAD
-        .connect(userD)
-        ['update(address,uint256,uint256,uint256,int256,bool)'](userD.address, 0, 0, POSITION.div(2), COLLATERAL, false)
-=======
-        .connect(user)
-        ['update(address,int256,int256,int256,address)'](
-          user.address,
-          MAKER_POSITION,
-          0,
-          COLLATERAL,
-          constants.AddressZero,
-        )
->>>>>>> 5c2aa401
-
-      await nextWithConstantPrice()
-      await settle(market, userB)
-      await settle(market, userC)
-      await settle(market, userD)
-
-      const riskParameter = await market.riskParameter()
-      await market.updateRiskParameter({
-        ...riskParameter,
-        synBook: {
-          ...riskParameter.synBook,
-          d0: parse6decimal('0.001'),
-          d1: parse6decimal('0.002'),
-          d2: parse6decimal('0.004'),
-          d3: parse6decimal('0.008'),
-        },
-      })
-    })
-
-    it('charges price impact on make open', async () => {
-      const { user, userB, dsu } = instanceVars
-
-      await dsu.connect(user).approve(market.address, COLLATERAL.mul(1e12))
-      await expect(
-        market
-<<<<<<< HEAD
-          .connect(user)
-          ['update(address,uint256,uint256,uint256,int256,bool)'](user.address, POSITION, 0, 0, COLLATERAL, false),
-=======
-          .connect(userB)
-          ['update(address,int256,int256,int256,address)'](
-            userB.address,
-            0,
-            LONG_POSITION,
-            COLLATERAL,
-            constants.AddressZero,
-          ),
->>>>>>> 5c2aa401
-      )
-        .to.emit(market, 'OrderCreated')
-        .withArgs(
-          user.address,
           { ...DEFAULT_ORDER, timestamp: TIMESTAMP_2, orders: 1, makerPos: POSITION, collateral: COLLATERAL },
           { ...DEFAULT_GUARANTEE },
           constants.AddressZero,
@@ -600,7 +467,13 @@
       await expect(
         market
           .connect(userB)
-          ['update(address,uint256,uint256,uint256,int256,bool)'](userB.address, POSITION.div(2), 0, 0, 0, false),
+          ['update(address,int256,int256,int256,address)'](
+            userB.address,
+            -POSITION.div(2),
+            0,
+            0,
+            constants.AddressZero,
+          ),
       )
         .to.emit(market, 'OrderCreated')
         .withArgs(
@@ -672,35 +545,13 @@
       const { user, userB, dsu } = instanceVars
 
       await dsu.connect(user).approve(market.address, COLLATERAL.mul(1e12))
-<<<<<<< HEAD
       await expect(
         market
           .connect(user)
-          ['update(address,uint256,uint256,uint256,int256,bool)'](
+          ['update(address,int256,int256,int256,address)'](
             user.address,
             0,
             POSITION.div(2),
-            0,
-=======
-      await dsu.connect(userB).approve(market.address, COLLATERAL.mul(1e12))
-
-      await market
-        .connect(user)
-        ['update(address,int256,int256,int256,address)'](
-          user.address,
-          MAKER_POSITION,
-          0,
-          COLLATERAL,
-          constants.AddressZero,
-        )
-      await expect(
-        market
-          .connect(userB)
-          ['update(address,int256,int256,int256,address)'](
-            userB.address,
-            0,
-            LONG_POSITION,
->>>>>>> 5c2aa401
             COLLATERAL,
             constants.AddressZero,
           ),
@@ -715,36 +566,8 @@
           constants.AddressZero,
         )
 
-<<<<<<< HEAD
       // skew 0.5 -> 1.0, price 3374.655169^2/100000, exposure +5
       const expectedPriceImpact = parse6decimal('2.44374')
-=======
-      await nextWithConstantPrice()
-      await settle(market, userB)
-      await settle(market, user)
-
-      // Re-enable fees for close, disable skew and impact for ease of calculation
-      await market.updateRiskParameter({
-        ...riskParams,
-        makerFee: {
-          ...riskParams.makerFee,
-          linearFee: BigNumber.from('0'),
-          proportionalFee: BigNumber.from('0'),
-        },
-        takerFee: {
-          ...riskParams.takerFee,
-          proportionalFee: BigNumber.from('0'),
-          adiabaticFee: BigNumber.from('0'),
-        },
-      })
-      await market.updateParameter({
-        ...marketParams,
-        fundingFee: BigNumber.from('0'),
-        makerFee: 0,
-      })
-
-      await market.connect(userB).close(userB.address, false, constants.AddressZero)
->>>>>>> 5c2aa401
 
       await nextWithConstantPrice()
       const tx = await settle(market, user)
@@ -819,35 +642,16 @@
     it('charges price impact on long close', async () => {
       const { userB, userC } = instanceVars
 
-<<<<<<< HEAD
       await expect(
         market
           .connect(userC)
-          ['update(address,uint256,uint256,uint256,int256,bool)'](userC.address, 0, POSITION.div(2), 0, 0, false),
-=======
-      await dsu.connect(user).approve(market.address, COLLATERAL.mul(1e12))
-      await dsu.connect(userB).approve(market.address, COLLATERAL.mul(1e12))
-
-      await market
-        .connect(user)
-        ['update(address,int256,int256,int256,address)'](
-          user.address,
-          MAKER_POSITION,
-          0,
-          COLLATERAL,
-          constants.AddressZero,
-        )
-      await expect(
-        market
-          .connect(userB)
           ['update(address,int256,int256,int256,address)'](
-            userB.address,
+            userC.address,
             0,
-            SHORT_POSITION.mul(-1),
-            COLLATERAL,
+            -POSITION.div(2),
+            0,
             constants.AddressZero,
           ),
->>>>>>> 5c2aa401
       )
         .to.emit(market, 'OrderCreated')
         .withArgs(
@@ -931,39 +735,13 @@
       const { user, userB, dsu } = instanceVars
 
       await dsu.connect(user).approve(market.address, COLLATERAL.mul(1e12))
-<<<<<<< HEAD
       await expect(
         market
           .connect(user)
-          ['update(address,uint256,uint256,uint256,int256,bool)'](
+          ['update(address,int256,int256,int256,address)'](
             user.address,
             0,
-            0,
-            POSITION.div(2),
-=======
-      await dsu.connect(userB).approve(market.address, COLLATERAL.mul(1e12))
-
-      await market
-        .connect(user)
-        ['update(address,int256,int256,int256,address)'](
-          user.address,
-          MAKER_POSITION,
-          0,
-          COLLATERAL,
-          constants.AddressZero,
-        )
-      // Settle maker to give them portion of fees
-      await nextWithConstantPrice()
-      await settle(market, user)
-
-      await expect(
-        market
-          .connect(userB)
-          ['update(address,int256,int256,int256,address)'](
-            userB.address,
-            0,
-            SHORT_POSITION.mul(-1),
->>>>>>> 5c2aa401
+            -POSITION.div(2),
             COLLATERAL,
             constants.AddressZero,
           ),
@@ -1055,10 +833,103 @@
     it('charges price impact on short close', async () => {
       const { userB, userD } = instanceVars
 
-<<<<<<< HEAD
       await expect(
-        market.connect(userD)['update(address,uint256,uint256,uint256,int256,bool)'](userD.address, 0, 0, 0, 0, false),
-=======
+        market
+          .connect(userD)
+          ['update(address,int256,int256,int256,address)'](userD.address, 0, POSITION.div(2), 0, constants.AddressZero),
+      )
+        .to.emit(market, 'OrderCreated')
+        .withArgs(
+          userD.address,
+          { ...DEFAULT_ORDER, timestamp: TIMESTAMP_2, orders: 1, shortNeg: POSITION.div(2), collateral: 0 },
+          { ...DEFAULT_GUARANTEE },
+          constants.AddressZero,
+          constants.AddressZero,
+          constants.AddressZero,
+        )
+
+      // skew 0.5 -> 1.0, price 3374.655169^2/100000, exposure 5
+      const expectedPriceImpact = parse6decimal('2.44374')
+
+      await nextWithConstantPrice()
+      const tx = await settle(market, userD)
+      const accountProcessEvent: AccountPositionProcessedEventObject = (await tx.wait()).events?.find(
+        e => e.event === 'AccountPositionProcessed',
+      )?.args as unknown as AccountPositionProcessedEventObject
+
+      expect(accountProcessEvent?.accumulationResult.spread).to.equal(expectedPriceImpact)
+
+      await settle(market, userB)
+
+      // check user state
+      expectLocalEq(await market.locals(userD.address), {
+        ...DEFAULT_LOCAL,
+        currentId: 2,
+        latestId: 2,
+        collateral: COLLATERAL.sub(expectedPriceImpact),
+      })
+      expectOrderEq(await market.pendingOrders(userD.address, 2), {
+        ...DEFAULT_ORDER,
+        timestamp: TIMESTAMP_2,
+        orders: 1,
+        shortNeg: POSITION.div(2),
+      })
+      expectCheckpointEq(await market.checkpoints(userD.address, TIMESTAMP_2), {
+        ...DEFAULT_CHECKPOINT,
+        tradeFee: expectedPriceImpact,
+        collateral: COLLATERAL,
+      })
+      expectPositionEq(await market.positions(userD.address), {
+        ...DEFAULT_POSITION,
+        timestamp: TIMESTAMP_2,
+        short: 0,
+      })
+      expectLocalEq(await market.locals(userB.address), {
+        ...DEFAULT_LOCAL,
+        currentId: 1,
+        latestId: 1,
+        collateral: COLLATERAL.add(expectedPriceImpact).sub(10),
+      })
+      expectCheckpointEq(await market.checkpoints(userB.address, TIMESTAMP_2), {
+        ...DEFAULT_CHECKPOINT,
+        collateral: COLLATERAL.add(expectedPriceImpact).sub(10),
+      })
+
+      expectGlobalEq(await market.global(), {
+        ...DEFAULT_GLOBAL,
+        currentId: 2,
+        latestId: 2,
+        latestPrice: PRICE,
+      })
+      expectOrderEq(await market.pendingOrder(2), {
+        ...DEFAULT_ORDER,
+        timestamp: TIMESTAMP_2,
+        orders: 1,
+        shortNeg: POSITION.div(2),
+      })
+      expectPositionEq(await market.position(), {
+        ...DEFAULT_POSITION,
+        timestamp: TIMESTAMP_2,
+        maker: POSITION,
+        long: POSITION,
+        short: 0,
+      })
+    })
+  })
+
+  describe('settlement fee', () => {
+    const MAKER_POSITION = parse6decimal('10')
+    const SHORT_POSITION = parse6decimal('1')
+    const LONG_POSITION = parse6decimal('1')
+    const COLLATERAL = parse6decimal('1000')
+
+    beforeEach(async () => {
+      const { user, userB, userC, dsu } = instanceVars
+
+      await dsu.connect(user).approve(market.address, COLLATERAL.mul(1e12))
+      await dsu.connect(userB).approve(market.address, COLLATERAL.mul(1e12))
+      await dsu.connect(userC).approve(market.address, COLLATERAL.mul(1e12))
+
       await market
         .connect(user)
         ['update(address,int256,int256,int256,address)'](
@@ -1068,526 +939,32 @@
           COLLATERAL,
           constants.AddressZero,
         )
-      await expect(
-        market
-          .connect(userB)
-          ['update(address,int256,int256,int256,address)'](
-            userB.address,
-            0,
-            SHORT_POSITION.mul(-1),
-            COLLATERAL,
-            constants.AddressZero,
-          ),
->>>>>>> 5c2aa401
-      )
-        .to.emit(market, 'OrderCreated')
-        .withArgs(
-          userD.address,
-          { ...DEFAULT_ORDER, timestamp: TIMESTAMP_2, orders: 1, shortNeg: POSITION.div(2), collateral: 0 },
-          { ...DEFAULT_GUARANTEE },
-          constants.AddressZero,
-          constants.AddressZero,
-          constants.AddressZero,
-        )
-
-<<<<<<< HEAD
-      // skew 0.5 -> 1.0, price 3374.655169^2/100000, exposure 5
-      const expectedPriceImpact = parse6decimal('2.44374')
-=======
-      await nextWithConstantPrice()
-      await settle(market, userB)
+      await nextWithConstantPrice()
       await settle(market, user)
 
-      // Re-enable fees for close, disable skew and impact for ease of calculation
-      await market.updateRiskParameter({
-        ...riskParams,
-        makerFee: {
-          ...riskParams.makerFee,
-          linearFee: BigNumber.from('0'),
-          proportionalFee: BigNumber.from('0'),
-        },
-        takerFee: {
-          ...riskParams.takerFee,
-          proportionalFee: BigNumber.from('0'),
-          adiabaticFee: BigNumber.from('0'),
-        },
-      })
-      await market.updateParameter({
-        ...marketParams,
-        fundingFee: BigNumber.from('0'),
-        makerFee: 0,
-      })
-      await market.connect(userB).close(userB.address, false, constants.AddressZero)
->>>>>>> 5c2aa401
-
-      await nextWithConstantPrice()
-      const tx = await settle(market, userD)
+      instanceVars.chainlink.updateParams(parse6decimal('1.23'), instanceVars.chainlink.oracleFee)
+    })
+
+    it('charges settlement fee for maker', async () => {
+      await market
+        .connect(instanceVars.user)
+        ['update(address,int256,int256,int256,address)'](
+          instanceVars.user.address,
+          MAKER_POSITION,
+          0,
+          0,
+          constants.AddressZero,
+        )
+
+      await nextWithConstantPrice()
+      const tx = await settle(market, instanceVars.user)
+
       const accountProcessEvent: AccountPositionProcessedEventObject = (await tx.wait()).events?.find(
         e => e.event === 'AccountPositionProcessed',
       )?.args as unknown as AccountPositionProcessedEventObject
 
-      expect(accountProcessEvent?.accumulationResult.spread).to.equal(expectedPriceImpact)
-
-      await settle(market, userB)
-
-      // check user state
-      expectLocalEq(await market.locals(userD.address), {
-        ...DEFAULT_LOCAL,
-        currentId: 2,
-        latestId: 2,
-        collateral: COLLATERAL.sub(expectedPriceImpact),
-      })
-      expectOrderEq(await market.pendingOrders(userD.address, 2), {
-        ...DEFAULT_ORDER,
-        timestamp: TIMESTAMP_2,
-        orders: 1,
-        shortNeg: POSITION.div(2),
-      })
-      expectCheckpointEq(await market.checkpoints(userD.address, TIMESTAMP_2), {
-        ...DEFAULT_CHECKPOINT,
-        tradeFee: expectedPriceImpact,
-        collateral: COLLATERAL,
-      })
-      expectPositionEq(await market.positions(userD.address), {
-        ...DEFAULT_POSITION,
-        timestamp: TIMESTAMP_2,
-        short: 0,
-      })
-      expectLocalEq(await market.locals(userB.address), {
-        ...DEFAULT_LOCAL,
-        currentId: 1,
-        latestId: 1,
-        collateral: COLLATERAL.add(expectedPriceImpact).sub(10),
-      })
-      expectCheckpointEq(await market.checkpoints(userB.address, TIMESTAMP_2), {
-        ...DEFAULT_CHECKPOINT,
-        collateral: COLLATERAL.add(expectedPriceImpact).sub(10),
-      })
-
-      expectGlobalEq(await market.global(), {
-        ...DEFAULT_GLOBAL,
-        currentId: 2,
-        latestId: 2,
-        latestPrice: PRICE,
-      })
-      expectOrderEq(await market.pendingOrder(2), {
-        ...DEFAULT_ORDER,
-        timestamp: TIMESTAMP_2,
-        orders: 1,
-        shortNeg: POSITION.div(2),
-      })
-      expectPositionEq(await market.position(), {
-        ...DEFAULT_POSITION,
-        timestamp: TIMESTAMP_2,
-        maker: POSITION,
-        long: POSITION,
-        short: 0,
-      })
-    })
-  })
-
-  describe('settlement fee', () => {
-    const MAKER_POSITION = parse6decimal('10')
-    const SHORT_POSITION = parse6decimal('1')
-    const LONG_POSITION = parse6decimal('1')
-    const COLLATERAL = parse6decimal('1000')
-
-<<<<<<< HEAD
-    beforeEach(async () => {
-      const { user, userB, userC, dsu } = instanceVars
-=======
-      beforeEach(async () => {
-        const riskParams = { ...(await market.riskParameter()) }
-        const marketParams = { ...(await market.parameter()) }
-        await market.updateRiskParameter({
-          ...riskParams,
-          makerFee: {
-            ...riskParams.makerFee,
-            linearFee: BigNumber.from('0'),
-            proportionalFee: BigNumber.from('0'),
-          },
-          takerFee: {
-            ...riskParams.takerFee,
-            linearFee: BigNumber.from('0'),
-            proportionalFee: parse6decimal('0.01'),
-            adiabaticFee: BigNumber.from('0'),
-          },
-        })
-        await market.updateParameter({
-          ...marketParams,
-          makerFee: 0,
-          takerFee: 0,
-        })
-
-        const { user, userB, userC, dsu } = instanceVars
-
-        await dsu.connect(user).approve(market.address, COLLATERAL.mul(1e12))
-        await dsu.connect(userB).approve(market.address, COLLATERAL.mul(1e12))
-        await dsu.connect(userC).approve(market.address, COLLATERAL.mul(1e12))
-
-        await market
-          .connect(user)
-          ['update(address,int256,int256,int256,address)'](
-            user.address,
-            MAKER_POSITION,
-            0,
-            COLLATERAL,
-            constants.AddressZero,
-          )
-        await nextWithConstantPrice()
-        await settle(market, user)
-      })
->>>>>>> 5c2aa401
-
-      await dsu.connect(user).approve(market.address, COLLATERAL.mul(1e12))
-      await dsu.connect(userB).approve(market.address, COLLATERAL.mul(1e12))
-      await dsu.connect(userC).approve(market.address, COLLATERAL.mul(1e12))
-
-<<<<<<< HEAD
-      await market
-        .connect(user)
-        ['update(address,uint256,uint256,uint256,int256,bool)'](user.address, MAKER_POSITION, 0, 0, COLLATERAL, false)
-      await nextWithConstantPrice()
-      await settle(market, user)
-
-      instanceVars.chainlink.updateParams(parse6decimal('1.23'), instanceVars.chainlink.oracleFee)
-    })
-
-    it('charges settlement fee for maker', async () => {
-      await market
-        .connect(instanceVars.user)
-        ['update(address,uint256,uint256,uint256,int256,bool)'](
-          instanceVars.user.address,
-          MAKER_POSITION.mul(2),
-          0,
-          0,
-          0,
-          false,
-=======
-        // Bring skew from 0 to 100% -> total skew change of 100%
-        await market
-          .connect(userB)
-          ['update(address,int256,int256,int256,address)'](
-            userB.address,
-            0,
-            SHORT_POSITION.mul(-1),
-            COLLATERAL,
-            constants.AddressZero,
-          )
-
-        await nextWithConstantPrice()
-        const txShort = await settle(market, userB)
-        const accountProcessEventShort: AccountPositionProcessedEventObject = (await txShort.wait()).events?.find(
-          e => e.event === 'AccountPositionProcessed',
-        )?.args as unknown as AccountPositionProcessedEventObject
-        const positionProcessEventShort: PositionProcessedEventObject = (await txShort.wait()).events?.find(
-          e => e.event === 'PositionProcessed',
-        )?.args as unknown as PositionProcessedEventObject
-
-        const expectedShortProportionalFee = BigNumber.from('1138829') // = 3374.655169**2 * 0.00001 * 100% * 0.01
-        expect(accountProcessEventShort.accumulationResult.offset).to.equal(expectedShortProportionalFee)
-        expect(
-          positionProcessEventShort.accumulationResult.tradeOffsetMaker.add(
-            positionProcessEventShort.accumulationResult.tradeOffsetMarket,
-          ),
-        ).to.equal(expectedShortProportionalFee)
-
-        // Bring skew from -100% to +50% -> total skew change of 150%
-        await market
-          .connect(userC)
-          ['update(address,int256,int256,int256,address)'](
-            userC.address,
-            0,
-            LONG_POSITION.mul(2),
-            COLLATERAL,
-            constants.AddressZero,
-          )
-
-        await nextWithConstantPrice()
-        const txLong = await settle(market, userC)
-        const accountProcessEventLong: AccountPositionProcessedEventObject = (await txLong.wait()).events?.find(
-          e => e.event === 'AccountPositionProcessed',
-        )?.args as unknown as AccountPositionProcessedEventObject
-        const positionProcessEventLong: PositionProcessedEventObject = (await txLong.wait()).events?.find(
-          e => e.event === 'PositionProcessed',
-        )?.args as unknown as PositionProcessedEventObject
-
-        const expectedLongProportionalFee = BigNumber.from('4555319') // = 3374.655169**2 / 100000 * 2 * 200% * 0.01
-
-        expect(accountProcessEventLong.accumulationResult.offset).to.within(
-          expectedLongProportionalFee,
-          expectedLongProportionalFee.add(10),
-        )
-        expect(
-          positionProcessEventLong.accumulationResult.tradeOffsetMaker.add(
-            positionProcessEventLong.accumulationResult.tradeOffsetMarket,
-          ),
-        ).to.equal(expectedLongProportionalFee)
-      })
-    })
-
-    describe('adiabatic fee', () => {
-      const MAKER_POSITION = parse6decimal('10')
-      const SHORT_POSITION = parse6decimal('1')
-      const LONG_POSITION = parse6decimal('1')
-      const COLLATERAL = parse6decimal('1000')
-
-      beforeEach(async () => {
-        const riskParams = { ...(await market.riskParameter()) }
-        const marketParams = { ...(await market.parameter()) }
-        await market.updateRiskParameter({
-          ...riskParams,
-          makerFee: {
-            ...riskParams.makerFee,
-            linearFee: BigNumber.from('0'),
-            proportionalFee: BigNumber.from('0'),
-          },
-          takerFee: {
-            ...riskParams.takerFee,
-            linearFee: BigNumber.from('0'),
-            proportionalFee: BigNumber.from('0'),
-            adiabaticFee: parse6decimal('0.02'),
-          },
-        })
-        await market.updateParameter({
-          ...marketParams,
-          makerFee: 0,
-          takerFee: 0,
-        })
-
-        const { user, userB, userC, dsu } = instanceVars
-
-        await dsu.connect(user).approve(market.address, COLLATERAL.mul(1e12))
-        await dsu.connect(userB).approve(market.address, COLLATERAL.mul(1e12))
-        await dsu.connect(userC).approve(market.address, COLLATERAL.mul(1e12))
-
-        await market
-          .connect(user)
-          ['update(address,int256,int256,int256,address)'](
-            user.address,
-            MAKER_POSITION,
-            0,
-            COLLATERAL,
-            constants.AddressZero,
-          )
-        await nextWithConstantPrice()
-        await settle(market, user)
-      })
-
-      it('charges taker impact fee for changing skew (short)', async () => {
-        const { userB } = instanceVars
-
-        // Bring skew from 0 to 100% -> total impact change of 100%
-        await market
-          .connect(userB)
-          ['update(address,int256,int256,int256,address)'](
-            userB.address,
-            0,
-            SHORT_POSITION.mul(-1),
-            COLLATERAL,
-            constants.AddressZero,
-          )
-
-        await nextWithConstantPrice()
-        const tx = await settle(market, userB)
-        const accountProcessEvent: AccountPositionProcessedEventObject = (await tx.wait()).events?.find(
-          e => e.event === 'AccountPositionProcessed',
-        )?.args as unknown as AccountPositionProcessedEventObject
-        const positionProcessEvent: PositionProcessedEventObject = (await tx.wait()).events?.find(
-          e => e.event === 'PositionProcessed',
-        )?.args as unknown as PositionProcessedEventObject
-
-        const expectedShortAdiabaticFee = BigNumber.from('1138829') // = 3374.655169**2 * 0.00001 * 100% * 0.01
-        expect(accountProcessEvent.accumulationResult.offset).to.equal(expectedShortAdiabaticFee)
-      })
-
-      it('charges taker impact fee for changing skew (long)', async () => {
-        const { userB } = instanceVars
-
-        // Bring skew from 0 to 100% -> total impact change of 100%
-        await market
-          .connect(userB)
-          ['update(address,int256,int256,int256,address)'](
-            userB.address,
-            0,
-            LONG_POSITION,
-            COLLATERAL,
-            constants.AddressZero,
-          )
-
-        await nextWithConstantPrice()
-        const tx = await settle(market, userB)
-        const accountProcessEventShort: AccountPositionProcessedEventObject = (await tx.wait()).events?.find(
-          e => e.event === 'AccountPositionProcessed',
-        )?.args as unknown as AccountPositionProcessedEventObject
-        const positionProcessEventShort: PositionProcessedEventObject = (await tx.wait()).events?.find(
-          e => e.event === 'PositionProcessed',
-        )?.args as unknown as PositionProcessedEventObject
-
-        const expectedShortAdiabaticFee = BigNumber.from('1138829') // = 3374.655169**2 * 0.00001 * 100% * 0.01
-        expect(accountProcessEventShort.accumulationResult.offset).to.equal(expectedShortAdiabaticFee)
-      })
-
-      it('refunds taker position fee for negative impact', async () => {
-        const { userB, userC } = instanceVars
-
-        // Bring skew from 0 to 100% -> total impact change of 100%
-        await market
-          .connect(userB)
-          ['update(address,int256,int256,int256,address)'](
-            userB.address,
-            0,
-            SHORT_POSITION.mul(-1),
-            COLLATERAL,
-            constants.AddressZero,
-          )
-
-        await nextWithConstantPrice()
-        await settle(market, userB)
-
-        // Enable position fee to test refund
-        const riskParams = await market.riskParameter()
-        await market.updateRiskParameter({
-          ...riskParams,
-          takerFee: {
-            ...riskParams.takerFee,
-            linearFee: parse6decimal('0.01'),
-            adiabaticFee: parse6decimal('0.02'),
-          },
-        })
-        // Bring skew from -100% to 0% -> total impact change of -100%
-        await market
-          .connect(userC)
-          ['update(address,int256,int256,int256,address)'](
-            userC.address,
-            0,
-            LONG_POSITION,
-            COLLATERAL,
-            constants.AddressZero,
-          )
-
-        await nextWithConstantPrice()
-        const tx = await settle(market, userC)
-        const accountProcessEventShort: AccountPositionProcessedEventObject = (await tx.wait()).events?.find(
-          e => e.event === 'AccountPositionProcessed',
-        )?.args as unknown as AccountPositionProcessedEventObject
-        const positionProcessEventShort: PositionProcessedEventObject = (await tx.wait()).events?.find(
-          e => e.event === 'PositionProcessed',
-        )?.args as unknown as PositionProcessedEventObject
-
-        const expectedShortLinearFee = BigNumber.from('1138829') // = 3374.655169**2 * 0.00001 * 100% * 0.01
-        const expectedShortAdiabaticFee = BigNumber.from('-1138829') // = 3374.655169**2 * -0.00001 * 100% * 0.01
-        expect(accountProcessEventShort.accumulationResult.offset).to.equal(
-          expectedShortLinearFee.add(expectedShortAdiabaticFee),
->>>>>>> 5c2aa401
-        )
-
-<<<<<<< HEAD
-      await nextWithConstantPrice()
-      const tx = await settle(market, instanceVars.user)
-=======
-        // Bring skew from 0 to 100% -> total impact change of 100%
-        await market
-          .connect(userB)
-          ['update(address,int256,int256,int256,address)'](
-            userB.address,
-            0,
-            SHORT_POSITION.mul(-1),
-            COLLATERAL,
-            constants.AddressZero,
-          )
-
-        await nextWithConstantPrice()
-        await settle(market, userB)
-
-        // Enable position fee to test refund
-        const riskParams = await market.riskParameter()
-        await market.updateRiskParameter({
-          ...riskParams,
-          takerFee: {
-            ...riskParams.takerFee,
-            linearFee: parse6decimal('0.01'),
-            adiabaticFee: parse6decimal('0.04'),
-          },
-        })
-        // Bring skew from -100% to 0% -> total impact change of -100%
-        await market
-          .connect(userC)
-          ['update(address,int256,int256,int256,address)'](
-            userC.address,
-            0,
-            LONG_POSITION,
-            COLLATERAL,
-            constants.AddressZero,
-          )
-
-        await nextWithConstantPrice()
-        const tx = await settle(market, userC)
-        const accountProcessEventShort: AccountPositionProcessedEventObject = (await tx.wait()).events?.find(
-          e => e.event === 'AccountPositionProcessed',
-        )?.args as unknown as AccountPositionProcessedEventObject
-        const positionProcessEventShort: PositionProcessedEventObject = (await tx.wait()).events?.find(
-          e => e.event === 'PositionProcessed',
-        )?.args as unknown as PositionProcessedEventObject
-
-        const expectedShortLinearFee = BigNumber.from('1138829') // = 3374.655169**2 * 0.00001 * 100% * 0.01
-        const expectedShortAdiabaticFee = BigNumber.from('-2277659') // = 3374.655169**2 *-0.00001 * 100% * 0.02
-        expect(accountProcessEventShort.accumulationResult.offset).to.equal(
-          expectedShortLinearFee.add(expectedShortAdiabaticFee),
-        )
-      })
-    })
->>>>>>> 5c2aa401
-
-      const accountProcessEvent: AccountPositionProcessedEventObject = (await tx.wait()).events?.find(
-        e => e.event === 'AccountPositionProcessed',
-      )?.args as unknown as AccountPositionProcessedEventObject
-
-<<<<<<< HEAD
       const expectedSettlementFee = parse6decimal('1.23')
       expect(accountProcessEvent.accumulationResult.settlementFee).to.equal(expectedSettlementFee)
-=======
-      beforeEach(async () => {
-        const riskParams = await market.riskParameter()
-        const marketParams = await market.parameter()
-        await market.updateRiskParameter({
-          ...riskParams,
-          makerFee: {
-            ...riskParams.makerFee,
-            linearFee: BigNumber.from('0'),
-            proportionalFee: BigNumber.from('0'),
-          },
-          takerFee: {
-            ...riskParams.takerFee,
-            linearFee: BigNumber.from('0'),
-            proportionalFee: BigNumber.from('0'),
-            adiabaticFee: BigNumber.from('0'),
-          },
-        })
-        await market.updateParameter({
-          ...marketParams,
-          makerFee: 0,
-          takerFee: 0,
-        })
-
-        const { user, userB, userC, dsu } = instanceVars
-
-        await dsu.connect(user).approve(market.address, COLLATERAL.mul(1e12))
-        await dsu.connect(userB).approve(market.address, COLLATERAL.mul(1e12))
-        await dsu.connect(userC).approve(market.address, COLLATERAL.mul(1e12))
-
-        await market
-          .connect(user)
-          ['update(address,int256,int256,int256,address)'](
-            user.address,
-            MAKER_POSITION,
-            0,
-            COLLATERAL,
-            constants.AddressZero,
-          )
-        await nextWithConstantPrice()
-        await settle(market, user)
->>>>>>> 5c2aa401
 
       expectGlobalEq(await market.global(), {
         ...DEFAULT_GLOBAL,
@@ -1598,31 +975,26 @@
       })
     })
 
-<<<<<<< HEAD
     it('charges settlement fee for taker', async () => {
       const { userB, userC } = instanceVars
       await market
         .connect(userB)
-        ['update(address,uint256,uint256,uint256,int256,bool)'](userB.address, 0, LONG_POSITION, 0, COLLATERAL, false)
+        ['update(address,int256,int256,int256,address)'](
+          userB.address,
+          0,
+          LONG_POSITION,
+          COLLATERAL,
+          constants.AddressZero,
+        )
       await market
         .connect(userC)
-        ['update(address,uint256,uint256,uint256,int256,bool)'](userC.address, 0, 0, SHORT_POSITION, COLLATERAL, false)
-=======
-      it('charges settlement fee for maker', async () => {
-        // bring position from 10 to 20
-        await market
-          .connect(instanceVars.user)
-          ['update(address,int256,int256,int256,address)'](
-            instanceVars.user.address,
-            MAKER_POSITION,
-            0,
-            0,
-            constants.AddressZero,
-          )
-
-        await nextWithConstantPrice()
-        const tx = await settle(market, instanceVars.user)
->>>>>>> 5c2aa401
+        ['update(address,int256,int256,int256,address)'](
+          userC.address,
+          0,
+          -SHORT_POSITION,
+          COLLATERAL,
+          constants.AddressZero,
+        )
 
       await nextWithConstantPrice()
       const txB = await settle(market, userB)
@@ -1639,58 +1011,12 @@
       expect(accountProcessEventB.accumulationResult.settlementFee).to.equal(expectedSettlementFee.div(2))
       expect(accountProcessEventC.accumulationResult.settlementFee).to.equal(expectedSettlementFee.div(2))
 
-<<<<<<< HEAD
       expectGlobalEq(await market.global(), {
         ...DEFAULT_GLOBAL,
         currentId: 2,
         latestId: 2,
         oracleFee: expectedSettlementFee,
         latestPrice: PRICE,
-=======
-      it('charges settlement fee for taker', async () => {
-        const { userB, userC } = instanceVars
-        await market
-          .connect(userB)
-          ['update(address,int256,int256,int256,address)'](
-            userB.address,
-            0,
-            LONG_POSITION,
-            COLLATERAL,
-            constants.AddressZero,
-          )
-        await market
-          .connect(userC)
-          ['update(address,int256,int256,int256,address)'](
-            userC.address,
-            0,
-            SHORT_POSITION.mul(-1),
-            COLLATERAL,
-            constants.AddressZero,
-          )
-
-        await nextWithConstantPrice()
-        const txB = await settle(market, userB)
-        const txC = await settle(market, userC)
-
-        const accountProcessEventB: AccountPositionProcessedEventObject = (await txB.wait()).events?.find(
-          e => e.event === 'AccountPositionProcessed',
-        )?.args as unknown as AccountPositionProcessedEventObject
-        const accountProcessEventC: AccountPositionProcessedEventObject = (await txC.wait()).events?.find(
-          e => e.event === 'AccountPositionProcessed',
-        )?.args as unknown as AccountPositionProcessedEventObject
-
-        const expectedSettlementFee = parse6decimal('1.23')
-        expect(accountProcessEventB.accumulationResult.settlementFee).to.equal(expectedSettlementFee.div(2))
-        expect(accountProcessEventC.accumulationResult.settlementFee).to.equal(expectedSettlementFee.div(2))
-
-        expectGlobalEq(await market.global(), {
-          ...DEFAULT_GLOBAL,
-          currentId: 2,
-          latestId: 2,
-          oracleFee: expectedSettlementFee,
-          latestPrice: PRICE,
-        })
->>>>>>> 5c2aa401
       })
     })
   })
@@ -1705,17 +1031,6 @@
       const riskParams = await market.riskParameter()
       await market.updateRiskParameter({
         ...riskParams,
-        makerFee: {
-          ...riskParams.makerFee,
-          linearFee: BigNumber.from('0'),
-          proportionalFee: BigNumber.from('0'),
-        },
-        takerFee: {
-          ...riskParams.takerFee,
-          linearFee: BigNumber.from('0'),
-          proportionalFee: BigNumber.from('0'),
-          adiabaticFee: BigNumber.from('0'),
-        },
         utilizationCurve: {
           minRate: parse6decimal('0.01'),
           maxRate: parse6decimal('0.01'),
@@ -2477,7 +1792,7 @@
       await dsu.connect(userB).approve(market.address, COLLATERAL.mul(1e12))
       await market
         .connect(userB)
-        ['update(address,uint256,uint256,uint256,int256,bool)'](userB.address, POSITION, 0, 0, COLLATERAL, false)
+        ['update(address,int256,int256,int256,address)'](userB.address, POSITION, 0, COLLATERAL, constants.AddressZero)
 
       await nextWithConstantPrice()
       await settle(market, userB)
@@ -2499,15 +1814,6 @@
         .connect(user)
         ['update(address,int256,int256,int256,address)'](user.address, 0, 0, COLLATERAL, constants.AddressZero)
 
-<<<<<<< HEAD
-=======
-      await dsu.connect(userB).approve(market.address, COLLATERAL.mul(1e12))
-
-      await market
-        .connect(userB)
-        ['update(address,int256,int256,int256,address)'](userB.address, POSITION, 0, COLLATERAL, constants.AddressZero)
-
->>>>>>> 5c2aa401
       await dsu.connect(userC).approve(market.address, COLLATERAL.mul(1e12))
       await market
         .connect(userC)
