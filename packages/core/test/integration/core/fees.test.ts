import { expect } from 'chai'
import 'hardhat'
import { BigNumber, constants, ContractTransaction, utils } from 'ethers'

import { InstanceVars, deployProtocol, createMarket, settle } from '../helpers/setupHelpers'
import {
  DEFAULT_CHECKPOINT,
  DEFAULT_POSITION,
  DEFAULT_LOCAL,
  DEFAULT_ORDER,
  expectOrderEq,
  expectGlobalEq,
  expectLocalEq,
  expectPositionEq,
  parse6decimal,
  expectCheckpointEq,
  DEFAULT_GLOBAL,
  DEFAULT_GUARANTEE,
  expectGuaranteeEq,
} from '../../../../common/testutil/types'
import { IMargin, Market, Verifier__factory } from '../../../types/generated'
import { loadFixture } from '@nomicfoundation/hardhat-network-helpers'
import {
  AccountPositionProcessedEventObject,
  PositionProcessedEventObject,
} from '../../../types/generated/contracts/Market'
import { impersonateWithBalance } from '../../../../common/testutil/impersonate'
import { signIntent } from '../../helpers/erc712'

export const UNDERLYING_PRICE = utils.parseEther('3374.655169')

export const PRICE = parse6decimal('113.882975')
export const PRICE_1 = parse6decimal('113.796498')
export const PRICE_2 = parse6decimal('115.046259')
export const TIMESTAMP_0 = 1631112429
export const TIMESTAMP_1 = 1631112904
export const TIMESTAMP_2 = 1631113819
export const TIMESTAMP_3 = 1631114005
export const TIMESTAMP_4 = 1631115371
export const TIMESTAMP_5 = 1631118731

const RISK_PARAMS = {
  synBook: {
    d0: 0,
    d1: 0,
    d2: 0,
    d3: 0,
    scale: parse6decimal('10'),
  },
  makerLimit: parse6decimal('20'),
  utilizationCurve: {
    minRate: 0,
    maxRate: 0,
    targetRate: 0,
    targetUtilization: 0,
  },
  pController: {
    k: BigNumber.from('1099511627775'),
    min: 0,
    max: 0,
  },
}
const MARKET_PARAMS = {
  fundingFee: parse6decimal('0.1'),
  interestFee: parse6decimal('0.2'),
  riskFee: parse6decimal('0.571428'),
}

describe('Fees', () => {
  let instanceVars: InstanceVars
  let market: Market
  let margin: IMargin

  const nextWithConstantPrice = async () => {
    return instanceVars.chainlink.nextWithPriceModification(() => UNDERLYING_PRICE)
  }

  const fixture = async () => {
    const instanceVars = await deployProtocol()
    const marketFactoryParams = await instanceVars.marketFactory.parameter()
    await instanceVars.marketFactory.updateParameter({ ...marketFactoryParams, maxFee: parse6decimal('0.9') })
    return instanceVars
  }

  // parse useful events from a settle or update transaction
  async function getOrderProcessingEvents(
    tx: ContractTransaction,
  ): Promise<[Array<AccountPositionProcessedEventObject>, Array<PositionProcessedEventObject>]> {
    const txEvents = (await tx.wait()).events
    if (txEvents) {
      const accountProcessEvents: Array<AccountPositionProcessedEventObject> = txEvents
        .filter(e => e.event === 'AccountPositionProcessed')
        .map(e => e.args as unknown as AccountPositionProcessedEventObject)
      const positionProcessEvents: Array<PositionProcessedEventObject> = txEvents
        .filter(e => e.event === 'PositionProcessed')
        .map(e => e.args as unknown as PositionProcessedEventObject)
      return [accountProcessEvents, positionProcessEvents]
    } else {
      throw new Error('Transaction had no events to process')
    }
  }

  beforeEach(async () => {
    instanceVars = await loadFixture(fixture)
    instanceVars.chainlink.updateParams(BigNumber.from(0), parse6decimal('0.3'))
    await instanceVars.chainlink.reset()
    market = await createMarket(instanceVars, RISK_PARAMS, MARKET_PARAMS)
    margin = instanceVars.margin
  })

  describe('trade fees', () => {
    beforeEach(async () => {
      const marketParameter = await market.parameter()
      await market.updateParameter({
        ...marketParameter,
        takerFee: parse6decimal('0.025'),
        makerFee: parse6decimal('0.05'),
      })
    })

    it('charges maker trade fees', async () => {
      const POSITION = parse6decimal('10')
      const COLLATERAL = parse6decimal('1000')
      const { user, dsu } = instanceVars

      await dsu.connect(user).approve(margin.address, COLLATERAL.mul(1e12))
      await margin.connect(user).deposit(user.address, COLLATERAL)

      await expect(
        market
          .connect(user)
          ['update(address,int256,int256,int256,address)'](
            user.address,
            POSITION,
            0,
            COLLATERAL,
            constants.AddressZero,
          ),
      )
        .to.emit(market, 'OrderCreated')
        .withArgs(
          user.address,
          { ...DEFAULT_ORDER, timestamp: TIMESTAMP_1, orders: 1, makerPos: POSITION, collateral: COLLATERAL },
          { ...DEFAULT_GUARANTEE },
          constants.AddressZero,
          constants.AddressZero,
          constants.AddressZero,
        )

      // Settle the market with a new oracle version
      await nextWithConstantPrice()
      const tx = await settle(market, user)
      const accountProcessEvent: AccountPositionProcessedEventObject = (await tx.wait()).events?.find(
        e => e.event === 'AccountPositionProcessed',
      )?.args as unknown as AccountPositionProcessedEventObject
      const expectedMakerFee = parse6decimal('56.941490') // = 3374.655169**2 * 0.0001 * (0.05)

      expect(accountProcessEvent?.accumulationResult.tradeFee).to.equal(expectedMakerFee)

      // check user state
      expectLocalEq(await market.locals(user.address), {
        ...DEFAULT_LOCAL,
        currentId: 1,
        latestId: 1,
<<<<<<< HEAD
        collateral: COLLATERAL.sub(expectedMakerFee),
=======
>>>>>>> c38dbdf1
      })
      expect(await margin.isolatedBalances(user.address, market.address)).to.equal(
        COLLATERAL.sub(expectedMakerFee).sub(expectedMakerLinear).sub(expectedMakerProportional),
      )
      expectOrderEq(await market.pendingOrders(user.address, 1), {
        ...DEFAULT_ORDER,
        timestamp: TIMESTAMP_1,
        orders: 1,
        makerPos: POSITION,
        collateral: COLLATERAL,
      })
      expectCheckpointEq(await market.checkpoints(user.address, TIMESTAMP_1), {
        ...DEFAULT_CHECKPOINT,
        tradeFee: expectedMakerFee,
        transfer: COLLATERAL,
      })
      expectPositionEq(await market.positions(user.address), {
        ...DEFAULT_POSITION,
        timestamp: TIMESTAMP_1,
        maker: POSITION,
      })

      // Check global post-settlement state
      const expectedOracleFee = BigNumber.from('17082446') // = (56941487) * 0.3
      const expectedRiskFee = BigNumber.from('22776572') // = (56941487) * 0.4
      const expectedProtocolFee = BigNumber.from('17082469') // = 56941487 - 17082446 - 22776572
      expectGlobalEq(await market.global(), {
        ...DEFAULT_GLOBAL,
        currentId: 1,
        latestId: 1,
        protocolFee: expectedProtocolFee,
        riskFee: expectedRiskFee,
        oracleFee: expectedOracleFee,
        latestPrice: PRICE,
      })
      expectOrderEq(await market.pendingOrder(1), {
        ...DEFAULT_ORDER,
        timestamp: TIMESTAMP_1,
        orders: 1,
        makerPos: POSITION,
        collateral: COLLATERAL,
      })
      expectPositionEq(await market.position(), {
        ...DEFAULT_POSITION,
        timestamp: TIMESTAMP_1,
        maker: POSITION,
      })
    })

<<<<<<< HEAD
    it('charges taker trade fees', async () => {
=======
    it('charges make fees on close', async () => {
      const riskParams = { ...(await market.riskParameter()) }
      const previousRiskParams = { ...riskParams }
      const riskParamsMakerFee = { ...riskParams.makerFee }
      riskParamsMakerFee.linearFee = BigNumber.from('0')
      riskParamsMakerFee.proportionalFee = BigNumber.from('0')
      riskParams.makerFee = riskParamsMakerFee
      await market.updateRiskParameter(riskParams)

      const marketParams = { ...(await market.parameter()) }
      const previousMarketParams = { ...marketParams }
      marketParams.makerFee = BigNumber.from('0')
      await market.updateParameter(marketParams)

      const POSITION = parse6decimal('10')
      const COLLATERAL = parse6decimal('1000')
      const { user, dsu } = instanceVars

      await dsu.connect(user).approve(margin.address, COLLATERAL.mul(1e12))
      await margin.connect(user).deposit(user.address, COLLATERAL)

      await expect(
        market
          .connect(user)
          ['update(address,int256,int256,int256,address)'](
            user.address,
            POSITION,
            0,
            COLLATERAL,
            constants.AddressZero,
          ),
      )
        .to.emit(market, 'OrderCreated')
        .withArgs(
          user.address,
          { ...DEFAULT_ORDER, timestamp: TIMESTAMP_1, orders: 1, makerPos: POSITION, collateral: COLLATERAL },
          { ...DEFAULT_GUARANTEE },
          constants.AddressZero,
          constants.AddressZero,
          constants.AddressZero,
        )

      await nextWithConstantPrice()
      await settle(market, user)

      await market.updateRiskParameter(previousRiskParams)
      await market.updateParameter(previousMarketParams)
      await market.connect(user).close(user.address, false, constants.AddressZero)

      // Settle the market with a new oracle version
      await nextWithConstantPrice()
      const tx = await settle(market, user)
      const accountProcessEvent: AccountPositionProcessedEventObject = (await tx.wait()).events?.find(
        e => e.event === 'AccountPositionProcessed',
      )?.args as unknown as AccountPositionProcessedEventObject
      const expectedMakerFee = parse6decimal('56.941490') // = 3374.655169**2 * 0.0001 * (0.05)
      const expectedMakerLinear = parse6decimal('102.494680') // = 3374.655169**2 * 0.0001 * (0.09)
      const expectedMakerProportional = parse6decimal('91.106380') // = 3374.655169**2 * 0.0001 * (0.08)

      expect(accountProcessEvent?.accumulationResult.tradeFee).to.equal(expectedMakerFee)
      expect(accountProcessEvent?.accumulationResult.offset).to.equal(
        expectedMakerLinear.add(expectedMakerProportional),
      )

      // check user state
      expectLocalEq(await market.locals(user.address), {
        ...DEFAULT_LOCAL,
        currentId: 2,
        latestId: 2,
      })
      // Maker gets part of their fee refunded since they were an exisiting maker
      expect(await margin.isolatedBalances(user.address, market.address)).to.equal(
        COLLATERAL.sub(expectedMakerFee).sub(10),
      )
      expectOrderEq(await market.pendingOrders(user.address, 2), {
        ...DEFAULT_ORDER,
        timestamp: TIMESTAMP_2,
        orders: 1,
        makerNeg: POSITION,
      })
      expectCheckpointEq(await market.checkpoints(user.address, TIMESTAMP_2), {
        ...DEFAULT_CHECKPOINT,
        tradeFee: expectedMakerFee.add(expectedMakerLinear).add(expectedMakerProportional),
        collateral: COLLATERAL.add(expectedMakerLinear).add(expectedMakerProportional).sub(10),
      })
      expectPositionEq(await market.positions(user.address), {
        ...DEFAULT_POSITION,
        timestamp: TIMESTAMP_2,
      })

      // Check global post-settlement state. Existing makers so protocol only gets 50% of fees
      const expectedOracleFee = BigNumber.from('17082446') // = (56941487) * 0.3
      const expectedRiskFee = BigNumber.from('22776572') // = (56941487) * 0.4
      const expectedProtocolFee = BigNumber.from('17082469') // = 56941487 - 17082446 - 22776594
      expectGlobalEq(await market.global(), {
        ...DEFAULT_GLOBAL,
        currentId: 2,
        latestId: 2,
        protocolFee: expectedProtocolFee,
        riskFee: expectedRiskFee,
        oracleFee: expectedOracleFee,
        latestPrice: PRICE,
        exposure: 0,
      })
      expectOrderEq(await market.pendingOrder(2), {
        ...DEFAULT_ORDER,
        timestamp: TIMESTAMP_2,
        orders: 1,
        makerNeg: POSITION,
      })
      expectPositionEq(await market.position(), {
        ...DEFAULT_POSITION,
        timestamp: TIMESTAMP_2,
      })
    })

    it('charges take fees on long open', async () => {
      const riskParams = { ...(await market.riskParameter()) }
      const riskParamsMakerFee = { ...riskParams.makerFee }
      riskParamsMakerFee.linearFee = BigNumber.from('0')
      riskParamsMakerFee.proportionalFee = BigNumber.from('0')
      riskParams.makerFee = riskParamsMakerFee
      await market.updateRiskParameter(riskParams)

>>>>>>> c38dbdf1
      const marketParams = { ...(await market.parameter()) }
      marketParams.makerFee = BigNumber.from('0')
      await market.updateParameter(marketParams)

      const MAKER_POSITION = parse6decimal('10')
      const LONG_POSITION = parse6decimal('1')
      const COLLATERAL = parse6decimal('1000')
      const { user, userB, dsu } = instanceVars

      await dsu.connect(user).approve(margin.address, COLLATERAL.mul(1e12))
      await margin.connect(user).deposit(user.address, COLLATERAL)
      await dsu.connect(userB).approve(margin.address, COLLATERAL.mul(1e12))
      await margin.connect(userB).deposit(userB.address, COLLATERAL)

      await market
        .connect(user)
        ['update(address,int256,int256,int256,address)'](
          user.address,
          MAKER_POSITION,
          0,
          COLLATERAL,
          constants.AddressZero,
        )
      await expect(
        market
          .connect(userB)
          ['update(address,int256,int256,int256,address)'](
            userB.address,
            0,
            LONG_POSITION,
            COLLATERAL,
            constants.AddressZero,
          ),
      )
        .to.emit(market, 'OrderCreated')
        .withArgs(
          userB.address,
          { ...DEFAULT_ORDER, timestamp: TIMESTAMP_1, orders: 1, longPos: LONG_POSITION, collateral: COLLATERAL },
          { ...DEFAULT_GUARANTEE },
          constants.AddressZero,
          constants.AddressZero,
          constants.AddressZero,
        )

      await nextWithConstantPrice()
      const txLong = await settle(market, userB)
      const accountProcessEventLong: AccountPositionProcessedEventObject = (await txLong.wait()).events?.find(
        e => e.event === 'AccountPositionProcessed',
      )?.args as unknown as AccountPositionProcessedEventObject
      const processEvent: PositionProcessedEventObject = (await txLong.wait()).events?.find(
        e => e.event === 'PositionProcessed',
      )?.args as unknown as PositionProcessedEventObject

      // 100% long so taker takes full skew and impact
      const expectedTakerFee = parse6decimal('2.847074') // = 3374.655169**2 * 0.00001 * (0.025)

      expect(accountProcessEventLong.accumulationResult.tradeFee).to.eq(expectedTakerFee)
      expect(processEvent.accumulationResult.tradeFee).to.eq(expectedTakerFee)

      const expectedOracleFee = BigNumber.from('854122') // = (2847074) * 0.3
      const expectedRiskFee = BigNumber.from('1138828') // = (2847074) * 0.4
      const expectedProtocolFee = BigNumber.from('854124') // = 2847074 - 854122 - 1138829

      // Global State
      expectGlobalEq(await market.global(), {
        ...DEFAULT_GLOBAL,
        currentId: 1,
        latestId: 1,
        protocolFee: expectedProtocolFee,
        riskFee: expectedRiskFee,
        oracleFee: expectedOracleFee,
        latestPrice: PRICE,
      })
      expectOrderEq(await market.pendingOrder(1), {
        ...DEFAULT_ORDER,
        timestamp: TIMESTAMP_1,
        orders: 2,
        longPos: LONG_POSITION,
        makerPos: MAKER_POSITION,
        collateral: COLLATERAL.mul(2),
      })
      expectPositionEq(await market.position(), {
        ...DEFAULT_POSITION,
        timestamp: TIMESTAMP_1,
        maker: MAKER_POSITION,
        long: LONG_POSITION,
      })

      // Long State
      expectLocalEq(await market.locals(userB.address), {
        ...DEFAULT_LOCAL,
        currentId: 1,
        latestId: 1,
<<<<<<< HEAD
        collateral: COLLATERAL.sub(expectedTakerFee),
      })
=======
      })
      expect(await margin.isolatedBalances(userB.address, market.address)).to.equal(
        COLLATERAL.sub(expectedTakerFee)
          .sub(expectedTakerLinear)
          .sub(expectedTakerProportional)
          .sub(expectedtakerAdiabatic),
      )
>>>>>>> c38dbdf1
      expectOrderEq(await market.pendingOrders(userB.address, 1), {
        ...DEFAULT_ORDER,
        timestamp: TIMESTAMP_1,
        orders: 1,
        longPos: LONG_POSITION,
        collateral: COLLATERAL,
      })
      expectCheckpointEq(await market.checkpoints(userB.address, TIMESTAMP_1), {
        ...DEFAULT_CHECKPOINT,
        tradeFee: expectedTakerFee,
        transfer: COLLATERAL,
      })
      expectPositionEq(await market.positions(userB.address), {
        ...DEFAULT_POSITION,
        timestamp: TIMESTAMP_1,
        long: LONG_POSITION,
      })
    })
  })

  describe('impact fees', () => {
    const POSITION = parse6decimal('10')
    const COLLATERAL = parse6decimal('1000')

    beforeEach(async () => {
      const { userB, userC, userD, dsu } = instanceVars

<<<<<<< HEAD
      // setup initial positions + skew
      await dsu.connect(userB).approve(market.address, COLLATERAL.mul(1e12))
      await market
        .connect(userB)
        ['update(address,int256,int256,int256,address)'](userB.address, POSITION, 0, COLLATERAL, constants.AddressZero)
      await dsu.connect(userC).approve(market.address, COLLATERAL.mul(1e12))
      await market
        .connect(userC)
        ['update(address,int256,int256,int256,address)'](userC.address, 0, POSITION, COLLATERAL, constants.AddressZero)
=======
      await dsu.connect(user).approve(margin.address, COLLATERAL.mul(1e12))
      await margin.connect(user).deposit(user.address, COLLATERAL)
      await dsu.connect(userB).approve(margin.address, COLLATERAL.mul(1e12))
      await margin.connect(userB).deposit(userB.address, COLLATERAL)
>>>>>>> c38dbdf1

      await dsu.connect(userD).approve(market.address, COLLATERAL.mul(1e12))
      await market
        .connect(userD)
        ['update(address,int256,int256,int256,address)'](
          userD.address,
          0,
          -POSITION.div(2),
          COLLATERAL,
          constants.AddressZero,
        )

      await nextWithConstantPrice()
      await settle(market, userB)
      await settle(market, userC)
      await settle(market, userD)

      const riskParameter = await market.riskParameter()
      await market.updateRiskParameter({
        ...riskParameter,
        synBook: {
          ...riskParameter.synBook,
          d0: parse6decimal('0.001'),
          d1: parse6decimal('0.002'),
          d2: parse6decimal('0.004'),
          d3: parse6decimal('0.008'),
        },
      })
    })

    it('charges price impact on make open', async () => {
      const { user, userB, dsu } = instanceVars

      await dsu.connect(user).approve(market.address, COLLATERAL.mul(1e12))
      await expect(
        market
          .connect(user)
          ['update(address,int256,int256,int256,address)'](
            user.address,
            POSITION,
            0,
            COLLATERAL,
            constants.AddressZero,
          ),
      )
        .to.emit(market, 'OrderCreated')
        .withArgs(
          user.address,
          { ...DEFAULT_ORDER, timestamp: TIMESTAMP_2, orders: 1, makerPos: POSITION, collateral: COLLATERAL },
          { ...DEFAULT_GUARANTEE },
          constants.AddressZero,
          constants.AddressZero,
          constants.AddressZero,
        )

      // skew -0.5 -> -.25, price 3374.655169^2/100000, exposure +2.5
      const expectedPriceImpact = parse6decimal('0.025953')

      await nextWithConstantPrice()
      const tx = await settle(market, user)
      const accountProcessEvent: AccountPositionProcessedEventObject = (await tx.wait()).events?.find(
        e => e.event === 'AccountPositionProcessed',
      )?.args as unknown as AccountPositionProcessedEventObject

      expect(accountProcessEvent?.accumulationResult.spread).to.equal(expectedPriceImpact)

      await settle(market, userB)

      // check user state
      expectLocalEq(await market.locals(user.address), {
        ...DEFAULT_LOCAL,
        currentId: 1,
        latestId: 1,
        collateral: COLLATERAL.sub(expectedPriceImpact),
      })
      expectOrderEq(await market.pendingOrders(user.address, 1), {
        ...DEFAULT_ORDER,
        timestamp: TIMESTAMP_2,
        orders: 1,
        makerPos: POSITION,
        collateral: COLLATERAL,
      })
      expectCheckpointEq(await market.checkpoints(user.address, TIMESTAMP_2), {
        ...DEFAULT_CHECKPOINT,
        tradeFee: expectedPriceImpact,
        transfer: COLLATERAL,
      })
      expectPositionEq(await market.positions(user.address), {
        ...DEFAULT_POSITION,
        timestamp: TIMESTAMP_2,
        maker: POSITION,
      })
      expectLocalEq(await market.locals(userB.address), {
        ...DEFAULT_LOCAL,
        currentId: 1,
        latestId: 1,
        collateral: COLLATERAL.add(expectedPriceImpact).sub(3),
      })
      expectCheckpointEq(await market.checkpoints(userB.address, TIMESTAMP_2), {
        ...DEFAULT_CHECKPOINT,
        collateral: COLLATERAL.add(expectedPriceImpact).sub(3),
      })

      expectGlobalEq(await market.global(), {
        ...DEFAULT_GLOBAL,
        currentId: 2,
        latestId: 2,
        protocolFee: 0,
        riskFee: 0,
        oracleFee: 0,
        latestPrice: PRICE,
      })
      expectOrderEq(await market.pendingOrder(2), {
        ...DEFAULT_ORDER,
        timestamp: TIMESTAMP_2,
        orders: 1,
        makerPos: POSITION,
        collateral: COLLATERAL,
      })
      expectPositionEq(await market.position(), {
        ...DEFAULT_POSITION,
        timestamp: TIMESTAMP_2,
        maker: POSITION.mul(2),
        long: POSITION,
        short: POSITION.div(2),
      })
    })

    it('charges price impact on make close', async () => {
      const { user, userB, dsu } = instanceVars

      await expect(
        market
          .connect(userB)
          ['update(address,int256,int256,int256,address)'](
            userB.address,
            -POSITION.div(2),
            0,
            0,
            constants.AddressZero,
          ),
      )
        .to.emit(market, 'OrderCreated')
        .withArgs(
          userB.address,
          { ...DEFAULT_ORDER, timestamp: TIMESTAMP_2, orders: 1, makerNeg: POSITION.div(2), collateral: 0 },
          { ...DEFAULT_GUARANTEE },
          constants.AddressZero,
          constants.AddressZero,
          constants.AddressZero,
        )

      // skew -0.5 -> -0.75, price 3374.655169^2/100000, exposure -2.5
      const expectedPriceImpact = parse6decimal('0.417423')

      await nextWithConstantPrice()
      const tx = await settle(market, userB)
      const accountProcessEvent: AccountPositionProcessedEventObject = (await tx.wait()).events?.find(
        e => e.event === 'AccountPositionProcessed',
      )?.args as unknown as AccountPositionProcessedEventObject

      expect(accountProcessEvent?.accumulationResult.spread).to.equal(expectedPriceImpact)

      // check user state
      expectLocalEq(await market.locals(userB.address), {
        ...DEFAULT_LOCAL,
<<<<<<< HEAD
        currentId: 2,
        latestId: 2,
        collateral: COLLATERAL.sub(3), // impact fee is returned to existing maker minus dust
      })
      expectOrderEq(await market.pendingOrders(userB.address, 2), {
=======
        currentId: 1,
        latestId: 1,
      })
      expect(await margin.isolatedBalances(userB.address, market.address)).to.equal(
        COLLATERAL.sub(expectedTakerFee)
          .sub(expectedTakerLinear)
          .sub(expectedTakerProportional)
          .sub(expectedTakerAdiabatic),
      )
      expectOrderEq(await market.pendingOrders(userB.address, 1), {
>>>>>>> c38dbdf1
        ...DEFAULT_ORDER,
        timestamp: TIMESTAMP_2,
        orders: 1,
        makerNeg: POSITION.div(2),
      })
      expectCheckpointEq(await market.checkpoints(userB.address, TIMESTAMP_2), {
        ...DEFAULT_CHECKPOINT,
        tradeFee: expectedPriceImpact,
        collateral: COLLATERAL.add(expectedPriceImpact.sub(3)),
      })
      expectPositionEq(await market.positions(userB.address), {
        ...DEFAULT_POSITION,
        timestamp: TIMESTAMP_2,
        maker: POSITION.div(2),
      })

<<<<<<< HEAD
      expectGlobalEq(await market.global(), {
        ...DEFAULT_GLOBAL,
        currentId: 2,
        latestId: 2,
        latestPrice: PRICE,
      })
      expectOrderEq(await market.pendingOrder(2), {
=======
      const txMaker = await settle(market, user)
      const accountProcessEventMaker: AccountPositionProcessedEventObject = (await txMaker.wait()).events?.find(
        e => e.event === 'AccountPositionProcessed',
      )?.args as unknown as AccountPositionProcessedEventObject

      const expectedMakerFee = expectedTakerLinear.add(expectedTakerProportional).sub(16)
      expect(accountProcessEventMaker.accumulationResult.collateral).to.equal(expectedMakerFee)

      // Maker State
      expectLocalEq(await market.locals(user.address), {
        ...DEFAULT_LOCAL,
        currentId: 1,
        latestId: 1,
      })
      expect(await margin.isolatedBalances(user.address, market.address)).to.equal(COLLATERAL.add(expectedMakerFee))
      expectOrderEq(await market.pendingOrders(user.address, 1), {
>>>>>>> c38dbdf1
        ...DEFAULT_ORDER,
        timestamp: TIMESTAMP_2,
        orders: 1,
        makerNeg: POSITION.div(2),
      })
      expectPositionEq(await market.position(), {
        ...DEFAULT_POSITION,
        timestamp: TIMESTAMP_2,
        maker: POSITION.div(2),
        long: POSITION,
        short: POSITION.div(2),
      })
    })

    it('charges price impact on long open', async () => {
      const { user, userB, dsu } = instanceVars

<<<<<<< HEAD
      await dsu.connect(user).approve(market.address, COLLATERAL.mul(1e12))
=======
      await dsu.connect(user).approve(margin.address, COLLATERAL.mul(1e12))
      await margin.connect(user).deposit(user.address, COLLATERAL)
      await dsu.connect(userB).approve(margin.address, COLLATERAL.mul(1e12))
      await margin.connect(userB).deposit(userB.address, COLLATERAL)

      await market
        .connect(user)
        ['update(address,int256,int256,int256,address)'](
          user.address,
          MAKER_POSITION,
          0,
          COLLATERAL,
          constants.AddressZero,
        )
>>>>>>> c38dbdf1
      await expect(
        market
          .connect(user)
          ['update(address,int256,int256,int256,address)'](
            user.address,
            0,
            POSITION.div(2),
            COLLATERAL,
            constants.AddressZero,
          ),
      )
        .to.emit(market, 'OrderCreated')
        .withArgs(
          user.address,
          { ...DEFAULT_ORDER, timestamp: TIMESTAMP_2, orders: 1, longPos: POSITION.div(2), collateral: COLLATERAL },
          { ...DEFAULT_GUARANTEE },
          constants.AddressZero,
          constants.AddressZero,
          constants.AddressZero,
        )

      // skew 0.5 -> 1.0, price 3374.655169^2/100000, exposure +5
      const expectedPriceImpact = parse6decimal('2.44374')

      await nextWithConstantPrice()
      const tx = await settle(market, user)
      const accountProcessEvent: AccountPositionProcessedEventObject = (await tx.wait()).events?.find(
        e => e.event === 'AccountPositionProcessed',
      )?.args as unknown as AccountPositionProcessedEventObject

      expect(accountProcessEvent?.accumulationResult.spread).to.equal(expectedPriceImpact)

      await settle(market, userB)

      // check user state
      expectLocalEq(await market.locals(user.address), {
        ...DEFAULT_LOCAL,
        currentId: 1,
        latestId: 1,
        collateral: COLLATERAL.sub(expectedPriceImpact),
      })
      expectOrderEq(await market.pendingOrders(user.address, 1), {
        ...DEFAULT_ORDER,
        timestamp: TIMESTAMP_2,
        orders: 1,
        longPos: POSITION.div(2),
        collateral: COLLATERAL,
      })
      expectCheckpointEq(await market.checkpoints(user.address, TIMESTAMP_2), {
        ...DEFAULT_CHECKPOINT,
        tradeFee: expectedPriceImpact,
        transfer: COLLATERAL,
      })
      expectPositionEq(await market.positions(user.address), {
        ...DEFAULT_POSITION,
        timestamp: TIMESTAMP_2,
        long: POSITION.div(2),
      })
      expectLocalEq(await market.locals(userB.address), {
        ...DEFAULT_LOCAL,
        currentId: 1,
        latestId: 1,
        collateral: COLLATERAL.add(expectedPriceImpact).sub(10),
      })
      expectCheckpointEq(await market.checkpoints(userB.address, TIMESTAMP_2), {
        ...DEFAULT_CHECKPOINT,
        collateral: COLLATERAL.add(expectedPriceImpact).sub(10),
      })

      expectGlobalEq(await market.global(), {
        ...DEFAULT_GLOBAL,
        currentId: 2,
        latestId: 2,
        protocolFee: 0,
        riskFee: 0,
        oracleFee: 0,
        latestPrice: PRICE,
      })
      expectOrderEq(await market.pendingOrder(2), {
        ...DEFAULT_ORDER,
        timestamp: TIMESTAMP_2,
        orders: 1,
        longPos: POSITION.div(2),
        collateral: COLLATERAL,
      })
      expectPositionEq(await market.position(), {
        ...DEFAULT_POSITION,
        timestamp: TIMESTAMP_2,
        maker: POSITION,
        long: POSITION.mul(3).div(2),
        short: POSITION.div(2),
      })
    })

    it('charges price impact on long close', async () => {
      const { userB, userC } = instanceVars

      await expect(
        market
          .connect(userC)
          ['update(address,int256,int256,int256,address)'](
            userC.address,
            0,
            -POSITION.div(2),
            0,
            constants.AddressZero,
          ),
      )
        .to.emit(market, 'OrderCreated')
        .withArgs(
          userC.address,
          { ...DEFAULT_ORDER, timestamp: TIMESTAMP_2, orders: 1, longNeg: POSITION.div(2), collateral: 0 },
          { ...DEFAULT_GUARANTEE },
          constants.AddressZero,
          constants.AddressZero,
          constants.AddressZero,
        )

      // skew 0.5 -> 0.0, price 3374.655169^2/100000, exposure 5
      const expectedPriceImpact = parse6decimal('0.166080')

      await nextWithConstantPrice()
      const tx = await settle(market, userC)
      const accountProcessEvent: AccountPositionProcessedEventObject = (await tx.wait()).events?.find(
        e => e.event === 'AccountPositionProcessed',
      )?.args as unknown as AccountPositionProcessedEventObject

      expect(accountProcessEvent?.accumulationResult.spread).to.equal(expectedPriceImpact)

      await settle(market, userB)

      // check user state
      expectLocalEq(await market.locals(userC.address), {
        ...DEFAULT_LOCAL,
        currentId: 2,
        latestId: 2,
<<<<<<< HEAD
        collateral: COLLATERAL.sub(expectedPriceImpact),
      })
      expectOrderEq(await market.pendingOrders(userC.address, 2), {
=======
      })
      expect(await margin.isolatedBalances(userB.address, market.address)).to.equal(
        COLLATERAL.sub(expectedTakerFee)
          .sub(expectedTakerLinear)
          .sub(expectedTakerProportional)
          .sub(expectedTakerAdiabatic),
      )
      expectOrderEq(await market.pendingOrders(userB.address, 2), {
>>>>>>> c38dbdf1
        ...DEFAULT_ORDER,
        timestamp: TIMESTAMP_2,
        orders: 1,
        longNeg: POSITION.div(2),
      })
      expectCheckpointEq(await market.checkpoints(userC.address, TIMESTAMP_2), {
        ...DEFAULT_CHECKPOINT,
        tradeFee: expectedPriceImpact,
        collateral: COLLATERAL,
      })
      expectPositionEq(await market.positions(userC.address), {
        ...DEFAULT_POSITION,
        timestamp: TIMESTAMP_2,
        long: POSITION.div(2),
      })
      expectLocalEq(await market.locals(userB.address), {
        ...DEFAULT_LOCAL,
        currentId: 1,
        latestId: 1,
<<<<<<< HEAD
        collateral: COLLATERAL.add(expectedPriceImpact),
      })
      expectCheckpointEq(await market.checkpoints(userB.address, TIMESTAMP_2), {
        ...DEFAULT_CHECKPOINT,
        collateral: COLLATERAL.add(expectedPriceImpact),
      })

      expectGlobalEq(await market.global(), {
        ...DEFAULT_GLOBAL,
        currentId: 2,
        latestId: 2,
        latestPrice: PRICE,
      })
      expectOrderEq(await market.pendingOrder(2), {
=======
      })
      expect(await margin.isolatedBalances(user.address, market.address)).to.equal(COLLATERAL.add(expectedMakerFee))
      expectOrderEq(await market.pendingOrders(user.address, 1), {
>>>>>>> c38dbdf1
        ...DEFAULT_ORDER,
        timestamp: TIMESTAMP_2,
        orders: 1,
        longNeg: POSITION.div(2),
      })
      expectPositionEq(await market.position(), {
        ...DEFAULT_POSITION,
        timestamp: TIMESTAMP_2,
        maker: POSITION,
        long: POSITION.div(2),
        short: POSITION.div(2),
      })
    })

    it('charges price impact on short open', async () => {
      const { user, userB, dsu } = instanceVars

<<<<<<< HEAD
      await dsu.connect(user).approve(market.address, COLLATERAL.mul(1e12))
=======
      await dsu.connect(user).approve(margin.address, COLLATERAL.mul(1e12))
      await margin.connect(user).deposit(user.address, COLLATERAL)
      await dsu.connect(userB).approve(margin.address, COLLATERAL.mul(1e12))
      await margin.connect(userB).deposit(userB.address, COLLATERAL)

      await market
        .connect(user)
        ['update(address,int256,int256,int256,address)'](
          user.address,
          MAKER_POSITION,
          0,
          COLLATERAL,
          constants.AddressZero,
        )
>>>>>>> c38dbdf1
      await expect(
        market
          .connect(user)
          ['update(address,int256,int256,int256,address)'](
            user.address,
            0,
            -POSITION.div(2),
            COLLATERAL,
            constants.AddressZero,
          ),
      )
        .to.emit(market, 'OrderCreated')
        .withArgs(
          user.address,
          { ...DEFAULT_ORDER, timestamp: TIMESTAMP_2, orders: 1, shortPos: POSITION.div(2), collateral: COLLATERAL },
          { ...DEFAULT_GUARANTEE },
          constants.AddressZero,
          constants.AddressZero,
          constants.AddressZero,
        )

      // skew 0.5 -> 0.0, price 3374.655169^2/100000, exposure +5
      const expectedPriceImpact = parse6decimal('0.166080')

      await nextWithConstantPrice()
      const tx = await settle(market, user)
      const accountProcessEvent: AccountPositionProcessedEventObject = (await tx.wait()).events?.find(
        e => e.event === 'AccountPositionProcessed',
      )?.args as unknown as AccountPositionProcessedEventObject

      expect(accountProcessEvent?.accumulationResult.spread).to.equal(expectedPriceImpact)

      await settle(market, userB)

      // check user state
      expectLocalEq(await market.locals(user.address), {
        ...DEFAULT_LOCAL,
        currentId: 1,
        latestId: 1,
        collateral: COLLATERAL.sub(expectedPriceImpact),
      })
      expectOrderEq(await market.pendingOrders(user.address, 1), {
        ...DEFAULT_ORDER,
        timestamp: TIMESTAMP_2,
        orders: 1,
        shortPos: POSITION.div(2),
        collateral: COLLATERAL,
      })
      expectCheckpointEq(await market.checkpoints(user.address, TIMESTAMP_2), {
        ...DEFAULT_CHECKPOINT,
        tradeFee: expectedPriceImpact,
        transfer: COLLATERAL,
      })
      expectPositionEq(await market.positions(user.address), {
        ...DEFAULT_POSITION,
        timestamp: TIMESTAMP_2,
        short: POSITION.div(2),
      })
      expectLocalEq(await market.locals(userB.address), {
        ...DEFAULT_LOCAL,
        currentId: 1,
        latestId: 1,
<<<<<<< HEAD
        collateral: COLLATERAL.add(expectedPriceImpact),
=======
      })
      expect(await margin.isolatedBalances(userB.address, market.address)).to.equal(
        COLLATERAL.sub(expectedTakerFee)
          .sub(expectedTakerLinear)
          .sub(expectedTakerProportional)
          .sub(expectedtakerAdiabatic),
      )
      expectOrderEq(await market.pendingOrders(userB.address, 1), {
        ...DEFAULT_ORDER,
        timestamp: TIMESTAMP_1,
        orders: 1,
        shortPos: SHORT_POSITION,
        collateral: COLLATERAL,
>>>>>>> c38dbdf1
      })
      expectCheckpointEq(await market.checkpoints(user.address, TIMESTAMP_2), {
        ...DEFAULT_CHECKPOINT,
        tradeFee: expectedPriceImpact,
        transfer: COLLATERAL,
      })
<<<<<<< HEAD
=======
      expectPositionEq(await market.positions(userB.address), {
        ...DEFAULT_POSITION,
        timestamp: TIMESTAMP_1,
        short: SHORT_POSITION,
      })
    })

    it('charges take fees on short open, distributes to existing makes', async () => {
      const riskParams = { ...(await market.riskParameter()) }
      const riskParamsMakerFee = { ...riskParams.makerFee }
      riskParamsMakerFee.linearFee = BigNumber.from('0')
      riskParamsMakerFee.proportionalFee = BigNumber.from('0')
      riskParams.makerFee = riskParamsMakerFee
      await market.updateRiskParameter(riskParams)

      const marketParams = { ...(await market.parameter()) }
      marketParams.makerFee = BigNumber.from('0')
      await market.updateParameter(marketParams)

      const MAKER_POSITION = parse6decimal('10')
      const SHORT_POSITION = parse6decimal('1')
      const COLLATERAL = parse6decimal('1000')
      const { user, userB, dsu } = instanceVars

      await dsu.connect(user).approve(margin.address, COLLATERAL.mul(1e12))
      await margin.connect(user).deposit(user.address, COLLATERAL)
      await dsu.connect(userB).approve(margin.address, COLLATERAL.mul(1e12))
      await margin.connect(userB).deposit(userB.address, COLLATERAL)

      await market
        .connect(user)
        ['update(address,int256,int256,int256,address)'](
          user.address,
          MAKER_POSITION,
          0,
          COLLATERAL,
          constants.AddressZero,
        )
      // Settle maker to give them portion of fees
      await nextWithConstantPrice()
      await settle(market, user)

      await expect(
        market
          .connect(userB)
          ['update(address,int256,int256,int256,address)'](
            userB.address,
            0,
            SHORT_POSITION.mul(-1),
            COLLATERAL,
            constants.AddressZero,
          ),
      )
        .to.emit(market, 'OrderCreated')
        .withArgs(
          userB.address,
          { ...DEFAULT_ORDER, timestamp: TIMESTAMP_2, orders: 1, shortPos: SHORT_POSITION, collateral: COLLATERAL },
          { ...DEFAULT_GUARANTEE },
          constants.AddressZero,
          constants.AddressZero,
          constants.AddressZero,
        )

      await nextWithConstantPrice()
      const txLong = await settle(market, userB)
      const accountProcessEventLong: AccountPositionProcessedEventObject = (await txLong.wait()).events?.find(
        e => e.event === 'AccountPositionProcessed',
      )?.args as unknown as AccountPositionProcessedEventObject
      const processEvent: PositionProcessedEventObject = (await txLong.wait()).events?.find(
        e => e.event === 'PositionProcessed',
      )?.args as unknown as PositionProcessedEventObject

      // 100% long so taker takes full skew and impact
      const expectedTakerFee = parse6decimal('2.847074') // = 3374.655169**2 * 0.00001 * (0.025)
      const expectedTakerLinear = parse6decimal('5.694148') // = 3374.655169**2 * 0.00001 * (0.05)
      const expectedTakerProportional = parse6decimal('6.832978') // = 3374.655169**2 * 0.00001 * (0.06)
      const expectedTakerAdiabatic = parse6decimal('7.971808') // = 3374.655169**2 * 0.00001 * (0.07)

      expect(accountProcessEventLong.accumulationResult.tradeFee).to.eq(expectedTakerFee)
      expect(accountProcessEventLong.accumulationResult.offset).to.eq(
        expectedTakerLinear.add(expectedTakerProportional).add(expectedTakerAdiabatic),
      )
>>>>>>> c38dbdf1

      expectGlobalEq(await market.global(), {
        ...DEFAULT_GLOBAL,
        currentId: 2,
        latestId: 2,
        protocolFee: 0,
        riskFee: 0,
        oracleFee: 0,
        latestPrice: PRICE,
      })
      expectOrderEq(await market.pendingOrder(2), {
        ...DEFAULT_ORDER,
        timestamp: TIMESTAMP_2,
        orders: 1,
        shortPos: POSITION.div(2),
        collateral: COLLATERAL,
      })
      expectPositionEq(await market.position(), {
        ...DEFAULT_POSITION,
        timestamp: TIMESTAMP_2,
<<<<<<< HEAD
        maker: POSITION,
        long: POSITION,
        short: POSITION,
=======
        maker: MAKER_POSITION,
        short: SHORT_POSITION,
      })

      // Long State
      expectLocalEq(await market.locals(userB.address), {
        ...DEFAULT_LOCAL,
        currentId: 1,
        latestId: 1,
      })
      expect(await margin.isolatedBalances(userB.address, market.address)).to.equal(
        COLLATERAL.sub(expectedTakerFee)
          .sub(expectedTakerLinear)
          .sub(expectedTakerProportional)
          .sub(expectedTakerAdiabatic),
      )
      expectOrderEq(await market.pendingOrders(userB.address, 1), {
        ...DEFAULT_ORDER,
        timestamp: TIMESTAMP_2,
        orders: 1,
        shortPos: SHORT_POSITION,
        collateral: COLLATERAL,
      })
      expectCheckpointEq(await market.checkpoints(userB.address, TIMESTAMP_1), {
        ...DEFAULT_CHECKPOINT,
      })
      expectPositionEq(await market.positions(userB.address), {
        ...DEFAULT_POSITION,
        timestamp: TIMESTAMP_2,
        short: SHORT_POSITION,
      })

      const txMaker = await settle(market, user)
      const accountProcessEventMaker: AccountPositionProcessedEventObject = (await txMaker.wait()).events?.find(
        e => e.event === 'AccountPositionProcessed',
      )?.args as unknown as AccountPositionProcessedEventObject

      const expectedMakerFee = expectedTakerLinear.add(expectedTakerProportional).sub(16)
      expect(accountProcessEventMaker.accumulationResult.collateral).to.equal(expectedMakerFee)

      // Maker State
      expectLocalEq(await market.locals(user.address), {
        ...DEFAULT_LOCAL,
        currentId: 1,
        latestId: 1,
      })
      expect(await margin.isolatedBalances(user.address, market.address)).to.equal(COLLATERAL.add(expectedMakerFee))
      expectOrderEq(await market.pendingOrders(user.address, 1), {
        ...DEFAULT_ORDER,
        timestamp: TIMESTAMP_1,
        orders: 1,
        makerPos: MAKER_POSITION,
        collateral: COLLATERAL,
      })
      expectCheckpointEq(await market.checkpoints(user.address, TIMESTAMP_1), {
        ...DEFAULT_CHECKPOINT,
        transfer: COLLATERAL,
      })
      expectPositionEq(await market.positions(user.address), {
        ...DEFAULT_POSITION,
        timestamp: TIMESTAMP_2,
        maker: MAKER_POSITION,
>>>>>>> c38dbdf1
      })
    })

    it('charges price impact on short close', async () => {
      const { userB, userD } = instanceVars

<<<<<<< HEAD
=======
      await dsu.connect(user).approve(margin.address, COLLATERAL.mul(1e12))
      await margin.connect(user).deposit(user.address, COLLATERAL)
      await dsu.connect(userB).approve(margin.address, COLLATERAL.mul(1e12))
      await margin.connect(userB).deposit(userB.address, COLLATERAL)

      await market
        .connect(user)
        ['update(address,int256,int256,int256,address)'](
          user.address,
          MAKER_POSITION,
          0,
          COLLATERAL,
          constants.AddressZero,
        )
>>>>>>> c38dbdf1
      await expect(
        market
          .connect(userD)
          ['update(address,int256,int256,int256,address)'](userD.address, 0, POSITION.div(2), 0, constants.AddressZero),
      )
        .to.emit(market, 'OrderCreated')
        .withArgs(
          userD.address,
          { ...DEFAULT_ORDER, timestamp: TIMESTAMP_2, orders: 1, shortNeg: POSITION.div(2), collateral: 0 },
          { ...DEFAULT_GUARANTEE },
          constants.AddressZero,
          constants.AddressZero,
          constants.AddressZero,
        )

      // skew 0.5 -> 1.0, price 3374.655169^2/100000, exposure 5
      const expectedPriceImpact = parse6decimal('2.44374')

      await nextWithConstantPrice()
<<<<<<< HEAD
      const tx = await settle(market, userD)
      const accountProcessEvent: AccountPositionProcessedEventObject = (await tx.wait()).events?.find(
        e => e.event === 'AccountPositionProcessed',
      )?.args as unknown as AccountPositionProcessedEventObject

      expect(accountProcessEvent?.accumulationResult.spread).to.equal(expectedPriceImpact)
=======
      const txLong = await settle(market, userB)

      const accountProcessEventLong: AccountPositionProcessedEventObject = (await txLong.wait()).events?.find(
        e => e.event === 'AccountPositionProcessed',
      )?.args as unknown as AccountPositionProcessedEventObject

      const expectedTakerFee = parse6decimal('2.847074') // = 3374.655169**2 * 0.00001 * (0.025)
      const expectedTakerLinear = parse6decimal('5.694148') // = 3374.655169**2 * 0.00001 * (0.05)
      const expectedTakerProportional = 0
      const expectedTakerAdiabatic = 0

      expect(accountProcessEventLong.accumulationResult.tradeFee).to.eq(expectedTakerFee)
      expect(accountProcessEventLong.accumulationResult.offset).to.eq(
        expectedTakerLinear.add(expectedTakerProportional).add(expectedTakerAdiabatic),
      )

      const expectedOracleFee = BigNumber.from('854122') // = (2847074) * 0.3
      const expectedRiskFee = BigNumber.from('1138828') // = (2847074) * 0.4
      const expectedProtocolFee = BigNumber.from('854124') // = 2847074 - 854122 - 1138829

      // Global State
      expectGlobalEq(await market.global(), {
        ...DEFAULT_GLOBAL,
        currentId: 2,
        latestId: 2,
        protocolFee: expectedProtocolFee,
        riskFee: expectedRiskFee,
        oracleFee: expectedOracleFee,
        latestPrice: PRICE,
      })
      expectOrderEq(await market.pendingOrder(2), {
        ...DEFAULT_ORDER,
        timestamp: TIMESTAMP_2,
        orders: 1,
        shortNeg: SHORT_POSITION,
      })
      expectPositionEq(await market.position(), {
        ...DEFAULT_POSITION,
        timestamp: TIMESTAMP_2,
        maker: MAKER_POSITION,
      })

      // Long State
      expectLocalEq(await market.locals(userB.address), {
        ...DEFAULT_LOCAL,
        currentId: 2,
        latestId: 2,
      })
      expect(await margin.isolatedBalances(userB.address, market.address)).to.equal(
        COLLATERAL.sub(expectedTakerFee)
          .sub(expectedTakerLinear)
          .sub(expectedTakerProportional)
          .sub(expectedTakerAdiabatic),
      )
      expectOrderEq(await market.pendingOrders(userB.address, 2), {
        ...DEFAULT_ORDER,
        timestamp: TIMESTAMP_2,
        orders: 1,
        shortNeg: SHORT_POSITION,
      })
      expectCheckpointEq(await market.checkpoints(userB.address, TIMESTAMP_2), {
        ...DEFAULT_CHECKPOINT,
        tradeFee: expectedTakerFee.add(expectedTakerLinear).add(expectedTakerProportional).add(expectedTakerAdiabatic),
        collateral: COLLATERAL,
      })
      expectPositionEq(await market.positions(userB.address), {
        ...DEFAULT_POSITION,
        timestamp: TIMESTAMP_2,
      })

      const txMaker = await settle(market, user)
      const accountProcessEventMaker: AccountPositionProcessedEventObject = (await txMaker.wait()).events?.find(
        e => e.event === 'AccountPositionProcessed',
      )?.args as unknown as AccountPositionProcessedEventObject

      const expectedMakerFee = expectedTakerLinear.add(expectedTakerProportional).sub(8)
      expect(accountProcessEventMaker.accumulationResult.collateral).to.equal(expectedMakerFee)

      // Maker State
      expectLocalEq(await market.locals(user.address), {
        ...DEFAULT_LOCAL,
        currentId: 1,
        latestId: 1,
      })
      expect(await margin.isolatedBalances(user.address, market.address)).to.equal(COLLATERAL.add(expectedMakerFee))
      expectOrderEq(await market.pendingOrders(user.address, 1), {
        ...DEFAULT_ORDER,
        timestamp: TIMESTAMP_1,
        orders: 1,
        makerPos: MAKER_POSITION,
        collateral: COLLATERAL,
      })
      expectCheckpointEq(await market.checkpoints(user.address, TIMESTAMP_1), {
        ...DEFAULT_CHECKPOINT,
        transfer: COLLATERAL,
      })
      expectPositionEq(await market.positions(user.address), {
        ...DEFAULT_POSITION,
        timestamp: TIMESTAMP_2,
        maker: MAKER_POSITION,
      })
    })

    describe('proportional fee', () => {
      const MAKER_POSITION = parse6decimal('10')
      const SHORT_POSITION = parse6decimal('1')
      const LONG_POSITION = parse6decimal('1')
      const COLLATERAL = parse6decimal('1000')

      beforeEach(async () => {
        const riskParams = { ...(await market.riskParameter()) }
        const marketParams = { ...(await market.parameter()) }
        await market.updateRiskParameter({
          ...riskParams,
          makerFee: {
            ...riskParams.makerFee,
            linearFee: BigNumber.from('0'),
            proportionalFee: BigNumber.from('0'),
          },
          takerFee: {
            ...riskParams.takerFee,
            linearFee: BigNumber.from('0'),
            proportionalFee: parse6decimal('0.01'),
            adiabaticFee: BigNumber.from('0'),
          },
        })
        await market.updateParameter({
          ...marketParams,
          makerFee: 0,
          takerFee: 0,
        })

        const { user, userB, userC, dsu } = instanceVars

        await dsu.connect(user).approve(margin.address, COLLATERAL.mul(1e12))
        await margin.connect(user).deposit(user.address, COLLATERAL)
        await dsu.connect(userB).approve(margin.address, COLLATERAL.mul(1e12))
        await margin.connect(userB).deposit(userB.address, COLLATERAL)
        await dsu.connect(userC).approve(margin.address, COLLATERAL.mul(1e12))
        await margin.connect(userC).deposit(userC.address, COLLATERAL)

        await market
          .connect(user)
          ['update(address,int256,int256,int256,address)'](
            user.address,
            MAKER_POSITION,
            0,
            COLLATERAL,
            constants.AddressZero,
          )
        await nextWithConstantPrice()
        await settle(market, user)
      })

      it('charges skew fee for changing skew', async () => {
        const { userB, userC } = instanceVars

        // Bring skew from 0 to 100% -> total skew change of 100%
        await market
          .connect(userB)
          ['update(address,int256,int256,int256,address)'](
            userB.address,
            0,
            SHORT_POSITION.mul(-1),
            COLLATERAL,
            constants.AddressZero,
          )

        await nextWithConstantPrice()
        const txShort = await settle(market, userB)
        const accountProcessEventShort: AccountPositionProcessedEventObject = (await txShort.wait()).events?.find(
          e => e.event === 'AccountPositionProcessed',
        )?.args as unknown as AccountPositionProcessedEventObject
        const positionProcessEventShort: PositionProcessedEventObject = (await txShort.wait()).events?.find(
          e => e.event === 'PositionProcessed',
        )?.args as unknown as PositionProcessedEventObject

        const expectedShortProportionalFee = BigNumber.from('1138829') // = 3374.655169**2 * 0.00001 * 100% * 0.01
        expect(accountProcessEventShort.accumulationResult.offset).to.equal(expectedShortProportionalFee)
        expect(
          positionProcessEventShort.accumulationResult.tradeOffsetMaker.add(
            positionProcessEventShort.accumulationResult.tradeOffsetMarket,
          ),
        ).to.equal(expectedShortProportionalFee)

        // Bring skew from -100% to +50% -> total skew change of 150%
        await market
          .connect(userC)
          ['update(address,int256,int256,int256,address)'](
            userC.address,
            0,
            LONG_POSITION.mul(2),
            COLLATERAL,
            constants.AddressZero,
          )

        await nextWithConstantPrice()
        const txLong = await settle(market, userC)
        const accountProcessEventLong: AccountPositionProcessedEventObject = (await txLong.wait()).events?.find(
          e => e.event === 'AccountPositionProcessed',
        )?.args as unknown as AccountPositionProcessedEventObject
        const positionProcessEventLong: PositionProcessedEventObject = (await txLong.wait()).events?.find(
          e => e.event === 'PositionProcessed',
        )?.args as unknown as PositionProcessedEventObject

        const expectedLongProportionalFee = BigNumber.from('4555319') // = 3374.655169**2 / 100000 * 2 * 200% * 0.01

        expect(accountProcessEventLong.accumulationResult.offset).to.within(
          expectedLongProportionalFee,
          expectedLongProportionalFee.add(10),
        )
        expect(
          positionProcessEventLong.accumulationResult.tradeOffsetMaker.add(
            positionProcessEventLong.accumulationResult.tradeOffsetMarket,
          ),
        ).to.equal(expectedLongProportionalFee)
      })
    })

    describe('adiabatic fee', () => {
      const MAKER_POSITION = parse6decimal('10')
      const SHORT_POSITION = parse6decimal('1')
      const LONG_POSITION = parse6decimal('1')
      const COLLATERAL = parse6decimal('1000')

      beforeEach(async () => {
        const riskParams = { ...(await market.riskParameter()) }
        const marketParams = { ...(await market.parameter()) }
        await market.updateRiskParameter({
          ...riskParams,
          makerFee: {
            ...riskParams.makerFee,
            linearFee: BigNumber.from('0'),
            proportionalFee: BigNumber.from('0'),
          },
          takerFee: {
            ...riskParams.takerFee,
            linearFee: BigNumber.from('0'),
            proportionalFee: BigNumber.from('0'),
            adiabaticFee: parse6decimal('0.02'),
          },
        })
        await market.updateParameter({
          ...marketParams,
          makerFee: 0,
          takerFee: 0,
        })

        const { user, userB, userC, dsu } = instanceVars

        await dsu.connect(user).approve(margin.address, COLLATERAL.mul(1e12))
        await margin.connect(user).deposit(user.address, COLLATERAL)
        await dsu.connect(userB).approve(margin.address, COLLATERAL.mul(1e12))
        await margin.connect(userB).deposit(userB.address, COLLATERAL)
        await dsu.connect(userC).approve(margin.address, COLLATERAL.mul(1e12))
        await margin.connect(userC).deposit(userC.address, COLLATERAL)

        await market
          .connect(user)
          ['update(address,int256,int256,int256,address)'](
            user.address,
            MAKER_POSITION,
            0,
            COLLATERAL,
            constants.AddressZero,
          )
        await nextWithConstantPrice()
        await settle(market, user)
      })

      it('charges taker impact fee for changing skew (short)', async () => {
        const { userB } = instanceVars
>>>>>>> c38dbdf1

      await settle(market, userB)

      // check user state
      expectLocalEq(await market.locals(userD.address), {
        ...DEFAULT_LOCAL,
        currentId: 2,
        latestId: 2,
        collateral: COLLATERAL.sub(expectedPriceImpact),
      })
      expectOrderEq(await market.pendingOrders(userD.address, 2), {
        ...DEFAULT_ORDER,
        timestamp: TIMESTAMP_2,
        orders: 1,
        shortNeg: POSITION.div(2),
      })
      expectCheckpointEq(await market.checkpoints(userD.address, TIMESTAMP_2), {
        ...DEFAULT_CHECKPOINT,
        tradeFee: expectedPriceImpact,
        collateral: COLLATERAL,
      })
      expectPositionEq(await market.positions(userD.address), {
        ...DEFAULT_POSITION,
        timestamp: TIMESTAMP_2,
        short: 0,
      })
      expectLocalEq(await market.locals(userB.address), {
        ...DEFAULT_LOCAL,
        currentId: 1,
        latestId: 1,
        collateral: COLLATERAL.add(expectedPriceImpact).sub(10),
      })
      expectCheckpointEq(await market.checkpoints(userB.address, TIMESTAMP_2), {
        ...DEFAULT_CHECKPOINT,
        collateral: COLLATERAL.add(expectedPriceImpact).sub(10),
      })

<<<<<<< HEAD
      expectGlobalEq(await market.global(), {
        ...DEFAULT_GLOBAL,
        currentId: 2,
        latestId: 2,
        latestPrice: PRICE,
      })
      expectOrderEq(await market.pendingOrder(2), {
        ...DEFAULT_ORDER,
        timestamp: TIMESTAMP_2,
        orders: 1,
        shortNeg: POSITION.div(2),
      })
      expectPositionEq(await market.position(), {
        ...DEFAULT_POSITION,
        timestamp: TIMESTAMP_2,
        maker: POSITION,
        long: POSITION,
        short: 0,
=======
        const expectedShortAdiabaticFee = BigNumber.from('1138829') // = 3374.655169**2 * 0.00001 * 100% * 0.01
        expect(accountProcessEvent.accumulationResult.offset).to.equal(expectedShortAdiabaticFee)
        expect(positionProcessEvent.accumulationResult.tradeOffset).to.equal(expectedShortAdiabaticFee)
>>>>>>> c38dbdf1
      })
    })
  })

  describe('settlement fee', () => {
    const MAKER_POSITION = parse6decimal('10')
    const SHORT_POSITION = parse6decimal('1')
    const LONG_POSITION = parse6decimal('1')
    const COLLATERAL = parse6decimal('1000')

    beforeEach(async () => {
      const { user, userB, userC, dsu } = instanceVars

      await dsu.connect(user).approve(market.address, COLLATERAL.mul(1e12))
      await dsu.connect(userB).approve(market.address, COLLATERAL.mul(1e12))
      await dsu.connect(userC).approve(market.address, COLLATERAL.mul(1e12))

<<<<<<< HEAD
      await market
        .connect(user)
        ['update(address,int256,int256,int256,address)'](
          user.address,
          MAKER_POSITION,
          0,
          COLLATERAL,
          constants.AddressZero,
        )
      await nextWithConstantPrice()
      await settle(market, user)
=======
        const expectedShortAdiabaticFee = BigNumber.from('1138829') // = 3374.655169**2 * 0.00001 * 100% * 0.01
        expect(accountProcessEventShort.accumulationResult.offset).to.equal(expectedShortAdiabaticFee)
        expect(positionProcessEventShort.accumulationResult.tradeOffset).to.equal(expectedShortAdiabaticFee)
      })
>>>>>>> c38dbdf1

      instanceVars.chainlink.updateParams(parse6decimal('1.23'), instanceVars.chainlink.oracleFee)
    })

    it('charges settlement fee for maker', async () => {
      await market
        .connect(instanceVars.user)
        ['update(address,int256,int256,int256,address)'](
          instanceVars.user.address,
          MAKER_POSITION,
          0,
          0,
          constants.AddressZero,
        )
<<<<<<< HEAD
=======
        expect(positionProcessEventShort.accumulationResult.tradeOffset).to.equal(
          expectedShortLinearFee.add(expectedShortAdiabaticFee),
        )
      })
>>>>>>> c38dbdf1

      await nextWithConstantPrice()
      const tx = await settle(market, instanceVars.user)

<<<<<<< HEAD
      const accountProcessEvent: AccountPositionProcessedEventObject = (await tx.wait()).events?.find(
        e => e.event === 'AccountPositionProcessed',
      )?.args as unknown as AccountPositionProcessedEventObject
=======
        // Bring skew from 0 to 100% -> total impact change of 100%
        await market
          .connect(userB)
          ['update(address,int256,int256,int256,address)'](
            userB.address,
            0,
            SHORT_POSITION.mul(-1),
            COLLATERAL,
            constants.AddressZero,
          )

        await nextWithConstantPrice()
        await settle(market, userB)

        // Enable position fee to test refund
        const riskParams = await market.riskParameter()
        await market.updateRiskParameter({
          ...riskParams,
          takerFee: {
            ...riskParams.takerFee,
            linearFee: parse6decimal('0.01'),
            adiabaticFee: parse6decimal('0.04'),
          },
        })
        // Bring skew from -100% to 0% -> total impact change of -100%
        await market
          .connect(userC)
          ['update(address,int256,int256,int256,address)'](
            userC.address,
            0,
            LONG_POSITION,
            COLLATERAL,
            constants.AddressZero,
          )

        await nextWithConstantPrice()
        const tx = await settle(market, userC)
        const accountProcessEventShort: AccountPositionProcessedEventObject = (await tx.wait()).events?.find(
          e => e.event === 'AccountPositionProcessed',
        )?.args as unknown as AccountPositionProcessedEventObject
        const positionProcessEventShort: PositionProcessedEventObject = (await tx.wait()).events?.find(
          e => e.event === 'PositionProcessed',
        )?.args as unknown as PositionProcessedEventObject

        const expectedShortLinearFee = BigNumber.from('1138829') // = 3374.655169**2 * 0.00001 * 100% * 0.01
        const expectedShortAdiabaticFee = BigNumber.from('-2277659') // = 3374.655169**2 *-0.00001 * 100% * 0.02
        expect(accountProcessEventShort.accumulationResult.offset).to.equal(
          expectedShortLinearFee.add(expectedShortAdiabaticFee),
        )
        expect(positionProcessEventShort.accumulationResult.tradeOffset).to.equal(
          expectedShortLinearFee.add(expectedShortAdiabaticFee),
        )
      })
    })
>>>>>>> c38dbdf1

      const expectedSettlementFee = parse6decimal('1.23')
      expect(accountProcessEvent.accumulationResult.settlementFee).to.equal(expectedSettlementFee)

<<<<<<< HEAD
      expectGlobalEq(await market.global(), {
        ...DEFAULT_GLOBAL,
        currentId: 2,
        latestId: 2,
        oracleFee: expectedSettlementFee,
        latestPrice: PRICE,
      })
    })
=======
      beforeEach(async () => {
        const riskParams = await market.riskParameter()
        const marketParams = await market.parameter()
        await market.updateRiskParameter({
          ...riskParams,
          makerFee: {
            ...riskParams.makerFee,
            linearFee: BigNumber.from('0'),
            proportionalFee: BigNumber.from('0'),
          },
          takerFee: {
            ...riskParams.takerFee,
            linearFee: BigNumber.from('0'),
            proportionalFee: BigNumber.from('0'),
            adiabaticFee: BigNumber.from('0'),
          },
        })
        await market.updateParameter({
          ...marketParams,
          makerFee: 0,
          takerFee: 0,
        })

        const { user, userB, userC, dsu } = instanceVars

        await dsu.connect(user).approve(margin.address, COLLATERAL.mul(1e12))
        await margin.connect(user).deposit(user.address, COLLATERAL)
        await dsu.connect(userB).approve(margin.address, COLLATERAL.mul(1e12))
        await margin.connect(userB).deposit(userB.address, COLLATERAL)
        await dsu.connect(userC).approve(margin.address, COLLATERAL.mul(1e12))
        await margin.connect(userC).deposit(userC.address, COLLATERAL)

        await market
          .connect(user)
          ['update(address,int256,int256,int256,address)'](
            user.address,
            MAKER_POSITION,
            0,
            COLLATERAL,
            constants.AddressZero,
          )
        await nextWithConstantPrice()
        await settle(market, user)

        await market.updateParameter({
          ...marketParams,
          makerFee: 0,
          takerFee: 0,
        })
        instanceVars.chainlink.updateParams(parse6decimal('1.23'), instanceVars.chainlink.oracleFee)
      })

      it('charges settlement fee for maker', async () => {
        // bring position from 10 to 20
        await market
          .connect(instanceVars.user)
          ['update(address,int256,int256,int256,address)'](
            instanceVars.user.address,
            MAKER_POSITION,
            0,
            0,
            constants.AddressZero,
          )
>>>>>>> c38dbdf1

    it('charges settlement fee for taker', async () => {
      const { userB, userC } = instanceVars
      await market
        .connect(userB)
        ['update(address,int256,int256,int256,address)'](
          userB.address,
          0,
          LONG_POSITION,
          COLLATERAL,
          constants.AddressZero,
        )
      await market
        .connect(userC)
        ['update(address,int256,int256,int256,address)'](
          userC.address,
          0,
          -SHORT_POSITION,
          COLLATERAL,
          constants.AddressZero,
        )

      await nextWithConstantPrice()
      const txB = await settle(market, userB)
      const txC = await settle(market, userC)

      const accountProcessEventB: AccountPositionProcessedEventObject = (await txB.wait()).events?.find(
        e => e.event === 'AccountPositionProcessed',
      )?.args as unknown as AccountPositionProcessedEventObject
      const accountProcessEventC: AccountPositionProcessedEventObject = (await txC.wait()).events?.find(
        e => e.event === 'AccountPositionProcessed',
      )?.args as unknown as AccountPositionProcessedEventObject

      const expectedSettlementFee = parse6decimal('1.23')
      expect(accountProcessEventB.accumulationResult.settlementFee).to.equal(expectedSettlementFee.div(2))
      expect(accountProcessEventC.accumulationResult.settlementFee).to.equal(expectedSettlementFee.div(2))

      expectGlobalEq(await market.global(), {
        ...DEFAULT_GLOBAL,
        currentId: 2,
        latestId: 2,
        oracleFee: expectedSettlementFee,
        latestPrice: PRICE,
      })
    })
  })

  describe('interest fee', () => {
    const MAKER_POSITION = parse6decimal('10')
    const SHORT_POSITION = parse6decimal('1')
    const LONG_POSITION = parse6decimal('1')
    const COLLATERAL = parse6decimal('1000')

    beforeEach(async () => {
      const riskParams = await market.riskParameter()
      await market.updateRiskParameter({
        ...riskParams,
        utilizationCurve: {
          minRate: parse6decimal('0.01'),
          maxRate: parse6decimal('0.01'),
          targetRate: parse6decimal('0.01'),
          targetUtilization: parse6decimal('1'),
        },
      })

      const { user, userB, userC, dsu } = instanceVars

      await dsu.connect(user).approve(margin.address, COLLATERAL.mul(1e12))
      await margin.connect(user).deposit(user.address, COLLATERAL)
      await dsu.connect(userB).approve(margin.address, COLLATERAL.mul(1e12))
      await margin.connect(userB).deposit(userB.address, COLLATERAL)
      await dsu.connect(userC).approve(margin.address, COLLATERAL.mul(1e12))
      await margin.connect(userC).deposit(userC.address, COLLATERAL)

      await market
        .connect(user)
        ['update(address,int256,int256,int256,address)'](
          user.address,
          MAKER_POSITION,
          0,
          COLLATERAL,
          constants.AddressZero,
        )
      await nextWithConstantPrice()
      await settle(market, user)
    })

    it('charges interest fee for long position', async () => {
      const { userB } = instanceVars

      await market
        .connect(userB)
        ['update(address,int256,int256,int256,address)'](
          userB.address,
          0,
          LONG_POSITION,
          COLLATERAL,
          constants.AddressZero,
        )

      await nextWithConstantPrice()
      await settle(market, userB)

      await nextWithConstantPrice()
      await nextWithConstantPrice()
      await nextWithConstantPrice()

      const tx = await settle(market, userB)
      const [accountProcessEvents, positionProcessEvents] = await getOrderProcessingEvents(tx)

      // payoffPrice = 3374.655169**2 * 0.00001 = 113.882975
      const expectedInterest = BigNumber.from('177') // payoffPrice * 0.01 * 4912 seconds / 365 days
      const expectedInterestFee = BigNumber.from('35') // expectedInterest * .2

      const accumulatedInterest = accountProcessEvents.reduce(
        (acc: BigNumber, e) => acc.add(e.accumulationResult.collateral),
        BigNumber.from(0),
      )
      const accumulatedInterestFee = positionProcessEvents.reduce(
        (acc: BigNumber, e) => acc.add(e.accumulationResult.interestFee),
        BigNumber.from(0),
      )
      const accumulatedInterestMaker = positionProcessEvents.reduce(
        (acc: BigNumber, e) => acc.add(e.accumulationResult.interestFee.add(e.accumulationResult.interestMaker)),
        BigNumber.from(0),
      )
      expect(accumulatedInterest).to.equal(expectedInterest.mul(-1))
      expect(accumulatedInterestFee).to.equal(expectedInterestFee)
      expect(accumulatedInterestMaker).to.equal(expectedInterest)
    })

    it('charges interest fee for short position', async () => {
      const { userB } = instanceVars

      await market
        .connect(userB)
        ['update(address,int256,int256,int256,address)'](
          userB.address,
          0,
          SHORT_POSITION.mul(-1),
          COLLATERAL,
          constants.AddressZero,
        )

      await nextWithConstantPrice()
      await settle(market, userB)

      await nextWithConstantPrice()
      await nextWithConstantPrice()
      await nextWithConstantPrice()

      const tx = await settle(market, userB)
      const [accountProcessEvents, positionProcessEvents] = await getOrderProcessingEvents(tx)

      // payoffPrice = 3374.655169**2 * 0.00001 = 113.882975
      const expectedInterest = BigNumber.from('177') // payoffPrice * 0.01 * 4912 seconds / 365 days
      const expectedInterestFee = BigNumber.from('35') // expectedInterest * .2

      const accumulatedInterest = accountProcessEvents.reduce(
        (acc: BigNumber, e) => acc.add(e.accumulationResult.collateral),
        BigNumber.from(0),
      )
      const accumulatedInterestFee = positionProcessEvents.reduce(
        (acc: BigNumber, e) => acc.add(e.accumulationResult.interestFee),
        BigNumber.from(0),
      )
      const accumulatedInterestMaker = positionProcessEvents.reduce(
        (acc: BigNumber, e) => acc.add(e.accumulationResult.interestFee.add(e.accumulationResult.interestMaker)),
        BigNumber.from(0),
      )
      expect(accumulatedInterest).to.equal(expectedInterest.mul(-1))
      expect(accumulatedInterestFee).to.equal(expectedInterestFee)
      expect(accumulatedInterestMaker).to.equal(expectedInterest)
    })
  })

  describe('funding fee', () => {
    const MAKER_POSITION = parse6decimal('10')
    const SHORT_POSITION = parse6decimal('1')
    const LONG_POSITION = parse6decimal('1')
    const COLLATERAL = parse6decimal('1000')

    beforeEach(async () => {
      const riskParameter = await market.riskParameter()
      await market.updateRiskParameter({
        ...riskParameter,
        synBook: {
          ...riskParameter.synBook,
          scale: parse6decimal('1'),
        },
        pController: {
          k: parse6decimal('10'),
          min: parse6decimal('-1.20'),
          max: parse6decimal('1.20'),
        },
      })

      const { user, userB, userC, dsu } = instanceVars

      await dsu.connect(user).approve(margin.address, COLLATERAL.mul(1e12))
      await margin.connect(user).deposit(user.address, COLLATERAL)
      await dsu.connect(userB).approve(margin.address, COLLATERAL.mul(1e12))
      await margin.connect(userB).deposit(userB.address, COLLATERAL)
      await dsu.connect(userC).approve(margin.address, COLLATERAL.mul(1e12))
      await margin.connect(userC).deposit(userC.address, COLLATERAL)

      await market
        .connect(user)
        ['update(address,int256,int256,int256,address)'](
          user.address,
          MAKER_POSITION,
          0,
          COLLATERAL,
          constants.AddressZero,
        )
      await nextWithConstantPrice()
      await settle(market, user)
    })

    it('charges funding fee for long position', async () => {
      const { userB } = instanceVars

      await market
        .connect(userB)
        ['update(address,int256,int256,int256,address)'](
          userB.address,
          0,
          LONG_POSITION,
          COLLATERAL,
          constants.AddressZero,
        )

      await nextWithConstantPrice()
      await settle(market, userB)

      await nextWithConstantPrice()
      await nextWithConstantPrice()
      await nextWithConstantPrice()

      const tx = await settle(market, userB)
      const [accountProcessEvents, positionProcessEvents] = await getOrderProcessingEvents(tx)

      const expectedFunding = BigNumber.from('21259')
      const expectedFundingFee = expectedFunding.div(10)
      const expectedFundingWithFee = expectedFunding.add(expectedFundingFee.div(2))

      const accumulatedFunding = accountProcessEvents.reduce(
        (acc: BigNumber, e) => acc.add(e.accumulationResult.collateral),
        BigNumber.from(0),
      )
      const accumulatedFundingFee = positionProcessEvents.reduce(
        (acc: BigNumber, e) => acc.add(e.accumulationResult.fundingFee),
        BigNumber.from(0),
      )
      const accumulatedFundingMaker = positionProcessEvents.reduce(
        (acc: BigNumber, e) => acc.add(e.accumulationResult.fundingFee.add(e.accumulationResult.fundingMaker)),
        BigNumber.from(0),
      )
      expect(accumulatedFunding).to.equal(expectedFundingWithFee.mul(-1).sub(1)) // precision loss
      expect(accumulatedFundingFee).to.equal(expectedFundingFee)
      expect(accumulatedFundingMaker).to.equal(expectedFundingWithFee.add(1)) // precision loss
    })

    it('charges funding fee for short position', async () => {
      const { userB } = instanceVars

      await market
        .connect(userB)
        ['update(address,int256,int256,int256,address)'](
          userB.address,
          0,
          SHORT_POSITION.mul(-1),
          COLLATERAL,
          constants.AddressZero,
        )

      await nextWithConstantPrice()
      await settle(market, userB)

      await nextWithConstantPrice()
      await nextWithConstantPrice()
      await nextWithConstantPrice()

      const tx = await settle(market, userB)
      const [accountProcessEvents, positionProcessEvents] = await getOrderProcessingEvents(tx)

      const expectedFunding = BigNumber.from('21259')
      const expectedFundingFee = expectedFunding.div(10)
      const expectedFundingWithFee = expectedFunding.add(expectedFundingFee.div(2))

      const accumulatedFunding = accountProcessEvents.reduce(
        (acc: BigNumber, e) => acc.add(e.accumulationResult.collateral),
        BigNumber.from(0),
      )
      const accumulatedFundingFee = positionProcessEvents.reduce(
        (acc: BigNumber, e) => acc.add(e.accumulationResult.fundingFee),
        BigNumber.from(0),
      )
      const accumulatedFundingMaker = positionProcessEvents.reduce(
        (acc: BigNumber, e) => acc.add(e.accumulationResult.fundingFee.add(e.accumulationResult.fundingMaker)),
        BigNumber.from(0),
      )
      expect(accumulatedFunding).to.equal(expectedFundingWithFee.mul(-1))
      expect(accumulatedFundingFee).to.equal(expectedFundingFee)
      expect(accumulatedFundingMaker).to.equal(expectedFundingWithFee)
    })
  })

  describe('referral fees', () => {
    const COLLATERAL = parse6decimal('600')
    const POSITION = parse6decimal('3')

    beforeEach(async () => {
      const { owner, user, userB, userC, userD, dsu, marketFactory } = instanceVars
      await dsu.connect(user).approve(margin.address, COLLATERAL.mul(2).mul(1e12))
      await margin.connect(user).deposit(user.address, COLLATERAL.mul(2))
      await dsu.connect(userB).approve(margin.address, COLLATERAL.mul(1e12))
      await margin.connect(userB).deposit(userB.address, COLLATERAL)
      await dsu.connect(userC).approve(margin.address, COLLATERAL.mul(2).mul(1e12))
      await margin.connect(userC).deposit(userC.address, COLLATERAL.mul(2))
      await dsu.connect(userD).approve(margin.address, COLLATERAL.mul(1e12))
      await margin.connect(userD).deposit(userD.address, COLLATERAL)

      const riskParameter = await market.riskParameter()
      await market.updateRiskParameter({
        ...riskParameter,
        synBook: {
          ...riskParameter.synBook,
          scale: parse6decimal('1'),
        },
      })

      const marketParameter = await market.parameter()
      await market.updateParameter({
        ...marketParameter,
        takerFee: parse6decimal('0.025'),
        makerFee: parse6decimal('0.05'),
      })

      // set default referral fee
      const protocolParameters = await marketFactory.parameter()
      await expect(
        marketFactory.connect(owner).updateParameter({
          ...protocolParameters,
          referralFee: parse6decimal('0.12'),
        }),
      ).to.emit(marketFactory, 'ParameterUpdated')
      expect((await marketFactory.parameter()).referralFee).to.equal(parse6decimal('0.12'))

      // override referral fee for user
      await expect(marketFactory.connect(owner).updateReferralFee(user.address, parse6decimal('0.15')))
        .to.emit(marketFactory, 'ReferralFeeUpdated')
        .withArgs(user.address, parse6decimal('0.15'))
    })

    it('charges user referral fee for maker position', async () => {
      const { user, userB, dsu } = instanceVars

      // userB creates a maker position, referred by user
      await market
        .connect(userB)
        ['update(address,int256,int256,int256,address)'](userB.address, POSITION, 0, COLLATERAL, user.address)
      const expectedReferral = parse6decimal('0.15').mul(3) // referralFee * position
      expectOrderEq(await market.pendingOrder(1), {
        ...DEFAULT_ORDER,
        timestamp: TIMESTAMP_1,
        orders: 1,
        makerPos: POSITION,
        collateral: COLLATERAL,
        makerReferral: expectedReferral,
      })
      await nextWithConstantPrice()
      await settle(market, user)
      await settle(market, userB)

      // ensure the proper amount of the base fee is claimable by the referrer
      // makerFee = position * makerFee * price = 3 * 0.05 * 113.882975 = 17.082446
      // referralFee = makerFee * referral / makerPos = 17.082446 * 0.45 / 3 = 2.562366
      const expectedClaimable = parse6decimal('2.562367')
      expectLocalEq(await market.locals(user.address), {
        ...DEFAULT_LOCAL,
        currentId: 0,
        latestId: 0,
      })
      expect(await margin.claimables(user.address)).to.equal(expectedClaimable)
      await expect(margin.connect(user).claim(user.address, user.address))
        .to.emit(margin, 'ClaimableWithdrawn')
        .withArgs(user.address, user.address, expectedClaimable)

      // Ensure user is not able to claim fees twice
      const userBalanceBefore = await dsu.balanceOf(user.address)
      await expect(margin.connect(user).claim(user.address, user.address))
      expect(await dsu.balanceOf(user.address)).to.equals(userBalanceBefore)
    })

    it('charges default referral fee for taker position', async () => {
      const { user, userB, userC } = instanceVars

      // user creates a non-referred maker position to facilitate a taker order
      await market
        .connect(user)
        ['update(address,int256,int256,int256,address)'](
          user.address,
          POSITION.mul(2),
          0,
          COLLATERAL.mul(2),
          constants.AddressZero,
        )

      // userC creates a short position referred by userB
      await market
        .connect(userC)
        ['update(address,int256,int256,int256,address)'](
          userC.address,
          0,
          POSITION.mul(-1),
          COLLATERAL.mul(2),
          userB.address,
        )
      const expectedReferral = parse6decimal('0.12').mul(3) // referralFee * position
      expectOrderEq(await market.pendingOrder(1), {
        ...DEFAULT_ORDER,
        timestamp: TIMESTAMP_1,
        orders: 2,
        makerPos: POSITION.mul(2),
        shortPos: POSITION,
        collateral: COLLATERAL.mul(4),
        takerReferral: expectedReferral,
      })
      await nextWithConstantPrice()
      await settle(market, user)
      await settle(market, userB)
      await settle(market, userC)

      // ensure the proper amount of the base fee is claimable by the referrer
      // takerFee = position * takerFee * price = 3 * 0.025 * 113.882975 = 8.541223
      // referralFee = takerFeeLinear * referral / takerPos =  8.541223 * 0.36 / 3 = 1.024946
      const expectedClaimable = parse6decimal('1.024947')
      expectLocalEq(await market.locals(userB.address), {
        ...DEFAULT_LOCAL,
        currentId: 0,
        latestId: 0,
      })
      expect(await margin.claimables(userB.address)).to.equal(expectedClaimable)
      await expect(margin.connect(userB).claim(userB.address, userB.address))
        .to.emit(margin, 'ClaimableWithdrawn')
        .withArgs(userB.address, userB.address, expectedClaimable)
    })

    it('handles a change in user referral fee', async () => {
      const { owner, user, userB, marketFactory } = instanceVars

      // revert if referral fee is more than 1
      await expect(
        marketFactory.connect(owner).updateReferralFee(user.address, parse6decimal('1.5')),
      ).to.be.revertedWithCustomError(marketFactory, 'MarketFactoryInvalidReferralFeeError')

      // increase referral fee for user
      await expect(marketFactory.connect(owner).updateReferralFee(user.address, parse6decimal('0.17')))
        .to.emit(marketFactory, 'ReferralFeeUpdated')
        .withArgs(user.address, parse6decimal('0.17'))

      // userB creates a maker position, referred by user
      await market
        .connect(userB)
        ['update(address,int256,int256,int256,address)'](userB.address, POSITION, 0, COLLATERAL, user.address)
      const expectedReferral = parse6decimal('0.17').mul(3) // referralFee * position
      expectOrderEq(await market.pendingOrder(1), {
        ...DEFAULT_ORDER,
        timestamp: TIMESTAMP_1,
        orders: 1,
        makerPos: POSITION,
        collateral: COLLATERAL,
        makerReferral: expectedReferral,
      })
      await nextWithConstantPrice()
      await settle(market, user)
      await settle(market, userB)

      // ensure the proper amount of the base fee is claimable by the referrer
      // makerFee = position * makerFee * price = 3 * 0.05 * 113.882975 = 17.082446
      // referralFee = makerFee * referral / makerPos =  17.082446 * 0.51 / 3 = 2.904015
      const expectedClaimable = parse6decimal('2.904015')
      expectLocalEq(await market.locals(user.address), {
        ...DEFAULT_LOCAL,
        currentId: 0,
        latestId: 0,
      })
      expect(await margin.claimables(user.address)).to.equal(expectedClaimable)
      await expect(margin.connect(user).claim(user.address, user.address))
        .to.emit(margin, 'ClaimableWithdrawn')
        .withArgs(user.address, user.address, expectedClaimable)
    })

    it('handles referral fee for multiple orders', async () => {
      const { user, userB, userC, userD } = instanceVars

      // user creates a maker position order referred by userB
      await market
        .connect(user)
        ['update(address,int256,int256,int256,address)'](
          user.address,
          POSITION.mul(2),
          0,
          COLLATERAL.mul(2),
          userB.address,
        )
      // userC creates a long position referred by user
      await market
        .connect(userC)
        ['update(address,int256,int256,int256,address)'](userC.address, 0, POSITION, COLLATERAL.mul(2), user.address)
      expectOrderEq(await market.pendingOrder(1), {
        ...DEFAULT_ORDER,
        timestamp: TIMESTAMP_1,
        orders: 2,
        makerPos: POSITION.mul(2),
        longPos: POSITION,
        collateral: COLLATERAL.mul(4),
        makerReferral: parse6decimal('0.12').mul(6), // defaultReferralFee * position = 0.72
        takerReferral: parse6decimal('0.15').mul(3), // userReferralFee * position    = 0.45
      })

      // settle all users
      await nextWithConstantPrice()
      await settle(market, user)
      await settle(market, userB)
      await settle(market, userC)

      // userB claims the maker referral fee at the default rate
      // makerFee = position * makerFee * price = 6 * 0.05 * 113.882975 = 34.164892
      // referralFee = makerFee * referral / makerPos = 34.164892 * 0.72 / 6 = 4.099787
      const expectedClaimableMakerReferral = parse6decimal('4.099787')
      expectLocalEq(await market.locals(userB.address), {
        ...DEFAULT_LOCAL,
        currentId: 0,
        latestId: 0,
      })
      expect(await margin.claimables(userB.address)).to.equal(expectedClaimableMakerReferral)
      await expect(margin.connect(userB).claim(userB.address, userB.address))
        .to.emit(margin, 'ClaimableWithdrawn')
        .withArgs(userB.address, userB.address, expectedClaimableMakerReferral)

      // user should be able to claim the taker referral fee at the user rate
      // takerFee = position * takerFee * price = 3 * 0.025 * 113.882975 = 8.541223
      // referralFee = takerFee * referral / takerPos =  8.541223 * 0.45 / 3 = 1.281183
      let expectedClaimableTakerReferral = parse6decimal('1.281183')
      expectLocalEq(await market.locals(user.address), {
        ...DEFAULT_LOCAL,
        currentId: 1,
        latestId: 1,
<<<<<<< HEAD
        collateral: parse6decimal('1165.835106'),
        claimable: expectedClaimableTakerReferral,
=======
>>>>>>> c38dbdf1
      })
      expect(await margin.claimables(user.address)).to.equal(expectedClaimableTakerReferral)
      expect(await margin.isolatedBalances(user.address, market.address)).to.equal(parse6decimal('1071.540000'))

      // userD creates a short position referred by user
      await market
        .connect(userD)
        ['update(address,int256,int256,int256,address)'](
          userD.address,
          0,
          POSITION.mul(2).div(3).mul(-1),
          COLLATERAL,
          user.address,
        )
      expectOrderEq(await market.pendingOrder(2), {
        ...DEFAULT_ORDER,
        timestamp: TIMESTAMP_2,
        orders: 1,
        shortPos: POSITION.mul(2).div(3),
        collateral: COLLATERAL,
        takerReferral: parse6decimal('0.15').mul(2), // userReferralFee * position = 0.30
      })

      // settle relevant users
      await nextWithConstantPrice()
      await settle(market, user)
      await settle(market, userD)

      // user claims both taker referral fees
      // takerFee = position * takerFee * price = 2 * 0.025 * 113.882975 = 5.694148
      // referralFee = takerFee * referral / takerPos =  5.694148 * 0.30 / 2 = 0.854122
      expectedClaimableTakerReferral = expectedClaimableTakerReferral.add(parse6decimal('0.854122'))
      expect(await margin.claimables(user.address)).to.equal(expectedClaimableTakerReferral)
      await expect(margin.connect(user).claim(user.address, user.address))
        .to.emit(margin, 'ClaimableWithdrawn')
        .withArgs(user.address, user.address, expectedClaimableTakerReferral)
    })

    it('allows for a new referrer on new orders', async () => {
      const { user, userB, userC } = instanceVars

      // user creates a non-referred maker position to facilitate a taker order
      await market
        .connect(user)
        ['update(address,int256,int256,int256,address)'](
          user.address,
          POSITION.mul(2),
          0,
          COLLATERAL.mul(2),
          constants.AddressZero,
        )

      // userC creates a short position referred by userB
      await market
        .connect(userC)
        ['update(address,int256,int256,int256,address)'](
          userC.address,
          0,
          POSITION.mul(-1),
          COLLATERAL.mul(2),
          userB.address,
        )
      const currentId = (await market.locals(userC.address)).currentId
      const expectedReferral = parse6decimal('0.12').mul(3) // referralFee * position
      expectOrderEq(await market.pendingOrder(1), {
        ...DEFAULT_ORDER,
        timestamp: TIMESTAMP_1,
        orders: 2,
        makerPos: POSITION.mul(2),
        shortPos: POSITION,
        collateral: COLLATERAL.mul(4),
        takerReferral: expectedReferral,
      })
      await nextWithConstantPrice()
      await settle(market, user)
      await settle(market, userB)
      await settle(market, userC) // update userC to clear values
      expect(await market.orderReferrers(userC.address, currentId)).to.equal(userB.address)
      expect((await market.locals(userC.address)).currentId).to.equal(currentId)

      // ensure the proper amount of the base fee is claimable by the referrer
      // takerFee = position * takerFee * price = 3 * 0.025 * 113.882975 = 8.541223
      // referralFee = takerFeeLinear * referral / takerPos =  8.541223 * 0.36 / 3 = 1.024946
      const expectedClaimable = parse6decimal('1.024947')
      expectLocalEq(await market.locals(userB.address), {
        ...DEFAULT_LOCAL,
        currentId: 0,
        latestId: 0,
      })
      expect(await margin.claimables(userB.address)).to.equal(expectedClaimable)
      await expect(margin.connect(userB).claim(userB.address, userB.address))
        .to.emit(margin, 'ClaimableWithdrawn')
        .withArgs(userB.address, userB.address, expectedClaimable)

      // userC closes a short position referred by user
      await market.connect(userC).close(userC.address, false, user.address)

      await nextWithConstantPrice()
      await settle(market, user)
      await settle(market, userB)
      await settle(market, userC)

      // ensure the proper amount of the base fee is claimable by the referrer
      // takerFee = position * linearFee * price = 3 * 0.025 * 113.882975 = 8.541223
      // referralFee = takerFee * referral / takerPos =  8.541223 * 0.45 / 3 = 1.281183
      const expectedCloseClaimable = parse6decimal('1.281183')
      expectLocalEq(await market.locals(user.address), {
        ...DEFAULT_LOCAL,
        currentId: 1,
        latestId: 1,
<<<<<<< HEAD
        collateral: parse6decimal('1165.835106'),
        claimable: expectedCloseClaimable,
=======
>>>>>>> c38dbdf1
      })
      expect(await margin.claimables(user.address)).to.equal(expectedCloseClaimable)
      expect(await margin.isolatedBalances(user.address, market.address)).to.equal(parse6decimal('1150.119246'))
      await expect(margin.connect(user).claim(user.address, user.address))
        .to.emit(margin, 'ClaimableWithdrawn')
        .withArgs(user.address, user.address, expectedCloseClaimable)
      expect(await market.orderReferrers(userC.address, currentId.add(1))).to.equal(user.address)

      await nextWithConstantPrice()
      // userC opens a short position referred by no one
      await market.connect(userC).close(userC.address, false, constants.AddressZero)
      await nextWithConstantPrice()
      expect(await market.orderReferrers(userC.address, currentId.add(2))).to.equal(constants.AddressZero)
    })
  })

  describe('claim fee', async () => {
    beforeEach(async () => {
      const riskParameter = await market.riskParameter()
      await market.updateRiskParameter({
        ...riskParameter,
        synBook: {
          ...riskParameter.synBook,
          scale: parse6decimal('1'),
        },
      })

      const marketParameter = await market.parameter()
      await market.updateParameter({
        ...marketParameter,
        takerFee: parse6decimal('0.025'),
        makerFee: parse6decimal('0.05'),
      })
    })

    it('claim protocol, risk and oracle fee', async () => {
      const COLLATERAL = parse6decimal('600')
      const POSITION = parse6decimal('3')
      const { owner, oracle, coordinator, user, dsu } = instanceVars
      await dsu.connect(user).approve(margin.address, COLLATERAL.mul(2).mul(1e12))
      await margin.connect(user).deposit(user.address, COLLATERAL.mul(2))

      await market
        .connect(user)
        ['update(address,int256,int256,int256,address)'](user.address, POSITION, 0, COLLATERAL, constants.AddressZero)

      expectOrderEq(await market.pendingOrder(1), {
        ...DEFAULT_ORDER,
        timestamp: TIMESTAMP_1,
        orders: 1,
        makerPos: POSITION,
        collateral: COLLATERAL,
      })
      await nextWithConstantPrice()
      await settle(market, user)

      const expectedProtocolFee = parse6decimal('5.124741')
      const expectedOracleFee = parse6decimal('5.124733')
      const expectedRiskFee = parse6decimal('6.832972')

      expectGlobalEq(await market.global(), {
        ...DEFAULT_GLOBAL,
        currentId: 1,
        latestId: 1,
        protocolFee: expectedProtocolFee,
        oracleFee: expectedOracleFee,
        riskFee: expectedRiskFee,
        latestPrice: parse6decimal('113.882975'),
      })

      // revert when user tries to claim protocol fee
      await expect(market.connect(user).claimFee(owner.address)).to.be.revertedWithCustomError(
        market,
        'MarketNotOperatorError',
      )

      // claim protocol fee
      await expect(market.connect(owner).claimFee(owner.address))
        .to.emit(market, 'FeeClaimed')
        .withArgs(owner.address, owner.address, expectedProtocolFee)

      // claim oracle fee
      const oracleSigner = await impersonateWithBalance(oracle.address, utils.parseEther('10'))
      await expect(market.connect(oracleSigner).claimFee(oracle.address))
        .to.emit(market, 'FeeClaimed')
        .withArgs(oracle.address, oracle.address, expectedOracleFee)

      // claim risk fee
      await expect(market.connect(coordinator).claimFee(coordinator.address))
        .to.emit(market, 'FeeClaimed')
        .withArgs(coordinator.address, coordinator.address, expectedRiskFee)
    })

    it('claim protocol fee from insurance fund', async () => {
      const COLLATERAL = parse6decimal('600')
      const POSITION = parse6decimal('3')
      const { owner, user, marketFactory, dsu, insuranceFund } = instanceVars
      await dsu.connect(user).approve(margin.address, COLLATERAL.mul(2).mul(1e12))
      await margin.connect(user).deposit(user.address, COLLATERAL.mul(2))

      await market
        .connect(user)
        ['update(address,int256,int256,int256,address)'](user.address, POSITION, 0, COLLATERAL, constants.AddressZero)

      expectOrderEq(await market.pendingOrder(1), {
        ...DEFAULT_ORDER,
        timestamp: TIMESTAMP_1,
        orders: 1,
        makerPos: POSITION,
        collateral: COLLATERAL,
      })
      await nextWithConstantPrice()
      await settle(market, user)

      const expectedProtocolFee = parse6decimal('5.124741')
      const expectedOracleFee = parse6decimal('5.124733')
      const expectedRiskFee = parse6decimal('6.832972')

      expectGlobalEq(await market.global(), {
        ...DEFAULT_GLOBAL,
        currentId: 1,
        latestId: 1,
        protocolFee: expectedProtocolFee,
        oracleFee: expectedOracleFee,
        riskFee: expectedRiskFee,
        latestPrice: parse6decimal('113.882975'),
      })

      // set insurance fund as operator for market factory owner
      await marketFactory.connect(owner).updateOperator(insuranceFund.address, true)

      // revert when user tries to claim protocol fee
      await expect(market.connect(user).claimFee(owner.address)).to.be.revertedWithCustomError(
        market,
        'MarketNotOperatorError',
      )

      // claim protocol fee
      const balanceBefore = await dsu.balanceOf(owner.address)
      await expect(insuranceFund.connect(owner).claim(market.address))
        .to.emit(market, 'FeeClaimed')
        .withArgs(owner.address, insuranceFund.address, expectedProtocolFee)
        .to.emit(margin, 'ClaimableWithdrawn')
        .withArgs(insuranceFund.address, owner.address, expectedProtocolFee)
      expect(await dsu.balanceOf(owner.address)).to.equal(balanceBefore.add(expectedProtocolFee.mul(1e12)))
    })
  })

  describe('intent order fee exclusion', async () => {
    const POSITION = parse6decimal('10')
    const COLLATERAL = parse6decimal('10000')

    beforeEach(async () => {
      const { userB, dsu } = instanceVars

      const riskParameter = await market.riskParameter()
      await market.updateRiskParameter({
        ...riskParameter,
        synBook: {
          ...riskParameter.synBook,
          d0: parse6decimal('0.001'),
          d1: parse6decimal('0.002'),
          d2: parse6decimal('0.004'),
          d3: parse6decimal('0.008'),
        },
      })

      const marketParameter = await market.parameter()
      await market.updateParameter({
        ...marketParameter,
        takerFee: parse6decimal('0.025'),
        makerFee: parse6decimal('0.05'),
      })

      await dsu.connect(userB).approve(market.address, COLLATERAL.mul(1e12))
      await market
        .connect(userB)
        ['update(address,int256,int256,int256,address)'](userB.address, POSITION, 0, COLLATERAL, constants.AddressZero)

      await nextWithConstantPrice()
      await settle(market, userB)
    })

    it('opens long position and another intent order and settles later with fee', async () => {
      const { owner, user, userB, userC, userD, marketFactory, dsu, chainlink } = instanceVars

      // userC allowed to interact with user's account
      await marketFactory.connect(user).updateOperator(userC.address, true)

      const protocolParameter = { ...(await marketFactory.parameter()) }
      protocolParameter.referralFee = parse6decimal('0.20')

      await marketFactory.updateParameter(protocolParameter)

<<<<<<< HEAD
      await dsu.connect(user).approve(market.address, COLLATERAL.mul(1e12))
=======
      const POSITION = parse6decimal('10')
      const COLLATERAL = parse6decimal('10000')

      await dsu.connect(user).approve(margin.address, COLLATERAL.mul(1e12))
      await margin.connect(user).deposit(user.address, COLLATERAL)

>>>>>>> c38dbdf1
      await market
        .connect(user)
        ['update(address,int256,int256,int256,address)'](user.address, 0, 0, COLLATERAL, constants.AddressZero)

<<<<<<< HEAD
      await dsu.connect(userC).approve(market.address, COLLATERAL.mul(1e12))
=======
      await dsu.connect(userB).approve(margin.address, COLLATERAL.mul(1e12))
      await margin.connect(userB).deposit(userB.address, COLLATERAL)

      await market
        .connect(userB)
        ['update(address,int256,int256,int256,address)'](userB.address, POSITION, 0, COLLATERAL, constants.AddressZero)

      await dsu.connect(userC).approve(margin.address, COLLATERAL.mul(1e12))
      await margin.connect(userC).deposit(userC.address, COLLATERAL)

>>>>>>> c38dbdf1
      await market
        .connect(userC)
        ['update(address,int256,int256,int256,address)'](userC.address, 0, 0, COLLATERAL, constants.AddressZero)

<<<<<<< HEAD
      await dsu.connect(userD).approve(market.address, COLLATERAL.mul(1e12))
=======
      await dsu.connect(userD).approve(margin.address, COLLATERAL.mul(1e12))
      await margin.connect(userD).deposit(userD.address, COLLATERAL)

>>>>>>> c38dbdf1
      await market
        .connect(userD)
        ['update(address,int256,int256,int256,address)'](userD.address, 0, POSITION, COLLATERAL, constants.AddressZero)

      const intent = {
        amount: POSITION.div(2),
        price: PRICE.add(0.5e6),
        fee: parse6decimal('0.5'),
        originator: userC.address,
        solver: owner.address,
        collateralization: parse6decimal('0.01'),
        common: {
          account: user.address,
          signer: user.address,
          domain: market.address,
          nonce: 0,
          group: 0,
          expiry: constants.MaxUint256,
        },
      }

      const verifier = Verifier__factory.connect(await market.verifier(), owner)

      const signature = await signIntent(user, verifier, intent)

      await market
        .connect(userC)
        [
          'update(address,(int256,int256,uint256,address,address,uint256,(address,address,address,uint256,uint256,uint256)),bytes)'
        ](userC.address, intent, signature)

      expectGuaranteeEq(await market.guarantee((await market.global()).currentId), {
        ...DEFAULT_GUARANTEE,
        orders: 1,
        longPos: POSITION.div(2),
        shortPos: POSITION.div(2),
        takerFee: POSITION.div(2),
      })
      expectGuaranteeEq(await market.guarantees(user.address, (await market.locals(user.address)).currentId), {
        ...DEFAULT_GUARANTEE,
        orders: 1,
        notional: POSITION.div(2).mul(PRICE.add(0.5e6)).div(1e6), // loss of precision
        longPos: POSITION.div(2),
        referral: parse6decimal('0.5'),
      })
      expectOrderEq(await market.pending(), {
        ...DEFAULT_ORDER,
        orders: 3,
        collateral: COLLATERAL.mul(3),
        longPos: POSITION.mul(3).div(2),
        shortPos: POSITION.div(2),
        takerReferral: parse6decimal('1'),
      })
      expectOrderEq(await market.pendings(user.address), {
        ...DEFAULT_ORDER,
        orders: 1,
        collateral: COLLATERAL,
        longPos: POSITION.div(2),
        takerReferral: parse6decimal('1'),
      })

      await chainlink.next()

      await market.settle(user.address)
      await market.settle(userB.address)
      await market.settle(userC.address)
      await market.settle(userD.address)

      const PRICE_IMPACT = parse6decimal('6.135790') // skew 0 -> 1, price_2, exposure +10
      const EXPECTED_PNL = parse6decimal('3.31642') // position * (price_2 - (price_1 + 0.5))
      const TRADE_FEE_A = parse6decimal('14.380785') // position * (0.025) * price_2

      expectLocalEq(await market.locals(user.address), {
        ...DEFAULT_LOCAL,
        currentId: 1,
        latestId: 1,
<<<<<<< HEAD
        collateral: COLLATERAL.add(EXPECTED_PNL).sub(TRADE_FEE_A),
=======
>>>>>>> c38dbdf1
      })
      expect(await margin.isolatedBalances(user.address, market.address)).to.equal(
        COLLATERAL.sub(EXPECTED_PNL).sub(TRADE_FEE_A).sub(3),
      ) // loss of precision

      expectPositionEq(await market.positions(user.address), {
        ...DEFAULT_POSITION,
        timestamp: TIMESTAMP_2,
        long: POSITION.div(2),
      })
      expectOrderEq(await market.pendingOrders(user.address, 1), {
        ...DEFAULT_ORDER,
        timestamp: TIMESTAMP_2,
        orders: 1,
        longPos: POSITION.div(2),
        takerReferral: POSITION.div(2).mul(2).div(10),
        collateral: COLLATERAL,
      })
      expectCheckpointEq(await market.checkpoints(user.address, TIMESTAMP_2), {
        ...DEFAULT_CHECKPOINT,
        tradeFee: TRADE_FEE_A,
        transfer: COLLATERAL,
        collateral: EXPECTED_PNL,
      })

      const TRADE_FEE_B = parse6decimal('56.941490') // position * 0.05 * price

      expectLocalEq(await market.locals(userB.address), {
        ...DEFAULT_LOCAL,
        currentId: 1,
        latestId: 1,
<<<<<<< HEAD
        collateral: COLLATERAL.sub(TRADE_FEE_B).add(PRICE_IMPACT), // loss of precision
=======
>>>>>>> c38dbdf1
      })
      expect(await margin.isolatedBalances(userB.address, market.address)).to.equal(
        COLLATERAL.sub(TRADE_FEE_B).sub(MAKER_LINEAR_FEE).sub(MAKER_PROPORTIONAL_FEE).sub(4),
      ) // loss of precision
      expectPositionEq(await market.positions(userB.address), {
        ...DEFAULT_POSITION,
        timestamp: TIMESTAMP_2,
        maker: POSITION,
      })
      expectOrderEq(await market.pendingOrders(userB.address, 1), {
        ...DEFAULT_ORDER,
        timestamp: TIMESTAMP_1,
        orders: 1,
        makerPos: POSITION,
        collateral: COLLATERAL,
      })
      expectCheckpointEq(await market.checkpoints(userB.address, TIMESTAMP_2), {
        ...DEFAULT_CHECKPOINT,
        collateral: COLLATERAL.sub(TRADE_FEE_B).add(PRICE_IMPACT),
      })

      // no trade fee deducted for userC for intent order
      expectLocalEq(await market.locals(userC.address), {
        ...DEFAULT_LOCAL,
        currentId: 1,
        latestId: 1,
<<<<<<< HEAD
        collateral: COLLATERAL.sub(EXPECTED_PNL),
        claimable: TRADE_FEE_A.div(10).add(1), // loss of precision
=======
>>>>>>> c38dbdf1
      })
      expect(await margin.claimables(userC.address)).to.equal(TRADE_FEE_A.div(10).add(1)) // loss of precision
      expect(await margin.isolatedBalances(userC.address, market.address)).to.equal(COLLATERAL.add(EXPECTED_PNL))
      expectPositionEq(await market.positions(userC.address), {
        ...DEFAULT_POSITION,
        timestamp: TIMESTAMP_2,
        short: POSITION.div(2),
      })
      expectOrderEq(await market.pendingOrders(userC.address, 1), {
        ...DEFAULT_ORDER,
        timestamp: TIMESTAMP_2,
        orders: 1,
        shortPos: POSITION.div(2),
        collateral: COLLATERAL,
      })
      expectCheckpointEq(await market.checkpoints(userC.address, TIMESTAMP_2), {
        ...DEFAULT_CHECKPOINT,
        transfer: COLLATERAL,
        collateral: -EXPECTED_PNL,
      })

      const TRADE_FEE_D = parse6decimal('28.761564') // position * (0.025) * price_2
      expectLocalEq(await market.locals(userD.address), {
        ...DEFAULT_LOCAL,
        currentId: 1,
        latestId: 1,
<<<<<<< HEAD
        collateral: COLLATERAL.sub(TRADE_FEE_D).sub(PRICE_IMPACT).sub(16), // loss of precision
=======
>>>>>>> c38dbdf1
      })
      expect(await margin.isolatedBalances(userD.address, market.address)).to.equal(
        COLLATERAL.sub(TRADE_FEE_D).sub(TAKER_LINEAR_FEE).sub(TAKER_PROPORITIONAL_FEE).sub(TAKER_ADIABATIC_FEE).sub(14),
      ) // loss of precision
      expectPositionEq(await market.positions(userD.address), {
        ...DEFAULT_POSITION,
        timestamp: TIMESTAMP_2,
        long: POSITION,
      })
      expectOrderEq(await market.pendingOrders(userD.address, 1), {
        ...DEFAULT_ORDER,
        timestamp: TIMESTAMP_2,
        orders: 1,
        longPos: POSITION,
        collateral: COLLATERAL,
      })
      expectCheckpointEq(await market.checkpoints(userD.address, TIMESTAMP_2), {
        ...DEFAULT_CHECKPOINT,
        tradeFee: PRICE_IMPACT.add(TRADE_FEE_D).add(16), // loss of precision
        transfer: COLLATERAL,
      })
    })
  })
})<|MERGE_RESOLUTION|>--- conflicted
+++ resolved
@@ -162,14 +162,8 @@
         ...DEFAULT_LOCAL,
         currentId: 1,
         latestId: 1,
-<<<<<<< HEAD
-        collateral: COLLATERAL.sub(expectedMakerFee),
-=======
->>>>>>> c38dbdf1
-      })
-      expect(await margin.isolatedBalances(user.address, market.address)).to.equal(
-        COLLATERAL.sub(expectedMakerFee).sub(expectedMakerLinear).sub(expectedMakerProportional),
-      )
+      })
+      expect(await margin.isolatedBalances(user.address, market.address)).to.equal(COLLATERAL.sub(expectedMakerFee))
       expectOrderEq(await market.pendingOrders(user.address, 1), {
         ...DEFAULT_ORDER,
         timestamp: TIMESTAMP_1,
@@ -215,134 +209,7 @@
       })
     })
 
-<<<<<<< HEAD
     it('charges taker trade fees', async () => {
-=======
-    it('charges make fees on close', async () => {
-      const riskParams = { ...(await market.riskParameter()) }
-      const previousRiskParams = { ...riskParams }
-      const riskParamsMakerFee = { ...riskParams.makerFee }
-      riskParamsMakerFee.linearFee = BigNumber.from('0')
-      riskParamsMakerFee.proportionalFee = BigNumber.from('0')
-      riskParams.makerFee = riskParamsMakerFee
-      await market.updateRiskParameter(riskParams)
-
-      const marketParams = { ...(await market.parameter()) }
-      const previousMarketParams = { ...marketParams }
-      marketParams.makerFee = BigNumber.from('0')
-      await market.updateParameter(marketParams)
-
-      const POSITION = parse6decimal('10')
-      const COLLATERAL = parse6decimal('1000')
-      const { user, dsu } = instanceVars
-
-      await dsu.connect(user).approve(margin.address, COLLATERAL.mul(1e12))
-      await margin.connect(user).deposit(user.address, COLLATERAL)
-
-      await expect(
-        market
-          .connect(user)
-          ['update(address,int256,int256,int256,address)'](
-            user.address,
-            POSITION,
-            0,
-            COLLATERAL,
-            constants.AddressZero,
-          ),
-      )
-        .to.emit(market, 'OrderCreated')
-        .withArgs(
-          user.address,
-          { ...DEFAULT_ORDER, timestamp: TIMESTAMP_1, orders: 1, makerPos: POSITION, collateral: COLLATERAL },
-          { ...DEFAULT_GUARANTEE },
-          constants.AddressZero,
-          constants.AddressZero,
-          constants.AddressZero,
-        )
-
-      await nextWithConstantPrice()
-      await settle(market, user)
-
-      await market.updateRiskParameter(previousRiskParams)
-      await market.updateParameter(previousMarketParams)
-      await market.connect(user).close(user.address, false, constants.AddressZero)
-
-      // Settle the market with a new oracle version
-      await nextWithConstantPrice()
-      const tx = await settle(market, user)
-      const accountProcessEvent: AccountPositionProcessedEventObject = (await tx.wait()).events?.find(
-        e => e.event === 'AccountPositionProcessed',
-      )?.args as unknown as AccountPositionProcessedEventObject
-      const expectedMakerFee = parse6decimal('56.941490') // = 3374.655169**2 * 0.0001 * (0.05)
-      const expectedMakerLinear = parse6decimal('102.494680') // = 3374.655169**2 * 0.0001 * (0.09)
-      const expectedMakerProportional = parse6decimal('91.106380') // = 3374.655169**2 * 0.0001 * (0.08)
-
-      expect(accountProcessEvent?.accumulationResult.tradeFee).to.equal(expectedMakerFee)
-      expect(accountProcessEvent?.accumulationResult.offset).to.equal(
-        expectedMakerLinear.add(expectedMakerProportional),
-      )
-
-      // check user state
-      expectLocalEq(await market.locals(user.address), {
-        ...DEFAULT_LOCAL,
-        currentId: 2,
-        latestId: 2,
-      })
-      // Maker gets part of their fee refunded since they were an exisiting maker
-      expect(await margin.isolatedBalances(user.address, market.address)).to.equal(
-        COLLATERAL.sub(expectedMakerFee).sub(10),
-      )
-      expectOrderEq(await market.pendingOrders(user.address, 2), {
-        ...DEFAULT_ORDER,
-        timestamp: TIMESTAMP_2,
-        orders: 1,
-        makerNeg: POSITION,
-      })
-      expectCheckpointEq(await market.checkpoints(user.address, TIMESTAMP_2), {
-        ...DEFAULT_CHECKPOINT,
-        tradeFee: expectedMakerFee.add(expectedMakerLinear).add(expectedMakerProportional),
-        collateral: COLLATERAL.add(expectedMakerLinear).add(expectedMakerProportional).sub(10),
-      })
-      expectPositionEq(await market.positions(user.address), {
-        ...DEFAULT_POSITION,
-        timestamp: TIMESTAMP_2,
-      })
-
-      // Check global post-settlement state. Existing makers so protocol only gets 50% of fees
-      const expectedOracleFee = BigNumber.from('17082446') // = (56941487) * 0.3
-      const expectedRiskFee = BigNumber.from('22776572') // = (56941487) * 0.4
-      const expectedProtocolFee = BigNumber.from('17082469') // = 56941487 - 17082446 - 22776594
-      expectGlobalEq(await market.global(), {
-        ...DEFAULT_GLOBAL,
-        currentId: 2,
-        latestId: 2,
-        protocolFee: expectedProtocolFee,
-        riskFee: expectedRiskFee,
-        oracleFee: expectedOracleFee,
-        latestPrice: PRICE,
-        exposure: 0,
-      })
-      expectOrderEq(await market.pendingOrder(2), {
-        ...DEFAULT_ORDER,
-        timestamp: TIMESTAMP_2,
-        orders: 1,
-        makerNeg: POSITION,
-      })
-      expectPositionEq(await market.position(), {
-        ...DEFAULT_POSITION,
-        timestamp: TIMESTAMP_2,
-      })
-    })
-
-    it('charges take fees on long open', async () => {
-      const riskParams = { ...(await market.riskParameter()) }
-      const riskParamsMakerFee = { ...riskParams.makerFee }
-      riskParamsMakerFee.linearFee = BigNumber.from('0')
-      riskParamsMakerFee.proportionalFee = BigNumber.from('0')
-      riskParams.makerFee = riskParamsMakerFee
-      await market.updateRiskParameter(riskParams)
-
->>>>>>> c38dbdf1
       const marketParams = { ...(await market.parameter()) }
       marketParams.makerFee = BigNumber.from('0')
       await market.updateParameter(marketParams)
@@ -436,18 +303,8 @@
         ...DEFAULT_LOCAL,
         currentId: 1,
         latestId: 1,
-<<<<<<< HEAD
-        collateral: COLLATERAL.sub(expectedTakerFee),
-      })
-=======
-      })
-      expect(await margin.isolatedBalances(userB.address, market.address)).to.equal(
-        COLLATERAL.sub(expectedTakerFee)
-          .sub(expectedTakerLinear)
-          .sub(expectedTakerProportional)
-          .sub(expectedtakerAdiabatic),
-      )
->>>>>>> c38dbdf1
+      })
+      expect(await margin.isolatedBalances(userB.address, market.address)).to.equal(COLLATERAL.sub(expectedTakerFee))
       expectOrderEq(await market.pendingOrders(userB.address, 1), {
         ...DEFAULT_ORDER,
         timestamp: TIMESTAMP_1,
@@ -475,22 +332,20 @@
     beforeEach(async () => {
       const { userB, userC, userD, dsu } = instanceVars
 
-<<<<<<< HEAD
       // setup initial positions + skew
-      await dsu.connect(userB).approve(market.address, COLLATERAL.mul(1e12))
+      await dsu.connect(userB).approve(margin.address, COLLATERAL.mul(1e12))
+      await margin.connect(userB).deposit(userB.address, COLLATERAL)
+      await dsu.connect(userC).approve(margin.address, COLLATERAL.mul(1e12))
+      await margin.connect(userC).deposit(userC.address, COLLATERAL)
+      await dsu.connect(userD).approve(margin.address, COLLATERAL.mul(1e12))
+      await margin.connect(userD).deposit(userD.address, COLLATERAL)
+
       await market
         .connect(userB)
         ['update(address,int256,int256,int256,address)'](userB.address, POSITION, 0, COLLATERAL, constants.AddressZero)
-      await dsu.connect(userC).approve(market.address, COLLATERAL.mul(1e12))
       await market
         .connect(userC)
         ['update(address,int256,int256,int256,address)'](userC.address, 0, POSITION, COLLATERAL, constants.AddressZero)
-=======
-      await dsu.connect(user).approve(margin.address, COLLATERAL.mul(1e12))
-      await margin.connect(user).deposit(user.address, COLLATERAL)
-      await dsu.connect(userB).approve(margin.address, COLLATERAL.mul(1e12))
-      await margin.connect(userB).deposit(userB.address, COLLATERAL)
->>>>>>> c38dbdf1
 
       await dsu.connect(userD).approve(market.address, COLLATERAL.mul(1e12))
       await market
@@ -564,8 +419,8 @@
         ...DEFAULT_LOCAL,
         currentId: 1,
         latestId: 1,
-        collateral: COLLATERAL.sub(expectedPriceImpact),
-      })
+      })
+      expect(await margin.isolatedBalances(userB.address, market.address)).to.equal(COLLATERAL.sub(expectedPriceImpact))
       expectOrderEq(await market.pendingOrders(user.address, 1), {
         ...DEFAULT_ORDER,
         timestamp: TIMESTAMP_2,
@@ -587,8 +442,10 @@
         ...DEFAULT_LOCAL,
         currentId: 1,
         latestId: 1,
-        collateral: COLLATERAL.add(expectedPriceImpact).sub(3),
-      })
+      })
+      expect(await margin.isolatedBalances(user.address, market.address)).to.equal(
+        COLLATERAL.add(expectedPriceImpact).sub(3),
+      )
       expectCheckpointEq(await market.checkpoints(userB.address, TIMESTAMP_2), {
         ...DEFAULT_CHECKPOINT,
         collateral: COLLATERAL.add(expectedPriceImpact).sub(3),
@@ -657,24 +514,13 @@
       // check user state
       expectLocalEq(await market.locals(userB.address), {
         ...DEFAULT_LOCAL,
-<<<<<<< HEAD
         currentId: 2,
         latestId: 2,
-        collateral: COLLATERAL.sub(3), // impact fee is returned to existing maker minus dust
-      })
+      })
+      expect(await margin.isolatedBalances(userB.address, market.address)).to.equal(
+        COLLATERAL.sub(3), // impact fee is returned to existing maker minus dust
+      )
       expectOrderEq(await market.pendingOrders(userB.address, 2), {
-=======
-        currentId: 1,
-        latestId: 1,
-      })
-      expect(await margin.isolatedBalances(userB.address, market.address)).to.equal(
-        COLLATERAL.sub(expectedTakerFee)
-          .sub(expectedTakerLinear)
-          .sub(expectedTakerProportional)
-          .sub(expectedTakerAdiabatic),
-      )
-      expectOrderEq(await market.pendingOrders(userB.address, 1), {
->>>>>>> c38dbdf1
         ...DEFAULT_ORDER,
         timestamp: TIMESTAMP_2,
         orders: 1,
@@ -691,7 +537,6 @@
         maker: POSITION.div(2),
       })
 
-<<<<<<< HEAD
       expectGlobalEq(await market.global(), {
         ...DEFAULT_GLOBAL,
         currentId: 2,
@@ -699,24 +544,6 @@
         latestPrice: PRICE,
       })
       expectOrderEq(await market.pendingOrder(2), {
-=======
-      const txMaker = await settle(market, user)
-      const accountProcessEventMaker: AccountPositionProcessedEventObject = (await txMaker.wait()).events?.find(
-        e => e.event === 'AccountPositionProcessed',
-      )?.args as unknown as AccountPositionProcessedEventObject
-
-      const expectedMakerFee = expectedTakerLinear.add(expectedTakerProportional).sub(16)
-      expect(accountProcessEventMaker.accumulationResult.collateral).to.equal(expectedMakerFee)
-
-      // Maker State
-      expectLocalEq(await market.locals(user.address), {
-        ...DEFAULT_LOCAL,
-        currentId: 1,
-        latestId: 1,
-      })
-      expect(await margin.isolatedBalances(user.address, market.address)).to.equal(COLLATERAL.add(expectedMakerFee))
-      expectOrderEq(await market.pendingOrders(user.address, 1), {
->>>>>>> c38dbdf1
         ...DEFAULT_ORDER,
         timestamp: TIMESTAMP_2,
         orders: 1,
@@ -734,24 +561,8 @@
     it('charges price impact on long open', async () => {
       const { user, userB, dsu } = instanceVars
 
-<<<<<<< HEAD
-      await dsu.connect(user).approve(market.address, COLLATERAL.mul(1e12))
-=======
       await dsu.connect(user).approve(margin.address, COLLATERAL.mul(1e12))
       await margin.connect(user).deposit(user.address, COLLATERAL)
-      await dsu.connect(userB).approve(margin.address, COLLATERAL.mul(1e12))
-      await margin.connect(userB).deposit(userB.address, COLLATERAL)
-
-      await market
-        .connect(user)
-        ['update(address,int256,int256,int256,address)'](
-          user.address,
-          MAKER_POSITION,
-          0,
-          COLLATERAL,
-          constants.AddressZero,
-        )
->>>>>>> c38dbdf1
       await expect(
         market
           .connect(user)
@@ -814,8 +625,10 @@
         ...DEFAULT_LOCAL,
         currentId: 1,
         latestId: 1,
-        collateral: COLLATERAL.add(expectedPriceImpact).sub(10),
-      })
+      })
+      expect(await margin.isolatedBalances(userB.address, market.address)).to.equal(
+        COLLATERAL.add(expectedPriceImpact).sub(10),
+      )
       expectCheckpointEq(await market.checkpoints(userB.address, TIMESTAMP_2), {
         ...DEFAULT_CHECKPOINT,
         collateral: COLLATERAL.add(expectedPriceImpact).sub(10),
@@ -888,20 +701,9 @@
         ...DEFAULT_LOCAL,
         currentId: 2,
         latestId: 2,
-<<<<<<< HEAD
         collateral: COLLATERAL.sub(expectedPriceImpact),
       })
       expectOrderEq(await market.pendingOrders(userC.address, 2), {
-=======
-      })
-      expect(await margin.isolatedBalances(userB.address, market.address)).to.equal(
-        COLLATERAL.sub(expectedTakerFee)
-          .sub(expectedTakerLinear)
-          .sub(expectedTakerProportional)
-          .sub(expectedTakerAdiabatic),
-      )
-      expectOrderEq(await market.pendingOrders(userB.address, 2), {
->>>>>>> c38dbdf1
         ...DEFAULT_ORDER,
         timestamp: TIMESTAMP_2,
         orders: 1,
@@ -921,9 +723,8 @@
         ...DEFAULT_LOCAL,
         currentId: 1,
         latestId: 1,
-<<<<<<< HEAD
-        collateral: COLLATERAL.add(expectedPriceImpact),
-      })
+      })
+      expect(await margin.isolatedBalances(userB.address, market.address)).to.equal(COLLATERAL.add(expectedPriceImpact))
       expectCheckpointEq(await market.checkpoints(userB.address, TIMESTAMP_2), {
         ...DEFAULT_CHECKPOINT,
         collateral: COLLATERAL.add(expectedPriceImpact),
@@ -936,11 +737,6 @@
         latestPrice: PRICE,
       })
       expectOrderEq(await market.pendingOrder(2), {
-=======
-      })
-      expect(await margin.isolatedBalances(user.address, market.address)).to.equal(COLLATERAL.add(expectedMakerFee))
-      expectOrderEq(await market.pendingOrders(user.address, 1), {
->>>>>>> c38dbdf1
         ...DEFAULT_ORDER,
         timestamp: TIMESTAMP_2,
         orders: 1,
@@ -958,24 +754,8 @@
     it('charges price impact on short open', async () => {
       const { user, userB, dsu } = instanceVars
 
-<<<<<<< HEAD
-      await dsu.connect(user).approve(market.address, COLLATERAL.mul(1e12))
-=======
       await dsu.connect(user).approve(margin.address, COLLATERAL.mul(1e12))
       await margin.connect(user).deposit(user.address, COLLATERAL)
-      await dsu.connect(userB).approve(margin.address, COLLATERAL.mul(1e12))
-      await margin.connect(userB).deposit(userB.address, COLLATERAL)
-
-      await market
-        .connect(user)
-        ['update(address,int256,int256,int256,address)'](
-          user.address,
-          MAKER_POSITION,
-          0,
-          COLLATERAL,
-          constants.AddressZero,
-        )
->>>>>>> c38dbdf1
       await expect(
         market
           .connect(user)
@@ -1038,114 +818,13 @@
         ...DEFAULT_LOCAL,
         currentId: 1,
         latestId: 1,
-<<<<<<< HEAD
         collateral: COLLATERAL.add(expectedPriceImpact),
-=======
-      })
-      expect(await margin.isolatedBalances(userB.address, market.address)).to.equal(
-        COLLATERAL.sub(expectedTakerFee)
-          .sub(expectedTakerLinear)
-          .sub(expectedTakerProportional)
-          .sub(expectedtakerAdiabatic),
-      )
-      expectOrderEq(await market.pendingOrders(userB.address, 1), {
-        ...DEFAULT_ORDER,
-        timestamp: TIMESTAMP_1,
-        orders: 1,
-        shortPos: SHORT_POSITION,
-        collateral: COLLATERAL,
->>>>>>> c38dbdf1
       })
       expectCheckpointEq(await market.checkpoints(user.address, TIMESTAMP_2), {
         ...DEFAULT_CHECKPOINT,
         tradeFee: expectedPriceImpact,
         transfer: COLLATERAL,
       })
-<<<<<<< HEAD
-=======
-      expectPositionEq(await market.positions(userB.address), {
-        ...DEFAULT_POSITION,
-        timestamp: TIMESTAMP_1,
-        short: SHORT_POSITION,
-      })
-    })
-
-    it('charges take fees on short open, distributes to existing makes', async () => {
-      const riskParams = { ...(await market.riskParameter()) }
-      const riskParamsMakerFee = { ...riskParams.makerFee }
-      riskParamsMakerFee.linearFee = BigNumber.from('0')
-      riskParamsMakerFee.proportionalFee = BigNumber.from('0')
-      riskParams.makerFee = riskParamsMakerFee
-      await market.updateRiskParameter(riskParams)
-
-      const marketParams = { ...(await market.parameter()) }
-      marketParams.makerFee = BigNumber.from('0')
-      await market.updateParameter(marketParams)
-
-      const MAKER_POSITION = parse6decimal('10')
-      const SHORT_POSITION = parse6decimal('1')
-      const COLLATERAL = parse6decimal('1000')
-      const { user, userB, dsu } = instanceVars
-
-      await dsu.connect(user).approve(margin.address, COLLATERAL.mul(1e12))
-      await margin.connect(user).deposit(user.address, COLLATERAL)
-      await dsu.connect(userB).approve(margin.address, COLLATERAL.mul(1e12))
-      await margin.connect(userB).deposit(userB.address, COLLATERAL)
-
-      await market
-        .connect(user)
-        ['update(address,int256,int256,int256,address)'](
-          user.address,
-          MAKER_POSITION,
-          0,
-          COLLATERAL,
-          constants.AddressZero,
-        )
-      // Settle maker to give them portion of fees
-      await nextWithConstantPrice()
-      await settle(market, user)
-
-      await expect(
-        market
-          .connect(userB)
-          ['update(address,int256,int256,int256,address)'](
-            userB.address,
-            0,
-            SHORT_POSITION.mul(-1),
-            COLLATERAL,
-            constants.AddressZero,
-          ),
-      )
-        .to.emit(market, 'OrderCreated')
-        .withArgs(
-          userB.address,
-          { ...DEFAULT_ORDER, timestamp: TIMESTAMP_2, orders: 1, shortPos: SHORT_POSITION, collateral: COLLATERAL },
-          { ...DEFAULT_GUARANTEE },
-          constants.AddressZero,
-          constants.AddressZero,
-          constants.AddressZero,
-        )
-
-      await nextWithConstantPrice()
-      const txLong = await settle(market, userB)
-      const accountProcessEventLong: AccountPositionProcessedEventObject = (await txLong.wait()).events?.find(
-        e => e.event === 'AccountPositionProcessed',
-      )?.args as unknown as AccountPositionProcessedEventObject
-      const processEvent: PositionProcessedEventObject = (await txLong.wait()).events?.find(
-        e => e.event === 'PositionProcessed',
-      )?.args as unknown as PositionProcessedEventObject
-
-      // 100% long so taker takes full skew and impact
-      const expectedTakerFee = parse6decimal('2.847074') // = 3374.655169**2 * 0.00001 * (0.025)
-      const expectedTakerLinear = parse6decimal('5.694148') // = 3374.655169**2 * 0.00001 * (0.05)
-      const expectedTakerProportional = parse6decimal('6.832978') // = 3374.655169**2 * 0.00001 * (0.06)
-      const expectedTakerAdiabatic = parse6decimal('7.971808') // = 3374.655169**2 * 0.00001 * (0.07)
-
-      expect(accountProcessEventLong.accumulationResult.tradeFee).to.eq(expectedTakerFee)
-      expect(accountProcessEventLong.accumulationResult.offset).to.eq(
-        expectedTakerLinear.add(expectedTakerProportional).add(expectedTakerAdiabatic),
-      )
->>>>>>> c38dbdf1
 
       expectGlobalEq(await market.global(), {
         ...DEFAULT_GLOBAL,
@@ -1166,86 +845,117 @@
       expectPositionEq(await market.position(), {
         ...DEFAULT_POSITION,
         timestamp: TIMESTAMP_2,
-<<<<<<< HEAD
         maker: POSITION,
         long: POSITION,
         short: POSITION,
-=======
-        maker: MAKER_POSITION,
-        short: SHORT_POSITION,
-      })
-
-      // Long State
+      })
+    })
+
+    it('charges price impact on short close', async () => {
+      const { userB, userD } = instanceVars
+
+      await expect(
+        market
+          .connect(userD)
+          ['update(address,int256,int256,int256,address)'](userD.address, 0, POSITION.div(2), 0, constants.AddressZero),
+      )
+        .to.emit(market, 'OrderCreated')
+        .withArgs(
+          userD.address,
+          { ...DEFAULT_ORDER, timestamp: TIMESTAMP_2, orders: 1, shortNeg: POSITION.div(2), collateral: 0 },
+          { ...DEFAULT_GUARANTEE },
+          constants.AddressZero,
+          constants.AddressZero,
+          constants.AddressZero,
+        )
+
+      // skew 0.5 -> 1.0, price 3374.655169^2/100000, exposure 5
+      const expectedPriceImpact = parse6decimal('2.44374')
+
+      await nextWithConstantPrice()
+      const tx = await settle(market, userD)
+      const accountProcessEvent: AccountPositionProcessedEventObject = (await tx.wait()).events?.find(
+        e => e.event === 'AccountPositionProcessed',
+      )?.args as unknown as AccountPositionProcessedEventObject
+
+      expect(accountProcessEvent?.accumulationResult.spread).to.equal(expectedPriceImpact)
+
+      await settle(market, userB)
+
+      // check user state
+      expectLocalEq(await market.locals(userD.address), {
+        ...DEFAULT_LOCAL,
+        currentId: 2,
+        latestId: 2,
+      })
+      expect(await margin.isolatedBalances(userB.address, market.address)).to.equal(COLLATERAL.sub(expectedPriceImpact))
+      expectOrderEq(await market.pendingOrders(userD.address, 2), {
+        ...DEFAULT_ORDER,
+        timestamp: TIMESTAMP_2,
+        orders: 1,
+        shortNeg: POSITION.div(2),
+      })
+      expectCheckpointEq(await market.checkpoints(userD.address, TIMESTAMP_2), {
+        ...DEFAULT_CHECKPOINT,
+        tradeFee: expectedPriceImpact,
+        collateral: COLLATERAL,
+      })
+      expectPositionEq(await market.positions(userD.address), {
+        ...DEFAULT_POSITION,
+        timestamp: TIMESTAMP_2,
+        short: 0,
+      })
       expectLocalEq(await market.locals(userB.address), {
         ...DEFAULT_LOCAL,
         currentId: 1,
         latestId: 1,
+        collateral: COLLATERAL.add(expectedPriceImpact).sub(10),
       })
       expect(await margin.isolatedBalances(userB.address, market.address)).to.equal(
-        COLLATERAL.sub(expectedTakerFee)
-          .sub(expectedTakerLinear)
-          .sub(expectedTakerProportional)
-          .sub(expectedTakerAdiabatic),
-      )
-      expectOrderEq(await market.pendingOrders(userB.address, 1), {
-        ...DEFAULT_ORDER,
-        timestamp: TIMESTAMP_2,
-        orders: 1,
-        shortPos: SHORT_POSITION,
-        collateral: COLLATERAL,
-      })
-      expectCheckpointEq(await market.checkpoints(userB.address, TIMESTAMP_1), {
+        COLLATERAL.add(expectedPriceImpact).sub(10),
+      )
+      expectCheckpointEq(await market.checkpoints(userB.address, TIMESTAMP_2), {
         ...DEFAULT_CHECKPOINT,
-      })
-      expectPositionEq(await market.positions(userB.address), {
+        collateral: COLLATERAL.add(expectedPriceImpact).sub(10),
+      })
+
+      expectGlobalEq(await market.global(), {
+        ...DEFAULT_GLOBAL,
+        currentId: 2,
+        latestId: 2,
+        latestPrice: PRICE,
+      })
+      expectOrderEq(await market.pendingOrder(2), {
+        ...DEFAULT_ORDER,
+        timestamp: TIMESTAMP_2,
+        orders: 1,
+        shortNeg: POSITION.div(2),
+      })
+      expectPositionEq(await market.position(), {
         ...DEFAULT_POSITION,
         timestamp: TIMESTAMP_2,
-        short: SHORT_POSITION,
-      })
-
-      const txMaker = await settle(market, user)
-      const accountProcessEventMaker: AccountPositionProcessedEventObject = (await txMaker.wait()).events?.find(
-        e => e.event === 'AccountPositionProcessed',
-      )?.args as unknown as AccountPositionProcessedEventObject
-
-      const expectedMakerFee = expectedTakerLinear.add(expectedTakerProportional).sub(16)
-      expect(accountProcessEventMaker.accumulationResult.collateral).to.equal(expectedMakerFee)
-
-      // Maker State
-      expectLocalEq(await market.locals(user.address), {
-        ...DEFAULT_LOCAL,
-        currentId: 1,
-        latestId: 1,
-      })
-      expect(await margin.isolatedBalances(user.address, market.address)).to.equal(COLLATERAL.add(expectedMakerFee))
-      expectOrderEq(await market.pendingOrders(user.address, 1), {
-        ...DEFAULT_ORDER,
-        timestamp: TIMESTAMP_1,
-        orders: 1,
-        makerPos: MAKER_POSITION,
-        collateral: COLLATERAL,
-      })
-      expectCheckpointEq(await market.checkpoints(user.address, TIMESTAMP_1), {
-        ...DEFAULT_CHECKPOINT,
-        transfer: COLLATERAL,
-      })
-      expectPositionEq(await market.positions(user.address), {
-        ...DEFAULT_POSITION,
-        timestamp: TIMESTAMP_2,
-        maker: MAKER_POSITION,
->>>>>>> c38dbdf1
-      })
-    })
-
-    it('charges price impact on short close', async () => {
-      const { userB, userD } = instanceVars
-
-<<<<<<< HEAD
-=======
+        maker: POSITION,
+        long: POSITION,
+        short: 0,
+      })
+    })
+  })
+
+  describe('settlement fee', () => {
+    const MAKER_POSITION = parse6decimal('10')
+    const SHORT_POSITION = parse6decimal('1')
+    const LONG_POSITION = parse6decimal('1')
+    const COLLATERAL = parse6decimal('1000')
+
+    beforeEach(async () => {
+      const { user, userB, userC, dsu } = instanceVars
+
       await dsu.connect(user).approve(margin.address, COLLATERAL.mul(1e12))
       await margin.connect(user).deposit(user.address, COLLATERAL)
       await dsu.connect(userB).approve(margin.address, COLLATERAL.mul(1e12))
       await margin.connect(userB).deposit(userB.address, COLLATERAL)
+      await dsu.connect(userC).approve(margin.address, COLLATERAL.mul(1e12))
+      await margin.connect(userC).deposit(userC.address, COLLATERAL)
 
       await market
         .connect(user)
@@ -1256,403 +966,8 @@
           COLLATERAL,
           constants.AddressZero,
         )
->>>>>>> c38dbdf1
-      await expect(
-        market
-          .connect(userD)
-          ['update(address,int256,int256,int256,address)'](userD.address, 0, POSITION.div(2), 0, constants.AddressZero),
-      )
-        .to.emit(market, 'OrderCreated')
-        .withArgs(
-          userD.address,
-          { ...DEFAULT_ORDER, timestamp: TIMESTAMP_2, orders: 1, shortNeg: POSITION.div(2), collateral: 0 },
-          { ...DEFAULT_GUARANTEE },
-          constants.AddressZero,
-          constants.AddressZero,
-          constants.AddressZero,
-        )
-
-      // skew 0.5 -> 1.0, price 3374.655169^2/100000, exposure 5
-      const expectedPriceImpact = parse6decimal('2.44374')
-
-      await nextWithConstantPrice()
-<<<<<<< HEAD
-      const tx = await settle(market, userD)
-      const accountProcessEvent: AccountPositionProcessedEventObject = (await tx.wait()).events?.find(
-        e => e.event === 'AccountPositionProcessed',
-      )?.args as unknown as AccountPositionProcessedEventObject
-
-      expect(accountProcessEvent?.accumulationResult.spread).to.equal(expectedPriceImpact)
-=======
-      const txLong = await settle(market, userB)
-
-      const accountProcessEventLong: AccountPositionProcessedEventObject = (await txLong.wait()).events?.find(
-        e => e.event === 'AccountPositionProcessed',
-      )?.args as unknown as AccountPositionProcessedEventObject
-
-      const expectedTakerFee = parse6decimal('2.847074') // = 3374.655169**2 * 0.00001 * (0.025)
-      const expectedTakerLinear = parse6decimal('5.694148') // = 3374.655169**2 * 0.00001 * (0.05)
-      const expectedTakerProportional = 0
-      const expectedTakerAdiabatic = 0
-
-      expect(accountProcessEventLong.accumulationResult.tradeFee).to.eq(expectedTakerFee)
-      expect(accountProcessEventLong.accumulationResult.offset).to.eq(
-        expectedTakerLinear.add(expectedTakerProportional).add(expectedTakerAdiabatic),
-      )
-
-      const expectedOracleFee = BigNumber.from('854122') // = (2847074) * 0.3
-      const expectedRiskFee = BigNumber.from('1138828') // = (2847074) * 0.4
-      const expectedProtocolFee = BigNumber.from('854124') // = 2847074 - 854122 - 1138829
-
-      // Global State
-      expectGlobalEq(await market.global(), {
-        ...DEFAULT_GLOBAL,
-        currentId: 2,
-        latestId: 2,
-        protocolFee: expectedProtocolFee,
-        riskFee: expectedRiskFee,
-        oracleFee: expectedOracleFee,
-        latestPrice: PRICE,
-      })
-      expectOrderEq(await market.pendingOrder(2), {
-        ...DEFAULT_ORDER,
-        timestamp: TIMESTAMP_2,
-        orders: 1,
-        shortNeg: SHORT_POSITION,
-      })
-      expectPositionEq(await market.position(), {
-        ...DEFAULT_POSITION,
-        timestamp: TIMESTAMP_2,
-        maker: MAKER_POSITION,
-      })
-
-      // Long State
-      expectLocalEq(await market.locals(userB.address), {
-        ...DEFAULT_LOCAL,
-        currentId: 2,
-        latestId: 2,
-      })
-      expect(await margin.isolatedBalances(userB.address, market.address)).to.equal(
-        COLLATERAL.sub(expectedTakerFee)
-          .sub(expectedTakerLinear)
-          .sub(expectedTakerProportional)
-          .sub(expectedTakerAdiabatic),
-      )
-      expectOrderEq(await market.pendingOrders(userB.address, 2), {
-        ...DEFAULT_ORDER,
-        timestamp: TIMESTAMP_2,
-        orders: 1,
-        shortNeg: SHORT_POSITION,
-      })
-      expectCheckpointEq(await market.checkpoints(userB.address, TIMESTAMP_2), {
-        ...DEFAULT_CHECKPOINT,
-        tradeFee: expectedTakerFee.add(expectedTakerLinear).add(expectedTakerProportional).add(expectedTakerAdiabatic),
-        collateral: COLLATERAL,
-      })
-      expectPositionEq(await market.positions(userB.address), {
-        ...DEFAULT_POSITION,
-        timestamp: TIMESTAMP_2,
-      })
-
-      const txMaker = await settle(market, user)
-      const accountProcessEventMaker: AccountPositionProcessedEventObject = (await txMaker.wait()).events?.find(
-        e => e.event === 'AccountPositionProcessed',
-      )?.args as unknown as AccountPositionProcessedEventObject
-
-      const expectedMakerFee = expectedTakerLinear.add(expectedTakerProportional).sub(8)
-      expect(accountProcessEventMaker.accumulationResult.collateral).to.equal(expectedMakerFee)
-
-      // Maker State
-      expectLocalEq(await market.locals(user.address), {
-        ...DEFAULT_LOCAL,
-        currentId: 1,
-        latestId: 1,
-      })
-      expect(await margin.isolatedBalances(user.address, market.address)).to.equal(COLLATERAL.add(expectedMakerFee))
-      expectOrderEq(await market.pendingOrders(user.address, 1), {
-        ...DEFAULT_ORDER,
-        timestamp: TIMESTAMP_1,
-        orders: 1,
-        makerPos: MAKER_POSITION,
-        collateral: COLLATERAL,
-      })
-      expectCheckpointEq(await market.checkpoints(user.address, TIMESTAMP_1), {
-        ...DEFAULT_CHECKPOINT,
-        transfer: COLLATERAL,
-      })
-      expectPositionEq(await market.positions(user.address), {
-        ...DEFAULT_POSITION,
-        timestamp: TIMESTAMP_2,
-        maker: MAKER_POSITION,
-      })
-    })
-
-    describe('proportional fee', () => {
-      const MAKER_POSITION = parse6decimal('10')
-      const SHORT_POSITION = parse6decimal('1')
-      const LONG_POSITION = parse6decimal('1')
-      const COLLATERAL = parse6decimal('1000')
-
-      beforeEach(async () => {
-        const riskParams = { ...(await market.riskParameter()) }
-        const marketParams = { ...(await market.parameter()) }
-        await market.updateRiskParameter({
-          ...riskParams,
-          makerFee: {
-            ...riskParams.makerFee,
-            linearFee: BigNumber.from('0'),
-            proportionalFee: BigNumber.from('0'),
-          },
-          takerFee: {
-            ...riskParams.takerFee,
-            linearFee: BigNumber.from('0'),
-            proportionalFee: parse6decimal('0.01'),
-            adiabaticFee: BigNumber.from('0'),
-          },
-        })
-        await market.updateParameter({
-          ...marketParams,
-          makerFee: 0,
-          takerFee: 0,
-        })
-
-        const { user, userB, userC, dsu } = instanceVars
-
-        await dsu.connect(user).approve(margin.address, COLLATERAL.mul(1e12))
-        await margin.connect(user).deposit(user.address, COLLATERAL)
-        await dsu.connect(userB).approve(margin.address, COLLATERAL.mul(1e12))
-        await margin.connect(userB).deposit(userB.address, COLLATERAL)
-        await dsu.connect(userC).approve(margin.address, COLLATERAL.mul(1e12))
-        await margin.connect(userC).deposit(userC.address, COLLATERAL)
-
-        await market
-          .connect(user)
-          ['update(address,int256,int256,int256,address)'](
-            user.address,
-            MAKER_POSITION,
-            0,
-            COLLATERAL,
-            constants.AddressZero,
-          )
-        await nextWithConstantPrice()
-        await settle(market, user)
-      })
-
-      it('charges skew fee for changing skew', async () => {
-        const { userB, userC } = instanceVars
-
-        // Bring skew from 0 to 100% -> total skew change of 100%
-        await market
-          .connect(userB)
-          ['update(address,int256,int256,int256,address)'](
-            userB.address,
-            0,
-            SHORT_POSITION.mul(-1),
-            COLLATERAL,
-            constants.AddressZero,
-          )
-
-        await nextWithConstantPrice()
-        const txShort = await settle(market, userB)
-        const accountProcessEventShort: AccountPositionProcessedEventObject = (await txShort.wait()).events?.find(
-          e => e.event === 'AccountPositionProcessed',
-        )?.args as unknown as AccountPositionProcessedEventObject
-        const positionProcessEventShort: PositionProcessedEventObject = (await txShort.wait()).events?.find(
-          e => e.event === 'PositionProcessed',
-        )?.args as unknown as PositionProcessedEventObject
-
-        const expectedShortProportionalFee = BigNumber.from('1138829') // = 3374.655169**2 * 0.00001 * 100% * 0.01
-        expect(accountProcessEventShort.accumulationResult.offset).to.equal(expectedShortProportionalFee)
-        expect(
-          positionProcessEventShort.accumulationResult.tradeOffsetMaker.add(
-            positionProcessEventShort.accumulationResult.tradeOffsetMarket,
-          ),
-        ).to.equal(expectedShortProportionalFee)
-
-        // Bring skew from -100% to +50% -> total skew change of 150%
-        await market
-          .connect(userC)
-          ['update(address,int256,int256,int256,address)'](
-            userC.address,
-            0,
-            LONG_POSITION.mul(2),
-            COLLATERAL,
-            constants.AddressZero,
-          )
-
-        await nextWithConstantPrice()
-        const txLong = await settle(market, userC)
-        const accountProcessEventLong: AccountPositionProcessedEventObject = (await txLong.wait()).events?.find(
-          e => e.event === 'AccountPositionProcessed',
-        )?.args as unknown as AccountPositionProcessedEventObject
-        const positionProcessEventLong: PositionProcessedEventObject = (await txLong.wait()).events?.find(
-          e => e.event === 'PositionProcessed',
-        )?.args as unknown as PositionProcessedEventObject
-
-        const expectedLongProportionalFee = BigNumber.from('4555319') // = 3374.655169**2 / 100000 * 2 * 200% * 0.01
-
-        expect(accountProcessEventLong.accumulationResult.offset).to.within(
-          expectedLongProportionalFee,
-          expectedLongProportionalFee.add(10),
-        )
-        expect(
-          positionProcessEventLong.accumulationResult.tradeOffsetMaker.add(
-            positionProcessEventLong.accumulationResult.tradeOffsetMarket,
-          ),
-        ).to.equal(expectedLongProportionalFee)
-      })
-    })
-
-    describe('adiabatic fee', () => {
-      const MAKER_POSITION = parse6decimal('10')
-      const SHORT_POSITION = parse6decimal('1')
-      const LONG_POSITION = parse6decimal('1')
-      const COLLATERAL = parse6decimal('1000')
-
-      beforeEach(async () => {
-        const riskParams = { ...(await market.riskParameter()) }
-        const marketParams = { ...(await market.parameter()) }
-        await market.updateRiskParameter({
-          ...riskParams,
-          makerFee: {
-            ...riskParams.makerFee,
-            linearFee: BigNumber.from('0'),
-            proportionalFee: BigNumber.from('0'),
-          },
-          takerFee: {
-            ...riskParams.takerFee,
-            linearFee: BigNumber.from('0'),
-            proportionalFee: BigNumber.from('0'),
-            adiabaticFee: parse6decimal('0.02'),
-          },
-        })
-        await market.updateParameter({
-          ...marketParams,
-          makerFee: 0,
-          takerFee: 0,
-        })
-
-        const { user, userB, userC, dsu } = instanceVars
-
-        await dsu.connect(user).approve(margin.address, COLLATERAL.mul(1e12))
-        await margin.connect(user).deposit(user.address, COLLATERAL)
-        await dsu.connect(userB).approve(margin.address, COLLATERAL.mul(1e12))
-        await margin.connect(userB).deposit(userB.address, COLLATERAL)
-        await dsu.connect(userC).approve(margin.address, COLLATERAL.mul(1e12))
-        await margin.connect(userC).deposit(userC.address, COLLATERAL)
-
-        await market
-          .connect(user)
-          ['update(address,int256,int256,int256,address)'](
-            user.address,
-            MAKER_POSITION,
-            0,
-            COLLATERAL,
-            constants.AddressZero,
-          )
-        await nextWithConstantPrice()
-        await settle(market, user)
-      })
-
-      it('charges taker impact fee for changing skew (short)', async () => {
-        const { userB } = instanceVars
->>>>>>> c38dbdf1
-
-      await settle(market, userB)
-
-      // check user state
-      expectLocalEq(await market.locals(userD.address), {
-        ...DEFAULT_LOCAL,
-        currentId: 2,
-        latestId: 2,
-        collateral: COLLATERAL.sub(expectedPriceImpact),
-      })
-      expectOrderEq(await market.pendingOrders(userD.address, 2), {
-        ...DEFAULT_ORDER,
-        timestamp: TIMESTAMP_2,
-        orders: 1,
-        shortNeg: POSITION.div(2),
-      })
-      expectCheckpointEq(await market.checkpoints(userD.address, TIMESTAMP_2), {
-        ...DEFAULT_CHECKPOINT,
-        tradeFee: expectedPriceImpact,
-        collateral: COLLATERAL,
-      })
-      expectPositionEq(await market.positions(userD.address), {
-        ...DEFAULT_POSITION,
-        timestamp: TIMESTAMP_2,
-        short: 0,
-      })
-      expectLocalEq(await market.locals(userB.address), {
-        ...DEFAULT_LOCAL,
-        currentId: 1,
-        latestId: 1,
-        collateral: COLLATERAL.add(expectedPriceImpact).sub(10),
-      })
-      expectCheckpointEq(await market.checkpoints(userB.address, TIMESTAMP_2), {
-        ...DEFAULT_CHECKPOINT,
-        collateral: COLLATERAL.add(expectedPriceImpact).sub(10),
-      })
-
-<<<<<<< HEAD
-      expectGlobalEq(await market.global(), {
-        ...DEFAULT_GLOBAL,
-        currentId: 2,
-        latestId: 2,
-        latestPrice: PRICE,
-      })
-      expectOrderEq(await market.pendingOrder(2), {
-        ...DEFAULT_ORDER,
-        timestamp: TIMESTAMP_2,
-        orders: 1,
-        shortNeg: POSITION.div(2),
-      })
-      expectPositionEq(await market.position(), {
-        ...DEFAULT_POSITION,
-        timestamp: TIMESTAMP_2,
-        maker: POSITION,
-        long: POSITION,
-        short: 0,
-=======
-        const expectedShortAdiabaticFee = BigNumber.from('1138829') // = 3374.655169**2 * 0.00001 * 100% * 0.01
-        expect(accountProcessEvent.accumulationResult.offset).to.equal(expectedShortAdiabaticFee)
-        expect(positionProcessEvent.accumulationResult.tradeOffset).to.equal(expectedShortAdiabaticFee)
->>>>>>> c38dbdf1
-      })
-    })
-  })
-
-  describe('settlement fee', () => {
-    const MAKER_POSITION = parse6decimal('10')
-    const SHORT_POSITION = parse6decimal('1')
-    const LONG_POSITION = parse6decimal('1')
-    const COLLATERAL = parse6decimal('1000')
-
-    beforeEach(async () => {
-      const { user, userB, userC, dsu } = instanceVars
-
-      await dsu.connect(user).approve(market.address, COLLATERAL.mul(1e12))
-      await dsu.connect(userB).approve(market.address, COLLATERAL.mul(1e12))
-      await dsu.connect(userC).approve(market.address, COLLATERAL.mul(1e12))
-
-<<<<<<< HEAD
-      await market
-        .connect(user)
-        ['update(address,int256,int256,int256,address)'](
-          user.address,
-          MAKER_POSITION,
-          0,
-          COLLATERAL,
-          constants.AddressZero,
-        )
       await nextWithConstantPrice()
       await settle(market, user)
-=======
-        const expectedShortAdiabaticFee = BigNumber.from('1138829') // = 3374.655169**2 * 0.00001 * 100% * 0.01
-        expect(accountProcessEventShort.accumulationResult.offset).to.equal(expectedShortAdiabaticFee)
-        expect(positionProcessEventShort.accumulationResult.tradeOffset).to.equal(expectedShortAdiabaticFee)
-      })
->>>>>>> c38dbdf1
 
       instanceVars.chainlink.updateParams(parse6decimal('1.23'), instanceVars.chainlink.oracleFee)
     })
@@ -1667,82 +982,17 @@
           0,
           constants.AddressZero,
         )
-<<<<<<< HEAD
-=======
-        expect(positionProcessEventShort.accumulationResult.tradeOffset).to.equal(
-          expectedShortLinearFee.add(expectedShortAdiabaticFee),
-        )
-      })
->>>>>>> c38dbdf1
 
       await nextWithConstantPrice()
       const tx = await settle(market, instanceVars.user)
 
-<<<<<<< HEAD
       const accountProcessEvent: AccountPositionProcessedEventObject = (await tx.wait()).events?.find(
         e => e.event === 'AccountPositionProcessed',
       )?.args as unknown as AccountPositionProcessedEventObject
-=======
-        // Bring skew from 0 to 100% -> total impact change of 100%
-        await market
-          .connect(userB)
-          ['update(address,int256,int256,int256,address)'](
-            userB.address,
-            0,
-            SHORT_POSITION.mul(-1),
-            COLLATERAL,
-            constants.AddressZero,
-          )
-
-        await nextWithConstantPrice()
-        await settle(market, userB)
-
-        // Enable position fee to test refund
-        const riskParams = await market.riskParameter()
-        await market.updateRiskParameter({
-          ...riskParams,
-          takerFee: {
-            ...riskParams.takerFee,
-            linearFee: parse6decimal('0.01'),
-            adiabaticFee: parse6decimal('0.04'),
-          },
-        })
-        // Bring skew from -100% to 0% -> total impact change of -100%
-        await market
-          .connect(userC)
-          ['update(address,int256,int256,int256,address)'](
-            userC.address,
-            0,
-            LONG_POSITION,
-            COLLATERAL,
-            constants.AddressZero,
-          )
-
-        await nextWithConstantPrice()
-        const tx = await settle(market, userC)
-        const accountProcessEventShort: AccountPositionProcessedEventObject = (await tx.wait()).events?.find(
-          e => e.event === 'AccountPositionProcessed',
-        )?.args as unknown as AccountPositionProcessedEventObject
-        const positionProcessEventShort: PositionProcessedEventObject = (await tx.wait()).events?.find(
-          e => e.event === 'PositionProcessed',
-        )?.args as unknown as PositionProcessedEventObject
-
-        const expectedShortLinearFee = BigNumber.from('1138829') // = 3374.655169**2 * 0.00001 * 100% * 0.01
-        const expectedShortAdiabaticFee = BigNumber.from('-2277659') // = 3374.655169**2 *-0.00001 * 100% * 0.02
-        expect(accountProcessEventShort.accumulationResult.offset).to.equal(
-          expectedShortLinearFee.add(expectedShortAdiabaticFee),
-        )
-        expect(positionProcessEventShort.accumulationResult.tradeOffset).to.equal(
-          expectedShortLinearFee.add(expectedShortAdiabaticFee),
-        )
-      })
-    })
->>>>>>> c38dbdf1
 
       const expectedSettlementFee = parse6decimal('1.23')
       expect(accountProcessEvent.accumulationResult.settlementFee).to.equal(expectedSettlementFee)
 
-<<<<<<< HEAD
       expectGlobalEq(await market.global(), {
         ...DEFAULT_GLOBAL,
         currentId: 2,
@@ -1751,71 +1001,6 @@
         latestPrice: PRICE,
       })
     })
-=======
-      beforeEach(async () => {
-        const riskParams = await market.riskParameter()
-        const marketParams = await market.parameter()
-        await market.updateRiskParameter({
-          ...riskParams,
-          makerFee: {
-            ...riskParams.makerFee,
-            linearFee: BigNumber.from('0'),
-            proportionalFee: BigNumber.from('0'),
-          },
-          takerFee: {
-            ...riskParams.takerFee,
-            linearFee: BigNumber.from('0'),
-            proportionalFee: BigNumber.from('0'),
-            adiabaticFee: BigNumber.from('0'),
-          },
-        })
-        await market.updateParameter({
-          ...marketParams,
-          makerFee: 0,
-          takerFee: 0,
-        })
-
-        const { user, userB, userC, dsu } = instanceVars
-
-        await dsu.connect(user).approve(margin.address, COLLATERAL.mul(1e12))
-        await margin.connect(user).deposit(user.address, COLLATERAL)
-        await dsu.connect(userB).approve(margin.address, COLLATERAL.mul(1e12))
-        await margin.connect(userB).deposit(userB.address, COLLATERAL)
-        await dsu.connect(userC).approve(margin.address, COLLATERAL.mul(1e12))
-        await margin.connect(userC).deposit(userC.address, COLLATERAL)
-
-        await market
-          .connect(user)
-          ['update(address,int256,int256,int256,address)'](
-            user.address,
-            MAKER_POSITION,
-            0,
-            COLLATERAL,
-            constants.AddressZero,
-          )
-        await nextWithConstantPrice()
-        await settle(market, user)
-
-        await market.updateParameter({
-          ...marketParams,
-          makerFee: 0,
-          takerFee: 0,
-        })
-        instanceVars.chainlink.updateParams(parse6decimal('1.23'), instanceVars.chainlink.oracleFee)
-      })
-
-      it('charges settlement fee for maker', async () => {
-        // bring position from 10 to 20
-        await market
-          .connect(instanceVars.user)
-          ['update(address,int256,int256,int256,address)'](
-            instanceVars.user.address,
-            MAKER_POSITION,
-            0,
-            0,
-            constants.AddressZero,
-          )
->>>>>>> c38dbdf1
 
     it('charges settlement fee for taker', async () => {
       const { userB, userC } = instanceVars
@@ -2366,14 +1551,9 @@
         ...DEFAULT_LOCAL,
         currentId: 1,
         latestId: 1,
-<<<<<<< HEAD
-        collateral: parse6decimal('1165.835106'),
-        claimable: expectedClaimableTakerReferral,
-=======
->>>>>>> c38dbdf1
       })
       expect(await margin.claimables(user.address)).to.equal(expectedClaimableTakerReferral)
-      expect(await margin.isolatedBalances(user.address, market.address)).to.equal(parse6decimal('1071.540000'))
+      expect(await margin.isolatedBalances(user.address, market.address)).to.equal(parse6decimal('1165.835106'))
 
       // userD creates a short position referred by user
       await market
@@ -2481,14 +1661,9 @@
         ...DEFAULT_LOCAL,
         currentId: 1,
         latestId: 1,
-<<<<<<< HEAD
-        collateral: parse6decimal('1165.835106'),
-        claimable: expectedCloseClaimable,
-=======
->>>>>>> c38dbdf1
       })
       expect(await margin.claimables(user.address)).to.equal(expectedCloseClaimable)
-      expect(await margin.isolatedBalances(user.address, market.address)).to.equal(parse6decimal('1150.119246'))
+      expect(await margin.isolatedBalances(user.address, market.address)).to.equal(parse6decimal('1165.835106'))
       await expect(margin.connect(user).claim(user.address, user.address))
         .to.emit(margin, 'ClaimableWithdrawn')
         .withArgs(user.address, user.address, expectedCloseClaimable)
@@ -2680,45 +1855,20 @@
 
       await marketFactory.updateParameter(protocolParameter)
 
-<<<<<<< HEAD
-      await dsu.connect(user).approve(market.address, COLLATERAL.mul(1e12))
-=======
-      const POSITION = parse6decimal('10')
-      const COLLATERAL = parse6decimal('10000')
-
       await dsu.connect(user).approve(margin.address, COLLATERAL.mul(1e12))
       await margin.connect(user).deposit(user.address, COLLATERAL)
-
->>>>>>> c38dbdf1
       await market
         .connect(user)
         ['update(address,int256,int256,int256,address)'](user.address, 0, 0, COLLATERAL, constants.AddressZero)
 
-<<<<<<< HEAD
       await dsu.connect(userC).approve(market.address, COLLATERAL.mul(1e12))
-=======
-      await dsu.connect(userB).approve(margin.address, COLLATERAL.mul(1e12))
-      await margin.connect(userB).deposit(userB.address, COLLATERAL)
-
-      await market
-        .connect(userB)
-        ['update(address,int256,int256,int256,address)'](userB.address, POSITION, 0, COLLATERAL, constants.AddressZero)
-
-      await dsu.connect(userC).approve(margin.address, COLLATERAL.mul(1e12))
-      await margin.connect(userC).deposit(userC.address, COLLATERAL)
-
->>>>>>> c38dbdf1
+      await margin.connect(userC).deposit(userB.address, COLLATERAL)
       await market
         .connect(userC)
         ['update(address,int256,int256,int256,address)'](userC.address, 0, 0, COLLATERAL, constants.AddressZero)
 
-<<<<<<< HEAD
-      await dsu.connect(userD).approve(market.address, COLLATERAL.mul(1e12))
-=======
       await dsu.connect(userD).approve(margin.address, COLLATERAL.mul(1e12))
       await margin.connect(userD).deposit(userD.address, COLLATERAL)
-
->>>>>>> c38dbdf1
       await market
         .connect(userD)
         ['update(address,int256,int256,int256,address)'](userD.address, 0, POSITION, COLLATERAL, constants.AddressZero)
@@ -2795,13 +1945,9 @@
         ...DEFAULT_LOCAL,
         currentId: 1,
         latestId: 1,
-<<<<<<< HEAD
-        collateral: COLLATERAL.add(EXPECTED_PNL).sub(TRADE_FEE_A),
-=======
->>>>>>> c38dbdf1
       })
       expect(await margin.isolatedBalances(user.address, market.address)).to.equal(
-        COLLATERAL.sub(EXPECTED_PNL).sub(TRADE_FEE_A).sub(3),
+        COLLATERAL.add(EXPECTED_PNL).sub(TRADE_FEE_A),
       ) // loss of precision
 
       expectPositionEq(await market.positions(user.address), {
@@ -2830,13 +1976,9 @@
         ...DEFAULT_LOCAL,
         currentId: 1,
         latestId: 1,
-<<<<<<< HEAD
-        collateral: COLLATERAL.sub(TRADE_FEE_B).add(PRICE_IMPACT), // loss of precision
-=======
->>>>>>> c38dbdf1
       })
       expect(await margin.isolatedBalances(userB.address, market.address)).to.equal(
-        COLLATERAL.sub(TRADE_FEE_B).sub(MAKER_LINEAR_FEE).sub(MAKER_PROPORTIONAL_FEE).sub(4),
+        COLLATERAL.sub(TRADE_FEE_B).add(PRICE_IMPACT),
       ) // loss of precision
       expectPositionEq(await market.positions(userB.address), {
         ...DEFAULT_POSITION,
@@ -2860,14 +2002,9 @@
         ...DEFAULT_LOCAL,
         currentId: 1,
         latestId: 1,
-<<<<<<< HEAD
-        collateral: COLLATERAL.sub(EXPECTED_PNL),
-        claimable: TRADE_FEE_A.div(10).add(1), // loss of precision
-=======
->>>>>>> c38dbdf1
       })
       expect(await margin.claimables(userC.address)).to.equal(TRADE_FEE_A.div(10).add(1)) // loss of precision
-      expect(await margin.isolatedBalances(userC.address, market.address)).to.equal(COLLATERAL.add(EXPECTED_PNL))
+      expect(await margin.isolatedBalances(userC.address, market.address)).to.equal(COLLATERAL.sub(EXPECTED_PNL))
       expectPositionEq(await market.positions(userC.address), {
         ...DEFAULT_POSITION,
         timestamp: TIMESTAMP_2,
@@ -2891,13 +2028,9 @@
         ...DEFAULT_LOCAL,
         currentId: 1,
         latestId: 1,
-<<<<<<< HEAD
-        collateral: COLLATERAL.sub(TRADE_FEE_D).sub(PRICE_IMPACT).sub(16), // loss of precision
-=======
->>>>>>> c38dbdf1
       })
       expect(await margin.isolatedBalances(userD.address, market.address)).to.equal(
-        COLLATERAL.sub(TRADE_FEE_D).sub(TAKER_LINEAR_FEE).sub(TAKER_PROPORITIONAL_FEE).sub(TAKER_ADIABATIC_FEE).sub(14),
+        COLLATERAL.sub(TRADE_FEE_D).sub(PRICE_IMPACT).sub(16),
       ) // loss of precision
       expectPositionEq(await market.positions(userD.address), {
         ...DEFAULT_POSITION,
