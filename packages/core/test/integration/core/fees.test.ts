--- conflicted
+++ resolved
@@ -170,13 +170,7 @@
         currentId: 1,
         latestId: 1,
       })
-<<<<<<< HEAD
       expect(await margin.isolatedBalances(user.address, market.address)).to.equal(COLLATERAL.sub(expectedMakerFee))
-=======
-      expect(await margin.isolatedBalances(user.address, market.address)).to.equal(
-        COLLATERAL.sub(expectedMakerFee).sub(expectedMakerLinear).sub(expectedMakerProportional),
-      )
->>>>>>> fc32c837
       expectOrderEq(await market.pendingOrders(user.address, 1), {
         ...DEFAULT_ORDER,
         timestamp: TIMESTAMP_1,
@@ -222,141 +216,7 @@
       })
     })
 
-<<<<<<< HEAD
     it('charges taker trade fees', async () => {
-=======
-    it('charges make fees on close', async () => {
-      const riskParams = { ...(await market.riskParameter()) }
-      const previousRiskParams = { ...riskParams }
-      const riskParamsMakerFee = { ...riskParams.makerFee }
-      riskParamsMakerFee.linearFee = BigNumber.from('0')
-      riskParamsMakerFee.proportionalFee = BigNumber.from('0')
-      riskParams.makerFee = riskParamsMakerFee
-      await market.updateRiskParameter(riskParams)
-
-      const marketParams = { ...(await market.parameter()) }
-      const previousMarketParams = { ...marketParams }
-      marketParams.makerFee = BigNumber.from('0')
-      await market.updateParameter(marketParams)
-
-      const POSITION = parse6decimal('10')
-      const COLLATERAL = parse6decimal('1000')
-      const { user, dsu } = instanceVars
-
-      await dsu.connect(user).approve(margin.address, COLLATERAL.mul(1e12))
-      await margin.connect(user).deposit(user.address, COLLATERAL)
-
-      await expect(
-        market
-          .connect(user)
-          ['update(address,int256,int256,int256,address)'](
-            user.address,
-            POSITION,
-            0,
-            COLLATERAL,
-            constants.AddressZero,
-          ),
-      )
-        .to.emit(market, 'OrderCreated')
-        .withArgs(
-          user.address,
-          {
-            ...DEFAULT_ORDER,
-            timestamp: TIMESTAMP_1,
-            orders: 1,
-            makerPos: POSITION,
-            collateral: COLLATERAL,
-            invalidation: 1,
-          },
-          { ...DEFAULT_GUARANTEE },
-          constants.AddressZero,
-          constants.AddressZero,
-          constants.AddressZero,
-        )
-
-      await nextWithConstantPrice()
-      await settle(market, user)
-
-      await market.updateRiskParameter(previousRiskParams)
-      await market.updateParameter(previousMarketParams)
-      await market.connect(user).close(user.address, false, constants.AddressZero)
-
-      // Settle the market with a new oracle version
-      await nextWithConstantPrice()
-      const tx = await settle(market, user)
-      const accountProcessEvent: AccountPositionProcessedEventObject = (await tx.wait()).events?.find(
-        e => e.event === 'AccountPositionProcessed',
-      )?.args as unknown as AccountPositionProcessedEventObject
-      const expectedMakerFee = parse6decimal('56.941490') // = 3374.655169**2 * 0.0001 * (0.05)
-      const expectedMakerLinear = parse6decimal('102.494680') // = 3374.655169**2 * 0.0001 * (0.09)
-      const expectedMakerProportional = parse6decimal('91.106380') // = 3374.655169**2 * 0.0001 * (0.08)
-
-      expect(accountProcessEvent?.accumulationResult.tradeFee).to.equal(expectedMakerFee)
-      expect(accountProcessEvent?.accumulationResult.offset).to.equal(
-        expectedMakerLinear.add(expectedMakerProportional),
-      )
-
-      // check user state
-      expectLocalEq(await market.locals(user.address), {
-        ...DEFAULT_LOCAL,
-        currentId: 2,
-        latestId: 2,
-      })
-      // Maker gets part of their fee refunded since they were an exisiting maker
-      expect(await margin.isolatedBalances(user.address, market.address)).to.equal(
-        COLLATERAL.sub(expectedMakerFee).sub(10),
-      )
-      expectOrderEq(await market.pendingOrders(user.address, 2), {
-        ...DEFAULT_ORDER,
-        timestamp: TIMESTAMP_2,
-        orders: 1,
-        makerNeg: POSITION,
-      })
-      expectCheckpointEq(await market.checkpoints(user.address, TIMESTAMP_2), {
-        ...DEFAULT_CHECKPOINT,
-        tradeFee: expectedMakerFee.add(expectedMakerLinear).add(expectedMakerProportional),
-        collateral: COLLATERAL.add(expectedMakerLinear).add(expectedMakerProportional).sub(10),
-      })
-      expectPositionEq(await market.positions(user.address), {
-        ...DEFAULT_POSITION,
-        timestamp: TIMESTAMP_2,
-      })
-
-      // Check global post-settlement state. Existing makers so protocol only gets 50% of fees
-      const expectedOracleFee = BigNumber.from('17082446') // = (56941487) * 0.3
-      const expectedRiskFee = BigNumber.from('22776572') // = (56941487) * 0.4
-      const expectedProtocolFee = BigNumber.from('17082469') // = 56941487 - 17082446 - 22776594
-      expectGlobalEq(await market.global(), {
-        ...DEFAULT_GLOBAL,
-        currentId: 2,
-        latestId: 2,
-        protocolFee: expectedProtocolFee,
-        riskFee: expectedRiskFee,
-        oracleFee: expectedOracleFee,
-        latestPrice: PRICE,
-        exposure: 0,
-      })
-      expectOrderEq(await market.pendingOrder(2), {
-        ...DEFAULT_ORDER,
-        timestamp: TIMESTAMP_2,
-        orders: 1,
-        makerNeg: POSITION,
-      })
-      expectPositionEq(await market.position(), {
-        ...DEFAULT_POSITION,
-        timestamp: TIMESTAMP_2,
-      })
-    })
-
-    it('charges take fees on long open', async () => {
-      const riskParams = { ...(await market.riskParameter()) }
-      const riskParamsMakerFee = { ...riskParams.makerFee }
-      riskParamsMakerFee.linearFee = BigNumber.from('0')
-      riskParamsMakerFee.proportionalFee = BigNumber.from('0')
-      riskParams.makerFee = riskParamsMakerFee
-      await market.updateRiskParameter(riskParams)
-
->>>>>>> fc32c837
       const marketParams = { ...(await market.parameter()) }
       marketParams.makerFee = BigNumber.from('0')
       await market.updateParameter(marketParams)
@@ -458,16 +318,7 @@
         currentId: 1,
         latestId: 1,
       })
-<<<<<<< HEAD
       expect(await margin.isolatedBalances(userB.address, market.address)).to.equal(COLLATERAL.sub(expectedTakerFee))
-=======
-      expect(await margin.isolatedBalances(userB.address, market.address)).to.equal(
-        COLLATERAL.sub(expectedTakerFee)
-          .sub(expectedTakerLinear)
-          .sub(expectedTakerProportional)
-          .sub(expectedtakerAdiabatic),
-      )
->>>>>>> fc32c837
       expectOrderEq(await market.pendingOrders(userB.address, 1), {
         ...DEFAULT_ORDER,
         timestamp: TIMESTAMP_1,
@@ -503,19 +354,12 @@
       await dsu.connect(userD).approve(margin.address, COLLATERAL.mul(1e12))
       await margin.connect(userD).deposit(userD.address, COLLATERAL)
 
-<<<<<<< HEAD
       await market
         .connect(userB)
         ['update(address,int256,int256,int256,address)'](userB.address, POSITION, 0, COLLATERAL, constants.AddressZero)
       await market
         .connect(userC)
         ['update(address,int256,int256,int256,address)'](userC.address, 0, POSITION, COLLATERAL, constants.AddressZero)
-=======
-      await dsu.connect(user).approve(margin.address, COLLATERAL.mul(1e12))
-      await margin.connect(user).deposit(user.address, COLLATERAL)
-      await dsu.connect(userB).approve(margin.address, COLLATERAL.mul(1e12))
-      await margin.connect(userB).deposit(userB.address, COLLATERAL)
->>>>>>> fc32c837
 
       await dsu.connect(userD).approve(market.address, COLLATERAL.mul(1e12))
       await market
@@ -564,20 +408,8 @@
       )
         .to.emit(market, 'OrderCreated')
         .withArgs(
-<<<<<<< HEAD
           user.address,
           { ...DEFAULT_ORDER, timestamp: TIMESTAMP_2, orders: 1, makerPos: POSITION, collateral: COLLATERAL },
-=======
-          userB.address,
-          {
-            ...DEFAULT_ORDER,
-            timestamp: TIMESTAMP_2,
-            orders: 1,
-            longPos: LONG_POSITION,
-            collateral: COLLATERAL,
-            invalidation: 1,
-          },
->>>>>>> fc32c837
           { ...DEFAULT_GUARANTEE },
           constants.AddressZero,
           constants.AddressZero,
@@ -603,18 +435,8 @@
         currentId: 1,
         latestId: 1,
       })
-<<<<<<< HEAD
       expect(await margin.isolatedBalances(user.address, market.address)).to.equal(COLLATERAL.sub(expectedPriceImpact))
       expectOrderEq(await market.pendingOrders(user.address, 1), {
-=======
-      expect(await margin.isolatedBalances(userB.address, market.address)).to.equal(
-        COLLATERAL.sub(expectedTakerFee)
-          .sub(expectedTakerLinear)
-          .sub(expectedTakerProportional)
-          .sub(expectedTakerAdiabatic),
-      )
-      expectOrderEq(await market.pendingOrders(userB.address, 1), {
->>>>>>> fc32c837
         ...DEFAULT_ORDER,
         timestamp: TIMESTAMP_2,
         orders: 1,
@@ -636,7 +458,6 @@
         currentId: 1,
         latestId: 1,
       })
-<<<<<<< HEAD
       expect(await margin.isolatedBalances(userB.address, market.address)).to.equal(
         COLLATERAL.add(expectedPriceImpact).sub(3),
       )
@@ -655,10 +476,6 @@
         latestPrice: PRICE,
       })
       expectOrderEq(await market.pendingOrder(2), {
-=======
-      expect(await margin.isolatedBalances(user.address, market.address)).to.equal(COLLATERAL.add(expectedMakerFee))
-      expectOrderEq(await market.pendingOrders(user.address, 1), {
->>>>>>> fc32c837
         ...DEFAULT_ORDER,
         timestamp: TIMESTAMP_2,
         orders: 1,
@@ -677,23 +494,6 @@
     it('charges price impact on make close', async () => {
       const { user, userB, dsu } = instanceVars
 
-<<<<<<< HEAD
-=======
-      await dsu.connect(user).approve(margin.address, COLLATERAL.mul(1e12))
-      await margin.connect(user).deposit(user.address, COLLATERAL)
-      await dsu.connect(userB).approve(margin.address, COLLATERAL.mul(1e12))
-      await margin.connect(userB).deposit(userB.address, COLLATERAL)
-
-      await market
-        .connect(user)
-        ['update(address,int256,int256,int256,address)'](
-          user.address,
-          MAKER_POSITION,
-          0,
-          COLLATERAL,
-          constants.AddressZero,
-        )
->>>>>>> fc32c837
       await expect(
         market
           .connect(userB)
@@ -708,18 +508,7 @@
         .to.emit(market, 'OrderCreated')
         .withArgs(
           userB.address,
-<<<<<<< HEAD
           { ...DEFAULT_ORDER, timestamp: TIMESTAMP_2, orders: 1, makerNeg: POSITION.div(2), collateral: 0 },
-=======
-          {
-            ...DEFAULT_ORDER,
-            timestamp: TIMESTAMP_1,
-            orders: 1,
-            longPos: LONG_POSITION,
-            collateral: COLLATERAL,
-            invalidation: 1,
-          },
->>>>>>> fc32c837
           { ...DEFAULT_GUARANTEE },
           constants.AddressZero,
           constants.AddressZero,
@@ -744,14 +533,7 @@
         latestId: 2,
       })
       expect(await margin.isolatedBalances(userB.address, market.address)).to.equal(
-<<<<<<< HEAD
         COLLATERAL.sub(3), // impact fee is returned to existing maker minus dust
-=======
-        COLLATERAL.sub(expectedTakerFee)
-          .sub(expectedTakerLinear)
-          .sub(expectedTakerProportional)
-          .sub(expectedTakerAdiabatic),
->>>>>>> fc32c837
       )
       expectOrderEq(await market.pendingOrders(userB.address, 2), {
         ...DEFAULT_ORDER,
@@ -770,7 +552,6 @@
         maker: POSITION.div(2),
       })
 
-<<<<<<< HEAD
       expectGlobalEq(await market.global(), {
         ...DEFAULT_GLOBAL,
         currentId: 2,
@@ -778,24 +559,6 @@
         latestPrice: PRICE,
       })
       expectOrderEq(await market.pendingOrder(2), {
-=======
-      const txMaker = await settle(market, user)
-      const accountProcessEventMaker: AccountPositionProcessedEventObject = (await txMaker.wait()).events?.find(
-        e => e.event === 'AccountPositionProcessed',
-      )?.args as unknown as AccountPositionProcessedEventObject
-
-      const expectedMakerFee = expectedTakerLinear.add(expectedTakerProportional).sub(8)
-      expect(accountProcessEventMaker.accumulationResult.collateral).to.equal(expectedMakerFee)
-
-      // Maker State
-      expectLocalEq(await market.locals(user.address), {
-        ...DEFAULT_LOCAL,
-        currentId: 1,
-        latestId: 1,
-      })
-      expect(await margin.isolatedBalances(user.address, market.address)).to.equal(COLLATERAL.add(expectedMakerFee))
-      expectOrderEq(await market.pendingOrders(user.address, 1), {
->>>>>>> fc32c837
         ...DEFAULT_ORDER,
         timestamp: TIMESTAMP_2,
         orders: 1,
@@ -815,21 +578,6 @@
 
       await dsu.connect(user).approve(margin.address, COLLATERAL.mul(1e12))
       await margin.connect(user).deposit(user.address, COLLATERAL)
-<<<<<<< HEAD
-=======
-      await dsu.connect(userB).approve(margin.address, COLLATERAL.mul(1e12))
-      await margin.connect(userB).deposit(userB.address, COLLATERAL)
-
-      await market
-        .connect(user)
-        ['update(address,int256,int256,int256,address)'](
-          user.address,
-          MAKER_POSITION,
-          0,
-          COLLATERAL,
-          constants.AddressZero,
-        )
->>>>>>> fc32c837
       await expect(
         market
           .connect(user)
@@ -843,20 +591,15 @@
       )
         .to.emit(market, 'OrderCreated')
         .withArgs(
-<<<<<<< HEAD
           user.address,
-          { ...DEFAULT_ORDER, timestamp: TIMESTAMP_2, orders: 1, longPos: POSITION.div(2), collateral: COLLATERAL },
-=======
-          userB.address,
           {
             ...DEFAULT_ORDER,
-            timestamp: TIMESTAMP_1,
+            timestamp: TIMESTAMP_2,
             orders: 1,
-            shortPos: SHORT_POSITION,
+            longPos: POSITION.div(2),
             collateral: COLLATERAL,
             invalidation: 1,
           },
->>>>>>> fc32c837
           { ...DEFAULT_GUARANTEE },
           constants.AddressZero,
           constants.AddressZero,
@@ -906,7 +649,6 @@
         latestId: 1,
       })
       expect(await margin.isolatedBalances(userB.address, market.address)).to.equal(
-<<<<<<< HEAD
         COLLATERAL.add(expectedPriceImpact).sub(10),
       )
       expectCheckpointEq(await market.checkpoints(userB.address, TIMESTAMP_2), {
@@ -924,14 +666,6 @@
         latestPrice: PRICE,
       })
       expectOrderEq(await market.pendingOrder(2), {
-=======
-        COLLATERAL.sub(expectedTakerFee)
-          .sub(expectedTakerLinear)
-          .sub(expectedTakerProportional)
-          .sub(expectedtakerAdiabatic),
-      )
-      expectOrderEq(await market.pendingOrders(userB.address, 1), {
->>>>>>> fc32c837
         ...DEFAULT_ORDER,
         timestamp: TIMESTAMP_2,
         orders: 1,
@@ -947,45 +681,8 @@
       })
     })
 
-<<<<<<< HEAD
     it('charges price impact on long close', async () => {
       const { userB, userC } = instanceVars
-=======
-    it('charges take fees on short open, distributes to existing makes', async () => {
-      const riskParams = { ...(await market.riskParameter()) }
-      const riskParamsMakerFee = { ...riskParams.makerFee }
-      riskParamsMakerFee.linearFee = BigNumber.from('0')
-      riskParamsMakerFee.proportionalFee = BigNumber.from('0')
-      riskParams.makerFee = riskParamsMakerFee
-      await market.updateRiskParameter(riskParams)
-
-      const marketParams = { ...(await market.parameter()) }
-      marketParams.makerFee = BigNumber.from('0')
-      await market.updateParameter(marketParams)
-
-      const MAKER_POSITION = parse6decimal('10')
-      const SHORT_POSITION = parse6decimal('1')
-      const COLLATERAL = parse6decimal('1000')
-      const { user, userB, dsu } = instanceVars
-
-      await dsu.connect(user).approve(margin.address, COLLATERAL.mul(1e12))
-      await margin.connect(user).deposit(user.address, COLLATERAL)
-      await dsu.connect(userB).approve(margin.address, COLLATERAL.mul(1e12))
-      await margin.connect(userB).deposit(userB.address, COLLATERAL)
-
-      await market
-        .connect(user)
-        ['update(address,int256,int256,int256,address)'](
-          user.address,
-          MAKER_POSITION,
-          0,
-          COLLATERAL,
-          constants.AddressZero,
-        )
-      // Settle maker to give them portion of fees
-      await nextWithConstantPrice()
-      await settle(market, user)
->>>>>>> fc32c837
 
       await expect(
         market
@@ -1000,20 +697,15 @@
       )
         .to.emit(market, 'OrderCreated')
         .withArgs(
-<<<<<<< HEAD
           userC.address,
-          { ...DEFAULT_ORDER, timestamp: TIMESTAMP_2, orders: 1, longNeg: POSITION.div(2), collateral: 0 },
-=======
-          userB.address,
           {
             ...DEFAULT_ORDER,
             timestamp: TIMESTAMP_2,
             orders: 1,
-            shortPos: SHORT_POSITION,
-            collateral: COLLATERAL,
+            longNeg: POSITION.div(2),
+            collateral: 0,
             invalidation: 1,
           },
->>>>>>> fc32c837
           { ...DEFAULT_GUARANTEE },
           constants.AddressZero,
           constants.AddressZero,
@@ -1060,22 +752,6 @@
         ...DEFAULT_LOCAL,
         currentId: 1,
         latestId: 1,
-<<<<<<< HEAD
-=======
-      })
-      expect(await margin.isolatedBalances(userB.address, market.address)).to.equal(
-        COLLATERAL.sub(expectedTakerFee)
-          .sub(expectedTakerLinear)
-          .sub(expectedTakerProportional)
-          .sub(expectedTakerAdiabatic),
-      )
-      expectOrderEq(await market.pendingOrders(userB.address, 1), {
-        ...DEFAULT_ORDER,
-        timestamp: TIMESTAMP_2,
-        orders: 1,
-        shortPos: SHORT_POSITION,
-        collateral: COLLATERAL,
->>>>>>> fc32c837
       })
       expect(await margin.isolatedBalances(userB.address, market.address)).to.equal(COLLATERAL.add(expectedPriceImpact))
       expectCheckpointEq(await market.checkpoints(userB.address, TIMESTAMP_2), {
@@ -1083,7 +759,6 @@
         collateral: COLLATERAL.add(expectedPriceImpact),
       })
 
-<<<<<<< HEAD
       expectGlobalEq(await market.global(), {
         ...DEFAULT_GLOBAL,
         currentId: 2,
@@ -1091,24 +766,6 @@
         latestPrice: PRICE,
       })
       expectOrderEq(await market.pendingOrder(2), {
-=======
-      const txMaker = await settle(market, user)
-      const accountProcessEventMaker: AccountPositionProcessedEventObject = (await txMaker.wait()).events?.find(
-        e => e.event === 'AccountPositionProcessed',
-      )?.args as unknown as AccountPositionProcessedEventObject
-
-      const expectedMakerFee = expectedTakerLinear.add(expectedTakerProportional).sub(16)
-      expect(accountProcessEventMaker.accumulationResult.collateral).to.equal(expectedMakerFee)
-
-      // Maker State
-      expectLocalEq(await market.locals(user.address), {
-        ...DEFAULT_LOCAL,
-        currentId: 1,
-        latestId: 1,
-      })
-      expect(await margin.isolatedBalances(user.address, market.address)).to.equal(COLLATERAL.add(expectedMakerFee))
-      expectOrderEq(await market.pendingOrders(user.address, 1), {
->>>>>>> fc32c837
         ...DEFAULT_ORDER,
         timestamp: TIMESTAMP_2,
         orders: 1,
@@ -1128,21 +785,6 @@
 
       await dsu.connect(user).approve(margin.address, COLLATERAL.mul(1e12))
       await margin.connect(user).deposit(user.address, COLLATERAL)
-<<<<<<< HEAD
-=======
-      await dsu.connect(userB).approve(margin.address, COLLATERAL.mul(1e12))
-      await margin.connect(userB).deposit(userB.address, COLLATERAL)
-
-      await market
-        .connect(user)
-        ['update(address,int256,int256,int256,address)'](
-          user.address,
-          MAKER_POSITION,
-          0,
-          COLLATERAL,
-          constants.AddressZero,
-        )
->>>>>>> fc32c837
       await expect(
         market
           .connect(user)
@@ -1156,20 +798,8 @@
       )
         .to.emit(market, 'OrderCreated')
         .withArgs(
-<<<<<<< HEAD
           user.address,
           { ...DEFAULT_ORDER, timestamp: TIMESTAMP_2, orders: 1, shortPos: POSITION.div(2), collateral: COLLATERAL },
-=======
-          userB.address,
-          {
-            ...DEFAULT_ORDER,
-            timestamp: TIMESTAMP_1,
-            orders: 1,
-            shortPos: SHORT_POSITION,
-            collateral: COLLATERAL,
-            invalidation: 1,
-          },
->>>>>>> fc32c837
           { ...DEFAULT_GUARANTEE },
           constants.AddressZero,
           constants.AddressZero,
@@ -1229,23 +859,12 @@
         ...DEFAULT_GLOBAL,
         currentId: 2,
         latestId: 2,
-<<<<<<< HEAD
         protocolFee: 0,
         riskFee: 0,
         oracleFee: 0,
         latestPrice: PRICE,
       })
       expectOrderEq(await market.pendingOrder(2), {
-=======
-      })
-      expect(await margin.isolatedBalances(userB.address, market.address)).to.equal(
-        COLLATERAL.sub(expectedTakerFee)
-          .sub(expectedTakerLinear)
-          .sub(expectedTakerProportional)
-          .sub(expectedTakerAdiabatic),
-      )
-      expectOrderEq(await market.pendingOrders(userB.address, 2), {
->>>>>>> fc32c837
         ...DEFAULT_ORDER,
         timestamp: TIMESTAMP_2,
         orders: 1,
@@ -1295,19 +914,11 @@
       // check user state
       expectLocalEq(await market.locals(userD.address), {
         ...DEFAULT_LOCAL,
-<<<<<<< HEAD
         currentId: 2,
         latestId: 2,
       })
       expect(await margin.isolatedBalances(userD.address, market.address)).to.equal(COLLATERAL.sub(expectedPriceImpact))
       expectOrderEq(await market.pendingOrders(userD.address, 2), {
-=======
-        currentId: 1,
-        latestId: 1,
-      })
-      expect(await margin.isolatedBalances(user.address, market.address)).to.equal(COLLATERAL.add(expectedMakerFee))
-      expectOrderEq(await market.pendingOrders(user.address, 1), {
->>>>>>> fc32c837
         ...DEFAULT_ORDER,
         timestamp: TIMESTAMP_2,
         orders: 1,
@@ -1323,7 +934,6 @@
         timestamp: TIMESTAMP_2,
         short: 0,
       })
-<<<<<<< HEAD
       expectLocalEq(await market.locals(userB.address), {
         ...DEFAULT_LOCAL,
         currentId: 1,
@@ -1335,59 +945,6 @@
       expectCheckpointEq(await market.checkpoints(userB.address, TIMESTAMP_2), {
         ...DEFAULT_CHECKPOINT,
         collateral: COLLATERAL.add(expectedPriceImpact).sub(10),
-=======
-    })
-
-    describe('proportional fee', () => {
-      const MAKER_POSITION = parse6decimal('10')
-      const SHORT_POSITION = parse6decimal('1')
-      const LONG_POSITION = parse6decimal('1')
-      const COLLATERAL = parse6decimal('1000')
-
-      beforeEach(async () => {
-        const riskParams = { ...(await market.riskParameter()) }
-        const marketParams = { ...(await market.parameter()) }
-        await market.updateRiskParameter({
-          ...riskParams,
-          makerFee: {
-            ...riskParams.makerFee,
-            linearFee: BigNumber.from('0'),
-            proportionalFee: BigNumber.from('0'),
-          },
-          takerFee: {
-            ...riskParams.takerFee,
-            linearFee: BigNumber.from('0'),
-            proportionalFee: parse6decimal('0.01'),
-            adiabaticFee: BigNumber.from('0'),
-          },
-        })
-        await market.updateParameter({
-          ...marketParams,
-          makerFee: 0,
-          takerFee: 0,
-        })
-
-        const { user, userB, userC, dsu } = instanceVars
-
-        await dsu.connect(user).approve(margin.address, COLLATERAL.mul(1e12))
-        await margin.connect(user).deposit(user.address, COLLATERAL)
-        await dsu.connect(userB).approve(margin.address, COLLATERAL.mul(1e12))
-        await margin.connect(userB).deposit(userB.address, COLLATERAL)
-        await dsu.connect(userC).approve(margin.address, COLLATERAL.mul(1e12))
-        await margin.connect(userC).deposit(userC.address, COLLATERAL)
-
-        await market
-          .connect(user)
-          ['update(address,int256,int256,int256,address)'](
-            user.address,
-            MAKER_POSITION,
-            0,
-            COLLATERAL,
-            constants.AddressZero,
-          )
-        await nextWithConstantPrice()
-        await settle(market, user)
->>>>>>> fc32c837
       })
 
       expectGlobalEq(await market.global(), {
@@ -1418,55 +975,8 @@
     const LONG_POSITION = parse6decimal('1')
     const COLLATERAL = parse6decimal('1000')
 
-<<<<<<< HEAD
     beforeEach(async () => {
       const { user, userB, userC, dsu } = instanceVars
-=======
-      beforeEach(async () => {
-        const riskParams = { ...(await market.riskParameter()) }
-        const marketParams = { ...(await market.parameter()) }
-        await market.updateRiskParameter({
-          ...riskParams,
-          makerFee: {
-            ...riskParams.makerFee,
-            linearFee: BigNumber.from('0'),
-            proportionalFee: BigNumber.from('0'),
-          },
-          takerFee: {
-            ...riskParams.takerFee,
-            linearFee: BigNumber.from('0'),
-            proportionalFee: BigNumber.from('0'),
-            adiabaticFee: parse6decimal('0.02'),
-          },
-        })
-        await market.updateParameter({
-          ...marketParams,
-          makerFee: 0,
-          takerFee: 0,
-        })
-
-        const { user, userB, userC, dsu } = instanceVars
-
-        await dsu.connect(user).approve(margin.address, COLLATERAL.mul(1e12))
-        await margin.connect(user).deposit(user.address, COLLATERAL)
-        await dsu.connect(userB).approve(margin.address, COLLATERAL.mul(1e12))
-        await margin.connect(userB).deposit(userB.address, COLLATERAL)
-        await dsu.connect(userC).approve(margin.address, COLLATERAL.mul(1e12))
-        await margin.connect(userC).deposit(userC.address, COLLATERAL)
-
-        await market
-          .connect(user)
-          ['update(address,int256,int256,int256,address)'](
-            user.address,
-            MAKER_POSITION,
-            0,
-            COLLATERAL,
-            constants.AddressZero,
-          )
-        await nextWithConstantPrice()
-        await settle(market, user)
-      })
->>>>>>> fc32c837
 
       await dsu.connect(user).approve(margin.address, COLLATERAL.mul(1e12))
       await margin.connect(user).deposit(user.address, COLLATERAL)
@@ -1490,7 +1000,6 @@
       instanceVars.chainlink.updateParams(parse6decimal('1.23'), instanceVars.chainlink.oracleFee)
     })
 
-<<<<<<< HEAD
     it('charges settlement fee for maker', async () => {
       await market
         .connect(instanceVars.user)
@@ -1501,12 +1010,6 @@
           0,
           constants.AddressZero,
         )
-=======
-        const expectedShortAdiabaticFee = BigNumber.from('1138829') // = 3374.655169**2 * 0.00001 * 100% * 0.01
-        expect(accountProcessEvent.accumulationResult.offset).to.equal(expectedShortAdiabaticFee)
-        expect(positionProcessEvent.accumulationResult.tradeOffset).to.equal(expectedShortAdiabaticFee)
-      })
->>>>>>> fc32c837
 
       await nextWithConstantPrice()
       const tx = await settle(market, instanceVars.user)
@@ -1518,18 +1021,12 @@
       const expectedSettlementFee = parse6decimal('1.23')
       expect(accountProcessEvent.accumulationResult.settlementFee).to.equal(expectedSettlementFee)
 
-<<<<<<< HEAD
       expectGlobalEq(await market.global(), {
         ...DEFAULT_GLOBAL,
         currentId: 2,
         latestId: 2,
         oracleFee: expectedSettlementFee,
         latestPrice: PRICE,
-=======
-        const expectedShortAdiabaticFee = BigNumber.from('1138829') // = 3374.655169**2 * 0.00001 * 100% * 0.01
-        expect(accountProcessEventShort.accumulationResult.offset).to.equal(expectedShortAdiabaticFee)
-        expect(positionProcessEventShort.accumulationResult.tradeOffset).to.equal(expectedShortAdiabaticFee)
->>>>>>> fc32c837
       })
     })
 
@@ -1544,7 +1041,6 @@
           COLLATERAL,
           constants.AddressZero,
         )
-<<<<<<< HEAD
       await market
         .connect(userC)
         ['update(address,int256,int256,int256,address)'](
@@ -1554,143 +1050,6 @@
           COLLATERAL,
           constants.AddressZero,
         )
-=======
-        expect(positionProcessEventShort.accumulationResult.tradeOffset).to.equal(
-          expectedShortLinearFee.add(expectedShortAdiabaticFee),
-        )
-      })
-
-      it('refunds taker position fee for negative impact (negative fees)', async () => {
-        const { userB, userC } = instanceVars
-
-        // Bring skew from 0 to 100% -> total impact change of 100%
-        await market
-          .connect(userB)
-          ['update(address,int256,int256,int256,address)'](
-            userB.address,
-            0,
-            SHORT_POSITION.mul(-1),
-            COLLATERAL,
-            constants.AddressZero,
-          )
-
-        await nextWithConstantPrice()
-        await settle(market, userB)
-
-        // Enable position fee to test refund
-        const riskParams = await market.riskParameter()
-        await market.updateRiskParameter({
-          ...riskParams,
-          takerFee: {
-            ...riskParams.takerFee,
-            linearFee: parse6decimal('0.01'),
-            adiabaticFee: parse6decimal('0.04'),
-          },
-        })
-        // Bring skew from -100% to 0% -> total impact change of -100%
-        await market
-          .connect(userC)
-          ['update(address,int256,int256,int256,address)'](
-            userC.address,
-            0,
-            LONG_POSITION,
-            COLLATERAL,
-            constants.AddressZero,
-          )
-
-        await nextWithConstantPrice()
-        const tx = await settle(market, userC)
-        const accountProcessEventShort: AccountPositionProcessedEventObject = (await tx.wait()).events?.find(
-          e => e.event === 'AccountPositionProcessed',
-        )?.args as unknown as AccountPositionProcessedEventObject
-        const positionProcessEventShort: PositionProcessedEventObject = (await tx.wait()).events?.find(
-          e => e.event === 'PositionProcessed',
-        )?.args as unknown as PositionProcessedEventObject
-
-        const expectedShortLinearFee = BigNumber.from('1138829') // = 3374.655169**2 * 0.00001 * 100% * 0.01
-        const expectedShortAdiabaticFee = BigNumber.from('-2277659') // = 3374.655169**2 *-0.00001 * 100% * 0.02
-        expect(accountProcessEventShort.accumulationResult.offset).to.equal(
-          expectedShortLinearFee.add(expectedShortAdiabaticFee),
-        )
-        expect(positionProcessEventShort.accumulationResult.tradeOffset).to.equal(
-          expectedShortLinearFee.add(expectedShortAdiabaticFee),
-        )
-      })
-    })
-
-    describe('settlement fee', () => {
-      const MAKER_POSITION = parse6decimal('10')
-      const SHORT_POSITION = parse6decimal('1')
-      const LONG_POSITION = parse6decimal('1')
-      const COLLATERAL = parse6decimal('1000')
-
-      beforeEach(async () => {
-        const riskParams = await market.riskParameter()
-        const marketParams = await market.parameter()
-        await market.updateRiskParameter({
-          ...riskParams,
-          makerFee: {
-            ...riskParams.makerFee,
-            linearFee: BigNumber.from('0'),
-            proportionalFee: BigNumber.from('0'),
-          },
-          takerFee: {
-            ...riskParams.takerFee,
-            linearFee: BigNumber.from('0'),
-            proportionalFee: BigNumber.from('0'),
-            adiabaticFee: BigNumber.from('0'),
-          },
-        })
-        await market.updateParameter({
-          ...marketParams,
-          makerFee: 0,
-          takerFee: 0,
-        })
-
-        const { user, userB, userC, dsu } = instanceVars
-
-        await dsu.connect(user).approve(margin.address, COLLATERAL.mul(1e12))
-        await margin.connect(user).deposit(user.address, COLLATERAL)
-        await dsu.connect(userB).approve(margin.address, COLLATERAL.mul(1e12))
-        await margin.connect(userB).deposit(userB.address, COLLATERAL)
-        await dsu.connect(userC).approve(margin.address, COLLATERAL.mul(1e12))
-        await margin.connect(userC).deposit(userC.address, COLLATERAL)
-
-        await market
-          .connect(user)
-          ['update(address,int256,int256,int256,address)'](
-            user.address,
-            MAKER_POSITION,
-            0,
-            COLLATERAL,
-            constants.AddressZero,
-          )
-        await nextWithConstantPrice()
-        await settle(market, user)
-
-        await market.updateParameter({
-          ...marketParams,
-          makerFee: 0,
-          takerFee: 0,
-        })
-        instanceVars.chainlink.updateParams(parse6decimal('1.23'), instanceVars.chainlink.oracleFee)
-      })
-
-      it('charges settlement fee for maker', async () => {
-        // bring position from 10 to 20
-        await market
-          .connect(instanceVars.user)
-          ['update(address,int256,int256,int256,address)'](
-            instanceVars.user.address,
-            MAKER_POSITION,
-            0,
-            0,
-            constants.AddressZero,
-          )
-
-        await nextWithConstantPrice()
-        const tx = await settle(market, instanceVars.user)
->>>>>>> fc32c837
 
       await nextWithConstantPrice()
       const txB = await settle(market, userB)
@@ -1992,7 +1351,6 @@
       await margin.connect(userC).deposit(userC.address, COLLATERAL.mul(2))
       await dsu.connect(userD).approve(margin.address, COLLATERAL.mul(1e12))
       await margin.connect(userD).deposit(userD.address, COLLATERAL)
-<<<<<<< HEAD
 
       const riskParameter = await market.riskParameter()
       await market.updateRiskParameter({
@@ -2009,8 +1367,6 @@
         takerFee: parse6decimal('0.025'),
         makerFee: parse6decimal('0.05'),
       })
-=======
->>>>>>> fc32c837
 
       // set default referral fee
       const protocolParameters = await marketFactory.parameter()
@@ -2225,11 +1581,7 @@
         latestId: 1,
       })
       expect(await margin.claimables(user.address)).to.equal(expectedClaimableTakerReferral)
-<<<<<<< HEAD
       expect(await margin.isolatedBalances(user.address, market.address)).to.equal(parse6decimal('1165.835106'))
-=======
-      expect(await margin.isolatedBalances(user.address, market.address)).to.equal(parse6decimal('1071.540000'))
->>>>>>> fc32c837
 
       // userD creates a short position referred by user
       await market
@@ -2339,11 +1691,7 @@
         latestId: 1,
       })
       expect(await margin.claimables(user.address)).to.equal(expectedCloseClaimable)
-<<<<<<< HEAD
       expect(await margin.isolatedBalances(user.address, market.address)).to.equal(parse6decimal('1165.835106'))
-=======
-      expect(await margin.isolatedBalances(user.address, market.address)).to.equal(parse6decimal('1150.119246'))
->>>>>>> fc32c837
       await expect(margin.connect(user).claim(user.address, user.address))
         .to.emit(margin, 'ClaimableWithdrawn')
         .withArgs(user.address, user.address, expectedCloseClaimable)
@@ -2537,46 +1885,20 @@
 
       await marketFactory.updateParameter(protocolParameter)
 
-<<<<<<< HEAD
       await dsu.connect(user).approve(margin.address, COLLATERAL.mul(1e12))
       await margin.connect(user).deposit(user.address, COLLATERAL)
-=======
-      const POSITION = parse6decimal('10')
-      const COLLATERAL = parse6decimal('10000')
-
-      await dsu.connect(user).approve(margin.address, COLLATERAL.mul(1e12))
-      await margin.connect(user).deposit(user.address, COLLATERAL)
-
->>>>>>> fc32c837
       await market
         .connect(user)
         ['update(address,int256,int256,int256,address)'](user.address, 0, 0, COLLATERAL, constants.AddressZero)
 
-<<<<<<< HEAD
       await dsu.connect(userC).approve(margin.address, COLLATERAL.mul(1e12))
       await margin.connect(userC).deposit(userC.address, COLLATERAL)
-=======
-      await dsu.connect(userB).approve(margin.address, COLLATERAL.mul(1e12))
-      await margin.connect(userB).deposit(userB.address, COLLATERAL)
-
-      await market
-        .connect(userB)
-        ['update(address,int256,int256,int256,address)'](userB.address, POSITION, 0, COLLATERAL, constants.AddressZero)
-
-      await dsu.connect(userC).approve(margin.address, COLLATERAL.mul(1e12))
-      await margin.connect(userC).deposit(userC.address, COLLATERAL)
-
->>>>>>> fc32c837
       await market
         .connect(userC)
         ['update(address,int256,int256,int256,address)'](userC.address, 0, 0, COLLATERAL, constants.AddressZero)
 
       await dsu.connect(userD).approve(margin.address, COLLATERAL.mul(1e12))
       await margin.connect(userD).deposit(userD.address, COLLATERAL)
-<<<<<<< HEAD
-=======
-
->>>>>>> fc32c837
       await market
         .connect(userD)
         ['update(address,int256,int256,int256,address)'](userD.address, 0, POSITION, COLLATERAL, constants.AddressZero)
@@ -2611,11 +1933,7 @@
       console.log(5)
       expectGuaranteeEq(await market.guarantee((await market.global()).currentId), {
         ...DEFAULT_GUARANTEE,
-<<<<<<< HEAD
-        orders: 1,
-=======
         orders: 2,
->>>>>>> fc32c837
         longPos: POSITION.div(2),
         shortPos: POSITION.div(2),
         takerFee: POSITION.div(2),
@@ -2624,16 +1942,10 @@
       expectGuaranteeEq(await market.guarantees(user.address, (await market.locals(user.address)).currentId), {
         ...DEFAULT_GUARANTEE,
         orders: 1,
-<<<<<<< HEAD
         notional: POSITION.div(2).mul(PRICE.add(0.5e6)).div(1e6), // loss of precision
-        longPos: POSITION.div(2),
-        referral: parse6decimal('0.5'),
-=======
-        notional: POSITION.div(2).mul(PRICE.add(2)).div(1e6), // loss of precision
         longPos: POSITION.div(2),
         orderReferral: parse6decimal('1.0'),
         solverReferral: parse6decimal('0.5'),
->>>>>>> fc32c837
       })
       expectOrderEq(await market.pending(), {
         ...DEFAULT_ORDER,
@@ -2668,11 +1980,7 @@
         latestId: 1,
       })
       expect(await margin.isolatedBalances(user.address, market.address)).to.equal(
-<<<<<<< HEAD
         COLLATERAL.add(EXPECTED_PNL).sub(TRADE_FEE_A),
-=======
-        COLLATERAL.sub(EXPECTED_PNL).sub(TRADE_FEE_A).sub(3),
->>>>>>> fc32c837
       ) // loss of precision
 
       expectPositionEq(await market.positions(user.address), {
@@ -2703,11 +2011,7 @@
         latestId: 1,
       })
       expect(await margin.isolatedBalances(userB.address, market.address)).to.equal(
-<<<<<<< HEAD
         COLLATERAL.sub(TRADE_FEE_B).add(PRICE_IMPACT),
-=======
-        COLLATERAL.sub(TRADE_FEE_B).sub(MAKER_LINEAR_FEE).sub(MAKER_PROPORTIONAL_FEE).sub(4),
->>>>>>> fc32c837
       ) // loss of precision
       expectPositionEq(await market.positions(userB.address), {
         ...DEFAULT_POSITION,
@@ -2733,11 +2037,7 @@
         latestId: 1,
       })
       expect(await margin.claimables(userC.address)).to.equal(TRADE_FEE_A.div(10).add(1)) // loss of precision
-<<<<<<< HEAD
       expect(await margin.isolatedBalances(userC.address, market.address)).to.equal(COLLATERAL.sub(EXPECTED_PNL))
-=======
-      expect(await margin.isolatedBalances(userC.address, market.address)).to.equal(COLLATERAL.add(EXPECTED_PNL))
->>>>>>> fc32c837
       expectPositionEq(await market.positions(userC.address), {
         ...DEFAULT_POSITION,
         timestamp: TIMESTAMP_2,
@@ -2763,11 +2063,7 @@
         latestId: 1,
       })
       expect(await margin.isolatedBalances(userD.address, market.address)).to.equal(
-<<<<<<< HEAD
         COLLATERAL.sub(TRADE_FEE_D).sub(PRICE_IMPACT).sub(16),
-=======
-        COLLATERAL.sub(TRADE_FEE_D).sub(TAKER_LINEAR_FEE).sub(TAKER_PROPORITIONAL_FEE).sub(TAKER_ADIABATIC_FEE).sub(14),
->>>>>>> fc32c837
       ) // loss of precision
       expectPositionEq(await market.positions(userD.address), {
         ...DEFAULT_POSITION,
