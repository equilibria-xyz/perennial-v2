import { expect } from 'chai'
import 'hardhat'
import { BigNumber, constants, utils } from 'ethers'

import { InstanceVars, deployProtocol, createMarket, settle, fundWallet } from '../helpers/setupHelpers'
import {
  DEFAULT_ORDER,
  DEFAULT_POSITION,
  DEFAULT_LOCAL,
  DEFAULT_VERSION,
  DEFAULT_CHECKPOINT,
  expectOrderEq,
  expectGlobalEq,
  expectLocalEq,
  expectPositionEq,
  expectVersionEq,
  parse6decimal,
  expectCheckpointEq,
  DEFAULT_GLOBAL,
  DEFAULT_GUARANTEE,
  DEFAULT_RISK_PARAMETER,
  DEFAULT_MARKET_PARAMETER,
  expectGuaranteeEq,
} from '../../../../common/testutil/types'
import { Market__factory } from '../../../types/generated'
import { loadFixture } from '@nomicfoundation/hardhat-network-helpers'
import { IntentStruct, TakeStruct, RiskParameterStruct, FillStruct } from '../../../types/generated/contracts/Market'
import { currentBlockTimestamp } from '../../../../common/testutil/time'
import {
  signAccessUpdateBatch,
  signFill,
  signIntent,
  signTake,
  signOperatorUpdate,
  signSignerUpdate,
} from '../../helpers/erc712'

export const TIMESTAMP_0 = 1631112429
export const TIMESTAMP_1 = 1631112904
export const TIMESTAMP_2 = 1631113819
export const TIMESTAMP_3 = 1631114005
export const TIMESTAMP_4 = 1631115371
export const TIMESTAMP_5 = 1631118731

export const UNDERLYING_PRICE = utils.parseEther('3374.655169')

export const PRICE_0 = parse6decimal('113.882975')
export const PRICE_1 = parse6decimal('113.796498')
export const PRICE_2 = parse6decimal('115.046259')
export const PRICE_3 = parse6decimal('116.284753')
export const PRICE_4 = parse6decimal('117.462552')

const COMMON_PROTOTYPE = '(address,address,address,uint256,uint256,uint256)'
const INTENT_PROTOTYPE = `(int256,int256,uint256,address,address,uint256,${COMMON_PROTOTYPE})`
const MARKET_UPDATE_FILL_PROTOTYPE = `update((${INTENT_PROTOTYPE},${COMMON_PROTOTYPE}),bytes,bytes)`
const MARKET_UPDATE_TAKE_PROTOTYPE = `update((int256,address,${COMMON_PROTOTYPE}),bytes)`
const MARKET_UPDATE_TAKER_DELTA_PROTOTYPE = 'update(address,int256,int256,address)'
const MARKET_UPDATE_MAKER_TAKER_DELTA_PROTOTYPE = 'update(address,int256,int256,int256,address)'

describe('Happy Path', () => {
  let instanceVars: InstanceVars
  let riskParameter: RiskParameterStruct

  beforeEach(async () => {
    instanceVars = await loadFixture(deployProtocol)
    await instanceVars.chainlink.reset()

    riskParameter = {
      margin: parse6decimal('0.3'),
      maintenance: parse6decimal('0.3'),
      synBook: {
        d0: 0,
        d1: 0,
        d2: 0,
        d3: 0,
        scale: parse6decimal('10000'),
      },
      makerLimit: parse6decimal('1'),
      efficiencyLimit: parse6decimal('0.2'),
      liquidationFee: parse6decimal('10.00'),
      utilizationCurve: {
        minRate: 0,
        maxRate: parse6decimal('5.00'),
        targetRate: parse6decimal('0.80'),
        targetUtilization: parse6decimal('0.80'),
      },
      pController: {
        k: parse6decimal('40000'),
        min: parse6decimal('-1.20'),
        max: parse6decimal('1.20'),
      },
      minMargin: parse6decimal('500'),
      minMaintenance: parse6decimal('500'),
      staleAfter: 7200,
      makerReceiveOnly: false,
    }
  })

  it('reverts when market factory is reinitialized', async () => {
    const { marketFactory } = instanceVars
    await expect(marketFactory.initialize())
      .to.be.revertedWithCustomError(marketFactory, 'InitializableAlreadyInitializedError')
      .withArgs(1)
  })

  it('creates a market', async () => {
    const { owner, marketFactory, oracle, dsu } = instanceVars

    const parameter = {
      fundingFee: parse6decimal('0.1'),
      interestFee: parse6decimal('0.1'),
      riskFee: 0,
      makerFee: 0,
      takerFee: 0,
      maxPendingGlobal: 8,
      maxPendingLocal: 8,
      maxPriceDeviation: parse6decimal('0.1'),
      closed: false,
      settle: false,
    }

    // revert when invalid oracle is provided
    await expect(marketFactory.create(dsu.address)).to.be.revertedWithCustomError(
      marketFactory,
      'FactoryInvalidOracleError',
    )

    // update correct oracle address
    await expect(marketFactory.create(oracle.address)).to.emit(marketFactory, 'MarketCreated')
    const marketAddress = await marketFactory.markets(oracle.address)

    // revert when creating another market with same oracle
    await expect(marketFactory.create(oracle.address)).to.be.revertedWithCustomError(
      marketFactory,
      'FactoryAlreadyRegisteredError',
    )
    const market = Market__factory.connect(marketAddress, owner)
    await market.connect(owner).updateRiskParameter(riskParameter)
    await market.connect(owner).updateParameter(parameter)

    // revert when reinitialized
    await expect(market.connect(owner).initialize(oracle.address))
      .to.be.revertedWithCustomError(market, 'InitializableAlreadyInitializedError')
      .withArgs(1)
  })

  it('opens a make position', async () => {
    const POSITION = parse6decimal('10')
    const COLLATERAL = parse6decimal('1000')
    const { user, dsu, margin, chainlink } = instanceVars

    const market = await createMarket(instanceVars)
    await dsu.connect(user).approve(margin.address, COLLATERAL.mul(1e12))
    await margin.connect(user).deposit(user.address, COLLATERAL)

    await expect(
      market
        .connect(user)
        ['update(address,int256,int256,int256,address)'](user.address, POSITION, 0, COLLATERAL, constants.AddressZero),
    )
      .to.emit(market, 'OrderCreated')
      .withArgs(
        user.address,
        {
          ...DEFAULT_ORDER,
          timestamp: TIMESTAMP_1,
          orders: 1,
          collateral: COLLATERAL,
          makerPos: POSITION,
          invalidation: 1,
        },
        { ...DEFAULT_GUARANTEE },
        constants.AddressZero,
        constants.AddressZero,
        constants.AddressZero,
      )

    // Check user is in the correct state
    expectLocalEq(await market.locals(user.address), {
      ...DEFAULT_LOCAL,
      currentId: 1,
      latestId: 0,
    })
    expect(await margin.isolatedBalances(user.address, market.address)).to.equal(COLLATERAL)
    expectOrderEq(await market.pendingOrders(user.address, 1), {
      ...DEFAULT_ORDER,
      timestamp: TIMESTAMP_1,
      orders: 1,
      collateral: COLLATERAL,
      makerPos: POSITION,
    })
    expectCheckpointEq(await market.checkpoints(user.address, TIMESTAMP_1), {
      ...DEFAULT_CHECKPOINT,
    })
    expectPositionEq(await market.positions(user.address), {
      ...DEFAULT_POSITION,
      timestamp: TIMESTAMP_0,
    })

    // Check global state
    expectGlobalEq(await market.global(), {
      ...DEFAULT_GLOBAL,
      currentId: 1,
      latestPrice: PRICE_0,
    })
    expectOrderEq(await market.pendingOrder(1), {
      ...DEFAULT_ORDER,
      timestamp: TIMESTAMP_1,
      orders: 1,
      collateral: COLLATERAL,
      makerPos: POSITION,
    })
    expectPositionEq(await market.position(), {
      ...DEFAULT_POSITION,
      timestamp: TIMESTAMP_0,
    })
    expectVersionEq(await market.versions(TIMESTAMP_0), {
      ...DEFAULT_VERSION,
      price: PRICE_0,
    })

    // Settle the market with a new oracle version
    await chainlink.next()
    await settle(market, user)

    // check user state
    expectLocalEq(await market.locals(user.address), {
      ...DEFAULT_LOCAL,
      currentId: 1,
      latestId: 1,
    })
    expect(await margin.isolatedBalances(user.address, market.address)).to.equal(COLLATERAL)
    expectOrderEq(await market.pendingOrders(user.address, 1), {
      ...DEFAULT_ORDER,
      timestamp: TIMESTAMP_1,
      orders: 1,
      makerPos: POSITION,
      collateral: COLLATERAL,
    })
    expectCheckpointEq(await market.checkpoints(user.address, TIMESTAMP_1), {
      ...DEFAULT_CHECKPOINT,
      transfer: COLLATERAL,
    })
    expectPositionEq(await market.positions(user.address), {
      ...DEFAULT_POSITION,
      timestamp: TIMESTAMP_1,
      maker: POSITION,
    })

    // Check global post-settlement state
    expectGlobalEq(await market.global(), {
      ...DEFAULT_GLOBAL,
      currentId: 1,
      latestId: 1,
      latestPrice: PRICE_1,
    })
    expectOrderEq(await market.pendingOrder(1), {
      ...DEFAULT_ORDER,
      timestamp: TIMESTAMP_1,
      orders: 1,
      makerPos: POSITION,
      collateral: COLLATERAL,
    })
    expectPositionEq(await market.position(), {
      ...DEFAULT_POSITION,
      timestamp: TIMESTAMP_1,
      maker: POSITION,
    })
  })

  it('changes isolated balances', async () => {
    const POSITION = parse6decimal('10')
    const { user, dsu, margin, chainlink } = instanceVars

    // user deposits and isolates most of their balance
    const market = await createMarket(instanceVars)
    await dsu.connect(user).approve(margin.address, utils.parseEther('1000'))
    await margin.connect(user).deposit(user.address, parse6decimal('1000'))
    await margin.connect(user).isolate(user.address, market.address, parse6decimal('900'))
    expect(await margin.crossMarginBalances(user.address)).to.equal(parse6decimal('100'))
    expect(await margin.isolatedBalances(user.address, market.address)).to.equal(parse6decimal('900'))
    expectCheckpointEq(await market.checkpoints(user.address, TIMESTAMP_0), {
      ...DEFAULT_CHECKPOINT,
      collateral: parse6decimal('900'),
    })
    expectPositionEq(await market.positions(user.address), {
      ...DEFAULT_POSITION,
      timestamp: TIMESTAMP_0,
    })

    // user opens a maker position and settles
    await expect(
      market
        .connect(user)
        ['update(address,int256,int256,int256,address)'](user.address, POSITION, 0, 0, constants.AddressZero),
    )
    await chainlink.next()
    await settle(market, user)
    expectCheckpointEq(await market.checkpoints(user.address, TIMESTAMP_1), {
      ...DEFAULT_CHECKPOINT,
      collateral: parse6decimal('900'),
    })
    expectPositionEq(await market.positions(user.address), {
      ...DEFAULT_POSITION,
      timestamp: TIMESTAMP_1,
      maker: POSITION,
    })

    // user increases their isolated balance after settling
    await margin.connect(user).isolate(user.address, market.address, parse6decimal('50'))
    expect(await margin.crossMarginBalances(user.address)).to.equal(parse6decimal('50'))
    expect(await margin.isolatedBalances(user.address, market.address)).to.equal(parse6decimal('950'))
    expectCheckpointEq(await market.checkpoints(user.address, TIMESTAMP_1), {
      ...DEFAULT_CHECKPOINT,
      collateral: parse6decimal('950'),
    })
    expectPositionEq(await market.positions(user.address), {
      ...DEFAULT_POSITION,
      maker: POSITION,
      timestamp: TIMESTAMP_1,
    })

    // user reduces their position and then decreases their isolated balance
    await expect(
      market
        .connect(user)
        ['update(address,int256,int256,int256,address)'](
          user.address,
          parse6decimal('-2'),
          0,
          0,
          constants.AddressZero,
        ),
    )
    await margin.connect(user).isolate(user.address, market.address, parse6decimal('-150'), { gasLimit: 3_000_000 })
    expect(await margin.crossMarginBalances(user.address)).to.equal(parse6decimal('200'))
    expect(await margin.isolatedBalances(user.address, market.address)).to.equal(parse6decimal('800'))
    await chainlink.next()
    await settle(market, user)
    expectCheckpointEq(await market.checkpoints(user.address, TIMESTAMP_2), {
      ...DEFAULT_CHECKPOINT,
      collateral: parse6decimal('800'),
    })
    expectPositionEq(await market.positions(user.address), {
      ...DEFAULT_POSITION,
      maker: parse6decimal('8'),
      timestamp: TIMESTAMP_2,
    })
  })

  it('changes isolated balances', async () => {
    const POSITION = parse6decimal('10')
    const { user, dsu, margin, chainlink } = instanceVars

    // user deposits and isolates most of their balance
    const market = await createMarket(instanceVars)
    await dsu.connect(user).approve(margin.address, utils.parseEther('1000'))
    await margin.connect(user).deposit(user.address, parse6decimal('1000'))
    await margin.connect(user).isolate(user.address, market.address, parse6decimal('900'))
    expect(await margin.crossMarginBalances(user.address)).to.equal(parse6decimal('100'))
    expect(await margin.isolatedBalances(user.address, market.address)).to.equal(parse6decimal('900'))
    expectCheckpointEq(await market.checkpoints(user.address, TIMESTAMP_0), {
      ...DEFAULT_CHECKPOINT,
      collateral: parse6decimal('900'),
    })
    expectPositionEq(await market.positions(user.address), {
      ...DEFAULT_POSITION,
      timestamp: TIMESTAMP_0,
    })

    // user opens a maker position and settles
    await expect(
      market
        .connect(user)
        ['update(address,int256,int256,int256,address)'](user.address, POSITION, 0, 0, constants.AddressZero),
    )
    await chainlink.next()
    await settle(market, user)
    expectCheckpointEq(await market.checkpoints(user.address, TIMESTAMP_1), {
      ...DEFAULT_CHECKPOINT,
      collateral: parse6decimal('900'),
    })
    expectPositionEq(await market.positions(user.address), {
      ...DEFAULT_POSITION,
      timestamp: TIMESTAMP_1,
      maker: POSITION,
    })

    // user increases their isolated balance after settling
    await margin.connect(user).isolate(user.address, market.address, parse6decimal('50'))
    expect(await margin.crossMarginBalances(user.address)).to.equal(parse6decimal('50'))
    expect(await margin.isolatedBalances(user.address, market.address)).to.equal(parse6decimal('950'))
    expectCheckpointEq(await market.checkpoints(user.address, TIMESTAMP_1), {
      ...DEFAULT_CHECKPOINT,
      collateral: parse6decimal('950'),
    })
    expectPositionEq(await market.positions(user.address), {
      ...DEFAULT_POSITION,
      maker: POSITION,
      timestamp: TIMESTAMP_1,
    })

    // user reduces their position and then decreases their isolated balance
    await expect(
      market
        .connect(user)
        ['update(address,int256,int256,int256,address)'](
          user.address,
          parse6decimal('-2'),
          0,
          0,
          constants.AddressZero,
        ),
    )
    await margin.connect(user).isolate(user.address, market.address, parse6decimal('-150'), { gasLimit: 3_000_000 })
    expect(await margin.crossMarginBalances(user.address)).to.equal(parse6decimal('200'))
    expect(await margin.isolatedBalances(user.address, market.address)).to.equal(parse6decimal('800'))
    await chainlink.next()
    await settle(market, user)
    expectCheckpointEq(await market.checkpoints(user.address, TIMESTAMP_2), {
      ...DEFAULT_CHECKPOINT,
      collateral: parse6decimal('800'),
    })
    expectPositionEq(await market.positions(user.address), {
      ...DEFAULT_POSITION,
      maker: parse6decimal('8'),
      timestamp: TIMESTAMP_2,
    })
  })

  it('opens multiple make positions', async () => {
    const POSITION = parse6decimal('10')
    const COLLATERAL = parse6decimal('1000')
    const { user, dsu, margin, chainlink } = instanceVars

    const market = await createMarket(instanceVars)
    await dsu.connect(user).approve(margin.address, COLLATERAL.mul(1e12))
    await margin.connect(user).deposit(user.address, COLLATERAL)

    await market
      .connect(user)
      ['update(address,int256,int256,int256,address)'](
        user.address,
        POSITION.div(2),
        0,
        COLLATERAL,
        constants.AddressZero,
      )
    await expect(
      market
        .connect(user)
        ['update(address,int256,int256,int256,address)'](user.address, POSITION.div(2), 0, 0, constants.AddressZero),
    )
      .to.emit(market, 'OrderCreated')
      .withArgs(
        user.address,
        { ...DEFAULT_ORDER, timestamp: TIMESTAMP_1, orders: 1, makerPos: POSITION.div(2), invalidation: 1 },
        { ...DEFAULT_GUARANTEE },
        constants.AddressZero,
        constants.AddressZero,
        constants.AddressZero,
      )

    // Check user is in the correct state
    expectLocalEq(await market.locals(user.address), {
      ...DEFAULT_LOCAL,
      currentId: 1,
      latestId: 0,
    })
    expect(await margin.isolatedBalances(user.address, market.address)).to.equal(COLLATERAL)
    expectOrderEq(await market.pendingOrders(user.address, 1), {
      ...DEFAULT_ORDER,
      timestamp: TIMESTAMP_1,
      orders: 2,
      collateral: COLLATERAL,
      makerPos: POSITION,
    })
    expectCheckpointEq(await market.checkpoints(user.address, TIMESTAMP_1), {
      ...DEFAULT_CHECKPOINT,
    })
    expectPositionEq(await market.positions(user.address), {
      ...DEFAULT_POSITION,
      timestamp: TIMESTAMP_0,
    })

    // Check global state
    expectGlobalEq(await market.global(), {
      ...DEFAULT_GLOBAL,
      currentId: 1,
      latestPrice: PRICE_0,
    })
    expectOrderEq(await market.pendingOrder(1), {
      ...DEFAULT_ORDER,
      timestamp: TIMESTAMP_1,
      orders: 2,
      collateral: COLLATERAL,
      makerPos: POSITION,
    })
    expectPositionEq(await market.position(), {
      ...DEFAULT_POSITION,
      timestamp: TIMESTAMP_0,
    })
    expectVersionEq(await market.versions(TIMESTAMP_0), {
      ...DEFAULT_VERSION,
      price: PRICE_0,
    })

    // Settle the market with a new oracle version
    await chainlink.next()
    await settle(market, user)

    // check user state
    expectLocalEq(await market.locals(user.address), {
      ...DEFAULT_LOCAL,
      currentId: 1,
      latestId: 1,
    })
    expect(await margin.isolatedBalances(user.address, market.address)).to.equal(COLLATERAL)
    expectOrderEq(await market.pendingOrders(user.address, 1), {
      ...DEFAULT_ORDER,
      timestamp: TIMESTAMP_1,
      orders: 2,
      collateral: COLLATERAL,
      makerPos: POSITION,
    })
    expectCheckpointEq(await market.checkpoints(user.address, TIMESTAMP_1), {
      ...DEFAULT_CHECKPOINT,
      transfer: COLLATERAL,
    })
    expectPositionEq(await market.positions(user.address), {
      ...DEFAULT_POSITION,
      timestamp: TIMESTAMP_1,
      maker: POSITION,
    })

    // Check global post-settlement state
    expectGlobalEq(await market.global(), {
      ...DEFAULT_GLOBAL,
      currentId: 1,
      latestId: 1,
      latestPrice: PRICE_1,
    })
    expectOrderEq(await market.pendingOrder(1), {
      ...DEFAULT_ORDER,
      timestamp: TIMESTAMP_1,
      orders: 2,
      collateral: COLLATERAL,
      makerPos: POSITION,
    })
    expectPositionEq(await market.position(), {
      ...DEFAULT_POSITION,
      timestamp: TIMESTAMP_1,
      maker: POSITION,
    })
  })

  it('closes a make position', async () => {
    const POSITION = parse6decimal('10')
    const COLLATERAL = parse6decimal('1000')
    const { user, dsu, margin, chainlink } = instanceVars

    const market = await createMarket(instanceVars)
    await dsu.connect(user).approve(margin.address, COLLATERAL.mul(1e12))
    await margin.connect(user).deposit(user.address, COLLATERAL)

    await market
      .connect(user)
      ['update(address,int256,int256,int256,address)'](user.address, POSITION, 0, COLLATERAL, constants.AddressZero)

    await chainlink.next()

    await expect(
      market
        .connect(user)
        ['update(address,int256,int256,int256,address)'](user.address, POSITION.mul(-1), 0, 0, constants.AddressZero),
    )
      .to.emit(market, 'OrderCreated')
      .withArgs(
        user.address,
        {
          ...DEFAULT_ORDER,
          timestamp: TIMESTAMP_2,
          orders: 1,
          makerNeg: POSITION,
          invalidation: 1,
        },
        { ...DEFAULT_GUARANTEE },
        constants.AddressZero,
        constants.AddressZero,
        constants.AddressZero,
      )

    // User state
    expectLocalEq(await market.locals(user.address), {
      ...DEFAULT_LOCAL,
      currentId: 2,
      latestId: 1,
    })
    expect(await margin.isolatedBalances(user.address, market.address)).to.equal(COLLATERAL)
    expectOrderEq(await market.pendingOrders(user.address, 2), {
      ...DEFAULT_ORDER,
      timestamp: TIMESTAMP_2,
      orders: 1,
      makerNeg: POSITION,
    })
    expectCheckpointEq(await market.checkpoints(user.address, TIMESTAMP_2), {
      ...DEFAULT_CHECKPOINT,
    })
    expectPositionEq(await market.positions(user.address), {
      ...DEFAULT_POSITION,
      maker: POSITION,
      timestamp: TIMESTAMP_1,
    })

    // Global State
    expectGlobalEq(await market.global(), {
      ...DEFAULT_GLOBAL,
      currentId: 2,
      latestId: 1,
      latestPrice: PRICE_1,
    })
    expectOrderEq(await market.pendingOrder(2), {
      ...DEFAULT_ORDER,
      timestamp: TIMESTAMP_2,
      orders: 1,
      makerNeg: POSITION,
    })
    expectPositionEq(await market.position(), {
      ...DEFAULT_POSITION,
      maker: POSITION,
      timestamp: TIMESTAMP_1,
    })
    expectVersionEq(await market.versions(TIMESTAMP_1), {
      ...DEFAULT_VERSION,
      price: PRICE_1,
    })
  })

  it('closes cross-margin maker position', async () => {
    const POSITION = parse6decimal('10')
    const COLLATERAL = parse6decimal('1000')
    const { user, dsu, margin, chainlink } = instanceVars

    const market = await createMarket(instanceVars)
    await dsu.connect(user).approve(margin.address, COLLATERAL.mul(1e12))
    await margin.connect(user).deposit(user.address, COLLATERAL)

    await market
      .connect(user)
      ['update(address,int256,int256,int256,address)'](user.address, POSITION, 0, 0, constants.AddressZero)

    await chainlink.next()

    await market
      .connect(user)
      ['update(address,int256,int256,int256,address)'](
        user.address,
        POSITION.div(2).mul(-1),
        0,
        0,
        constants.AddressZero,
      )
    await expect(
      market
        .connect(user)
        ['update(address,int256,int256,int256,address)'](
          user.address,
          POSITION.div(2).mul(-1),
          0,
          0,
          constants.AddressZero,
        ),
    )
      .to.emit(market, 'OrderCreated')
      .withArgs(
        user.address,
        { ...DEFAULT_ORDER, timestamp: TIMESTAMP_2, orders: 1, makerNeg: POSITION.div(2), invalidation: 1 },
        { ...DEFAULT_GUARANTEE },
        constants.AddressZero,
        constants.AddressZero,
        constants.AddressZero,
      )

    // User state
    expectLocalEq(await market.locals(user.address), {
      ...DEFAULT_LOCAL,
      currentId: 2,
      latestId: 1,
    })
    expect(await margin.crossMarginBalances(user.address)).to.equal(COLLATERAL)
    expectOrderEq(await market.pendingOrders(user.address, 2), {
      ...DEFAULT_ORDER,
      timestamp: TIMESTAMP_2,
      orders: 2,
      makerNeg: POSITION,
    })
    expectCheckpointEq(await market.checkpoints(user.address, TIMESTAMP_2), {
      ...DEFAULT_CHECKPOINT,
    })
    expectPositionEq(await market.positions(user.address), {
      ...DEFAULT_POSITION,
      maker: POSITION,
      timestamp: TIMESTAMP_1,
    })

    // Global State
    expectGlobalEq(await market.global(), {
      ...DEFAULT_GLOBAL,
      currentId: 2,
      latestId: 1,
      latestPrice: PRICE_1,
    })
    expectOrderEq(await market.pendingOrder(2), {
      ...DEFAULT_ORDER,
      timestamp: TIMESTAMP_2,
      orders: 2,
      makerNeg: POSITION,
    })
    expectPositionEq(await market.position(), {
      ...DEFAULT_POSITION,
      maker: POSITION,
      timestamp: TIMESTAMP_1,
    })
    expectVersionEq(await market.versions(TIMESTAMP_1), {
      ...DEFAULT_VERSION,
      price: PRICE_1,
    })
  })

  it('opens a long position', async () => {
    const POSITION = parse6decimal('10')
    const POSITION_B = parse6decimal('1')
    const COLLATERAL = parse6decimal('1000')
    const { user, userB, dsu, margin, chainlink } = instanceVars

    const market = await createMarket(instanceVars)

    const riskParameter = { ...(await market.riskParameter()) }
    riskParameter.makerLimit = parse6decimal('10')
    const riskParameterSynBook = { ...riskParameter.synBook }
    riskParameterSynBook.scale = parse6decimal('1')
    riskParameter.synBook = riskParameterSynBook
    await market.updateRiskParameter(riskParameter)

    await dsu.connect(user).approve(margin.address, COLLATERAL.mul(1e12))
    await margin.connect(user).deposit(user.address, COLLATERAL)
    await dsu.connect(userB).approve(margin.address, COLLATERAL.mul(1e12))
    await margin.connect(userB).deposit(userB.address, COLLATERAL)

    await market
      .connect(user)
      ['update(address,int256,int256,int256,address)'](user.address, POSITION, 0, COLLATERAL, constants.AddressZero)
    await expect(
      market
        .connect(userB)
        ['update(address,int256,int256,address)'](userB.address, POSITION_B, COLLATERAL, constants.AddressZero),
    )
      .to.emit(market, 'OrderCreated')
      .withArgs(
        userB.address,
        {
          ...DEFAULT_ORDER,
          timestamp: TIMESTAMP_1,
          orders: 1,
          collateral: COLLATERAL,
          longPos: POSITION_B,
          invalidation: 1,
        },
        { ...DEFAULT_GUARANTEE },
        constants.AddressZero,
        constants.AddressZero,
        constants.AddressZero,
      )

    // User State
    expectLocalEq(await market.locals(user.address), {
      ...DEFAULT_LOCAL,
      currentId: 1,
      latestId: 0,
    })
    expect(await margin.isolatedBalances(user.address, market.address)).to.equal(COLLATERAL)
    expectOrderEq(await market.pendingOrders(user.address, 1), {
      ...DEFAULT_ORDER,
      timestamp: TIMESTAMP_1,
      orders: 1,
      collateral: COLLATERAL,
      makerPos: POSITION,
    })
    expectCheckpointEq(await market.checkpoints(user.address, TIMESTAMP_1), {
      ...DEFAULT_CHECKPOINT,
    })
    expectPositionEq(await market.positions(user.address), {
      ...DEFAULT_POSITION,
      timestamp: TIMESTAMP_0,
    })

    expectLocalEq(await market.locals(userB.address), {
      ...DEFAULT_LOCAL,
      currentId: 1,
      latestId: 0,
    })
    expect(await margin.isolatedBalances(userB.address, market.address)).to.equal(COLLATERAL)
    expectOrderEq(await market.pendingOrders(userB.address, 1), {
      ...DEFAULT_ORDER,
      timestamp: TIMESTAMP_1,
      orders: 1,
      collateral: COLLATERAL,
      longPos: POSITION_B,
    })
    expectCheckpointEq(await market.checkpoints(userB.address, TIMESTAMP_1), {
      ...DEFAULT_CHECKPOINT,
    })
    expectPositionEq(await market.positions(userB.address), {
      ...DEFAULT_POSITION,
      timestamp: TIMESTAMP_0,
    })

    // Global State
    expectGlobalEq(await market.global(), {
      ...DEFAULT_GLOBAL,
      currentId: 1,
      latestPrice: PRICE_0,
    })
    expectOrderEq(await market.pendingOrder(1), {
      ...DEFAULT_ORDER,
      timestamp: TIMESTAMP_1,
      orders: 2,
      collateral: COLLATERAL.mul(2),
      makerPos: POSITION,
      longPos: POSITION_B,
    })
    expectPositionEq(await market.position(), {
      ...DEFAULT_POSITION,
      timestamp: TIMESTAMP_0,
    })
    expectVersionEq(await market.versions(TIMESTAMP_0), {
      ...DEFAULT_VERSION,
      price: PRICE_0,
    })

    // One round
    await chainlink.next()

    // Another round
    await chainlink.next()
    await settle(market, userB)

    expectGlobalEq(await market.global(), {
      ...DEFAULT_GLOBAL,
      currentId: 1,
      latestId: 1,
      protocolFee: '36',
      latestPrice: PRICE_2,
    })
    expectOrderEq(await market.pendingOrder(1), {
      ...DEFAULT_ORDER,
      timestamp: TIMESTAMP_1,
      orders: 2,
      collateral: COLLATERAL.mul(2),
      makerPos: POSITION,
      longPos: POSITION_B,
    })
    expectPositionEq(await market.position(), {
      ...DEFAULT_POSITION,
      timestamp: TIMESTAMP_2,
      maker: POSITION,
      long: POSITION_B,
    })

    expectLocalEq(await market.locals(userB.address), {
      ...DEFAULT_LOCAL,
      currentId: 1,
      latestId: 1,
    })
    expect(await margin.isolatedBalances(userB.address, market.address)).to.equal(
      COLLATERAL.add(parse6decimal('1.249392')),
    )
    expectOrderEq(await market.pendingOrders(userB.address, 1), {
      ...DEFAULT_ORDER,
      timestamp: TIMESTAMP_1,
      orders: 1,
      collateral: COLLATERAL,
      longPos: POSITION_B,
    })
    expectCheckpointEq(await market.checkpoints(userB.address, TIMESTAMP_1), {
      ...DEFAULT_CHECKPOINT,
      transfer: COLLATERAL,
    })
    expectPositionEq(await market.positions(userB.address), {
      ...DEFAULT_POSITION,
      timestamp: TIMESTAMP_2,
      long: POSITION_B,
    })
  })

  it('opens multiple long positions', async () => {
    const POSITION = parse6decimal('10')
    const POSITION_B = parse6decimal('1')
    const COLLATERAL = parse6decimal('1000')
    const { user, userB, dsu, margin, chainlink } = instanceVars

    const market = await createMarket(instanceVars)

    const riskParameter = { ...(await market.riskParameter()) }
    riskParameter.makerLimit = parse6decimal('10')
    const riskParameterSynBook = { ...riskParameter.synBook }
    riskParameterSynBook.scale = parse6decimal('1')
    riskParameter.synBook = riskParameterSynBook
    await market.updateRiskParameter(riskParameter)

    await dsu.connect(user).approve(margin.address, COLLATERAL.mul(1e12))
    await margin.connect(user).deposit(user.address, COLLATERAL)
    await dsu.connect(userB).approve(margin.address, COLLATERAL.mul(1e12))
    await margin.connect(userB).deposit(userB.address, COLLATERAL)

    await market
      .connect(user)
      ['update(address,int256,int256,int256,address)'](user.address, POSITION, 0, COLLATERAL, constants.AddressZero)
    await market
      .connect(userB)
      ['update(address,int256,int256,address)'](userB.address, POSITION_B.div(2), COLLATERAL, constants.AddressZero)

    await expect(
      market
        .connect(userB)
        ['update(address,int256,int256,address)'](userB.address, POSITION_B.div(2), 0, constants.AddressZero),
    )
      .to.emit(market, 'OrderCreated')
      .withArgs(
        userB.address,
        { ...DEFAULT_ORDER, timestamp: TIMESTAMP_1, orders: 1, longPos: POSITION_B.div(2), invalidation: 1 },
        { ...DEFAULT_GUARANTEE },
        constants.AddressZero,
        constants.AddressZero,
        constants.AddressZero,
      )

    // User State
    expectLocalEq(await market.locals(userB.address), {
      ...DEFAULT_LOCAL,
      currentId: 1,
      latestId: 0,
    })
    expect(await margin.isolatedBalances(userB.address, market.address)).to.equal(COLLATERAL)
    expectOrderEq(await market.pendingOrders(userB.address, 1), {
      ...DEFAULT_ORDER,
      timestamp: TIMESTAMP_1,
      orders: 2,
      collateral: COLLATERAL,
      longPos: POSITION_B,
    })
    expectCheckpointEq(await market.checkpoints(userB.address, TIMESTAMP_1), {
      ...DEFAULT_CHECKPOINT,
    })
    expectPositionEq(await market.positions(userB.address), {
      ...DEFAULT_POSITION,
      timestamp: TIMESTAMP_0,
    })

    // Global State
    expectGlobalEq(await market.global(), {
      ...DEFAULT_GLOBAL,
      currentId: 1,
      latestPrice: PRICE_0,
    })
    expectOrderEq(await market.pendingOrder(1), {
      ...DEFAULT_ORDER,
      timestamp: TIMESTAMP_1,
      orders: 3,
      collateral: COLLATERAL.mul(2),
      makerPos: POSITION,
      longPos: POSITION_B,
    })
    expectPositionEq(await market.position(), {
      ...DEFAULT_POSITION,
      timestamp: TIMESTAMP_0,
    })
    expectVersionEq(await market.versions(TIMESTAMP_0), {
      ...DEFAULT_VERSION,
      price: PRICE_0,
    })

    // One round
    await chainlink.next()

    // Another round
    await chainlink.next()
    await settle(market, userB)

    expectGlobalEq(await market.global(), {
      ...DEFAULT_GLOBAL,
      currentId: 1,
      latestId: 1,
      protocolFee: '36',
      latestPrice: PRICE_2,
    })
    expectOrderEq(await market.pendingOrder(1), {
      ...DEFAULT_ORDER,
      timestamp: TIMESTAMP_1,
      orders: 3,
      collateral: COLLATERAL.mul(2),
      makerPos: POSITION,
      longPos: POSITION_B,
    })
    expectPositionEq(await market.position(), {
      ...DEFAULT_POSITION,
      timestamp: TIMESTAMP_2,
      maker: POSITION,
      long: POSITION_B,
    })
    expectLocalEq(await market.locals(userB.address), {
      ...DEFAULT_LOCAL,
      currentId: 1,
      latestId: 1,
    })
    expect(await margin.isolatedBalances(userB.address, market.address)).to.equal(
      COLLATERAL.add(parse6decimal('1.249392')),
    )
    expectOrderEq(await market.pendingOrders(userB.address, 1), {
      ...DEFAULT_ORDER,
      timestamp: TIMESTAMP_1,
      orders: 2,
      collateral: COLLATERAL,
      longPos: POSITION_B,
    })
    expectCheckpointEq(await market.checkpoints(userB.address, TIMESTAMP_1), {
      ...DEFAULT_CHECKPOINT,
      transfer: COLLATERAL,
    })
    expectPositionEq(await market.positions(userB.address), {
      ...DEFAULT_POSITION,
      timestamp: TIMESTAMP_2,
      long: POSITION_B,
    })
  })

  it('closes a long position', async () => {
    const POSITION = parse6decimal('10')
    const POSITION_B = parse6decimal('1')
    const COLLATERAL = parse6decimal('1000')
    const { user, userB, dsu, margin, chainlink } = instanceVars

    const market = await createMarket(instanceVars)
    await dsu.connect(user).approve(margin.address, COLLATERAL.mul(1e12))
    await margin.connect(user).deposit(user.address, COLLATERAL)
    await dsu.connect(userB).approve(margin.address, COLLATERAL.mul(1e12))
    await margin.connect(userB).deposit(userB.address, COLLATERAL)

    await expect(
      market
        .connect(userB)
        ['update(address,int256,int256,address)'](userB.address, POSITION_B, COLLATERAL, constants.AddressZero),
    ).to.be.revertedWithCustomError(market, 'MarketEfficiencyUnderLimitError')
    await market
      .connect(user)
      ['update(address,int256,int256,int256,address)'](user.address, POSITION, 0, COLLATERAL, constants.AddressZero)
    await market
      .connect(userB)
      ['update(address,int256,int256,address)'](userB.address, POSITION_B, COLLATERAL, constants.AddressZero)

    await chainlink.next()

    await expect(
      market
        .connect(userB)
        ['update(address,int256,int256,address)'](userB.address, POSITION_B.mul(-1), 0, constants.AddressZero),
    )
      .to.emit(market, 'OrderCreated')
      .withArgs(
        userB.address,
        {
          ...DEFAULT_ORDER,
          timestamp: TIMESTAMP_2,
          orders: 1,
          longNeg: POSITION_B,
          invalidation: 1,
        },
        { ...DEFAULT_GUARANTEE },
        constants.AddressZero,
        constants.AddressZero,
        constants.AddressZero,
      )

    // User State
    expectLocalEq(await market.locals(userB.address), {
      ...DEFAULT_LOCAL,
      currentId: 2,
      latestId: 1,
    })
    expect(await margin.isolatedBalances(userB.address, market.address)).to.equal(COLLATERAL)
    expectOrderEq(await market.pendingOrders(userB.address, 2), {
      ...DEFAULT_ORDER,
      timestamp: TIMESTAMP_2,
      orders: 1,
      longNeg: POSITION_B,
    })
    expectCheckpointEq(await market.checkpoints(userB.address, TIMESTAMP_2), {
      ...DEFAULT_CHECKPOINT,
    })
    expectPositionEq(await market.positions(userB.address), {
      ...DEFAULT_POSITION,
      long: POSITION_B,
      timestamp: TIMESTAMP_1,
    })

    // Global State
    expectGlobalEq(await market.global(), {
      ...DEFAULT_GLOBAL,
      currentId: 2,
      latestId: 1,
      latestPrice: PRICE_1,
    })
    expectOrderEq(await market.pendingOrder(2), {
      ...DEFAULT_ORDER,
      timestamp: TIMESTAMP_2,
      orders: 1,
      longNeg: POSITION_B,
    })
    expectPositionEq(await market.position(), {
      ...DEFAULT_POSITION,
      maker: POSITION,
      long: POSITION_B,
      timestamp: TIMESTAMP_1,
    })
    expectVersionEq(await market.versions(TIMESTAMP_1), {
      ...DEFAULT_VERSION,
      price: PRICE_1,
      makerPreValue: { _value: 0 },
      longPreValue: { _value: 0 },
      shortPreValue: { _value: 0 },
    })
  })

  it('closes multiple long positions', async () => {
    const POSITION = parse6decimal('10')
    const POSITION_B = parse6decimal('1')
    const COLLATERAL = parse6decimal('1000')
    const { user, userB, dsu, margin, chainlink } = instanceVars

    const market = await createMarket(instanceVars)
    await dsu.connect(user).approve(margin.address, COLLATERAL.mul(1e12))
    await margin.connect(user).deposit(user.address, COLLATERAL)
    await dsu.connect(userB).approve(margin.address, COLLATERAL.mul(1e12))
    await margin.connect(userB).deposit(userB.address, COLLATERAL)

    await expect(
      market
        .connect(userB)
        ['update(address,int256,int256,address)'](userB.address, POSITION_B, COLLATERAL, constants.AddressZero),
    ).to.be.revertedWithCustomError(market, 'MarketEfficiencyUnderLimitError')
    await market
      .connect(user)
      ['update(address,int256,int256,int256,address)'](user.address, POSITION, 0, COLLATERAL, constants.AddressZero)
    await market
      .connect(userB)
      ['update(address,int256,int256,address)'](userB.address, POSITION_B, COLLATERAL, constants.AddressZero)

    await chainlink.next()

    await market
      .connect(userB)
      ['update(address,int256,int256,address)'](userB.address, POSITION_B.div(2).mul(-1), 0, constants.AddressZero)

    await expect(
      market
        .connect(userB)
        ['update(address,int256,int256,address)'](userB.address, POSITION_B.div(2).mul(-1), 0, constants.AddressZero),
    )
      .to.emit(market, 'OrderCreated')
      .withArgs(
        userB.address,
        { ...DEFAULT_ORDER, timestamp: TIMESTAMP_2, orders: 1, longNeg: POSITION_B.div(2), invalidation: 1 },
        { ...DEFAULT_GUARANTEE },
        constants.AddressZero,
        constants.AddressZero,
        constants.AddressZero,
      )

    // User State
    expectLocalEq(await market.locals(userB.address), {
      ...DEFAULT_LOCAL,
      currentId: 2,
      latestId: 1,
    })
    expect(await margin.isolatedBalances(userB.address, market.address)).to.equal(COLLATERAL)
    expectOrderEq(await market.pendingOrders(userB.address, 2), {
      ...DEFAULT_ORDER,
      timestamp: TIMESTAMP_2,
      orders: 2,
      longNeg: POSITION_B,
    })
    expectCheckpointEq(await market.checkpoints(userB.address, TIMESTAMP_2), {
      ...DEFAULT_CHECKPOINT,
    })
    expectPositionEq(await market.positions(userB.address), {
      ...DEFAULT_POSITION,
      long: POSITION_B,
      timestamp: TIMESTAMP_1,
    })

    // Global State
    expectGlobalEq(await market.global(), {
      ...DEFAULT_GLOBAL,
      currentId: 2,
      latestId: 1,
      latestPrice: PRICE_1,
    })
    expectOrderEq(await market.pendingOrder(2), {
      ...DEFAULT_ORDER,
      timestamp: TIMESTAMP_2,
      orders: 2,
      longNeg: POSITION_B,
    })
    expectPositionEq(await market.position(), {
      ...DEFAULT_POSITION,
      maker: POSITION,
      long: POSITION_B,
      timestamp: TIMESTAMP_1,
    })
    expectVersionEq(await market.versions(TIMESTAMP_1), {
      ...DEFAULT_VERSION,
      price: PRICE_1,
    })
  })

  it('closes long position with close', async () => {
    const POSITION = parse6decimal('10')
    const POSITION_B = parse6decimal('1')
    const COLLATERAL = parse6decimal('1000')
    const { user, userB, dsu, margin, chainlink } = instanceVars

    const market = await createMarket(instanceVars)
    await dsu.connect(user).approve(margin.address, COLLATERAL.mul(1e12))
    await margin.connect(user).deposit(user.address, COLLATERAL)
    await dsu.connect(userB).approve(margin.address, COLLATERAL.mul(1e12))
    await margin.connect(userB).deposit(userB.address, COLLATERAL)

    await expect(
      market
        .connect(userB)
        ['update(address,int256,int256,address)'](userB.address, POSITION_B, COLLATERAL, constants.AddressZero),
    ).to.be.revertedWithCustomError(market, 'MarketEfficiencyUnderLimitError')
    await market
      .connect(user)
      ['update(address,int256,int256,int256,address)'](user.address, POSITION, 0, COLLATERAL, constants.AddressZero)
    await market
      .connect(userB)
      ['update(address,int256,int256,address)'](userB.address, POSITION_B, COLLATERAL, constants.AddressZero)

    await chainlink.next()

    // close userB's position
    await expect(market.connect(userB).close(userB.address, false, constants.AddressZero))
      .to.emit(market, 'OrderCreated')
      .withArgs(
        userB.address,
        {
          ...DEFAULT_ORDER,
          timestamp: TIMESTAMP_2,
          orders: 1,
          longNeg: POSITION_B,
          invalidation: 1,
        },
        { ...DEFAULT_GUARANTEE },
        constants.AddressZero,
        constants.AddressZero,
        constants.AddressZero,
      )

    // User State
    expectLocalEq(await market.locals(userB.address), {
      ...DEFAULT_LOCAL,
      currentId: 2,
      latestId: 1,
    })
    expect(await margin.isolatedBalances(userB.address, market.address)).to.equal(COLLATERAL)
    expectOrderEq(await market.pendingOrders(userB.address, 2), {
      ...DEFAULT_ORDER,
      timestamp: TIMESTAMP_2,
      orders: 1,
      longNeg: POSITION_B,
    })
    expectCheckpointEq(await market.checkpoints(userB.address, TIMESTAMP_2), {
      ...DEFAULT_CHECKPOINT,
    })
    expectPositionEq(await market.positions(userB.address), {
      ...DEFAULT_POSITION,
      long: POSITION_B,
      timestamp: TIMESTAMP_1,
    })

    // Global State
    expectGlobalEq(await market.global(), {
      ...DEFAULT_GLOBAL,
      currentId: 2,
      latestId: 1,
      latestPrice: PRICE_1,
    })
    expectOrderEq(await market.pendingOrder(2), {
      ...DEFAULT_ORDER,
      timestamp: TIMESTAMP_2,
      orders: 1,
      longNeg: POSITION_B,
    })
    expectPositionEq(await market.position(), {
      ...DEFAULT_POSITION,
      maker: POSITION,
      long: POSITION_B,
      timestamp: TIMESTAMP_1,
    })
    expectVersionEq(await market.versions(TIMESTAMP_1), {
      ...DEFAULT_VERSION,
      price: PRICE_1,
      makerPreValue: { _value: 0 },
      longPreValue: { _value: 0 },
      shortPreValue: { _value: 0 },
    })
  })

  it('settle no op (gas test)', async () => {
    const { user } = instanceVars

    const market = await createMarket(instanceVars)

    await settle(market, user)
    await settle(market, user)
  })

  it('disables actions when paused', async () => {
    const { marketFactory, pauser, user } = instanceVars
    const market = await createMarket(instanceVars)

    await marketFactory.connect(pauser).pause()

    await expect(
      market
        .connect(user)
        ['update(address,int256,int256,address)'](user.address, 0, parse6decimal('1000'), constants.AddressZero),
    ).to.be.revertedWithCustomError(market, 'InstancePausedError')

    await expect(settle(market, user)).to.be.revertedWithCustomError(market, 'InstancePausedError')

    await expect(
      market.connect(user)['update(address,int256,int256,address)'](user.address, 0, 0, constants.AddressZero),
    ).to.be.revertedWithCustomError(market, 'InstancePausedError')

    const intent = {
      amount: 0,
      price: 0,
      fee: 0,
      originator: constants.AddressZero,
      solver: constants.AddressZero,
      collateralization: 0,
      common: {
        account: constants.AddressZero,
        signer: constants.AddressZero,
        domain: constants.AddressZero,
        nonce: 0,
        group: 0,
        expiry: 0,
      },
    }

    await expect(
      market
        .connect(user)
        [
          'update(address,(int256,int256,uint256,address,address,uint256,(address,address,address,uint256,uint256,uint256)),bytes)'
        ](user.address, intent, '0x'),
    ).to.be.revertedWithCustomError(market, 'InstancePausedError')
  })

  it('disables actions when unauthorized access', async () => {
    const { marketFactory, user, oracle } = instanceVars

    await expect(marketFactory.connect(user).create(oracle.address)).to.be.revertedWithCustomError(
      marketFactory,
      'OwnableNotOwnerError',
    )

    await expect(
      marketFactory.connect(user).updateParameter(await marketFactory.parameter()),
    ).to.be.revertedWithCustomError(marketFactory, 'OwnableNotOwnerError')

    await expect(
      marketFactory.connect(user).updateReferralFee(user.address, parse6decimal('0.5')),
    ).to.be.revertedWithCustomError(marketFactory, 'OwnableNotOwnerError')

    const market = await createMarket(instanceVars)

    await expect(market.connect(user).updateBeneficiary(user.address)).to.be.revertedWithCustomError(
      market,
      'InstanceNotOwnerError',
    )

    await expect(market.connect(user).updateCoordinator(user.address)).to.be.revertedWithCustomError(
      market,
      'InstanceNotOwnerError',
    )

    await expect(market.connect(user).updateParameter(DEFAULT_MARKET_PARAMETER)).to.be.revertedWithCustomError(
      market,
      'InstanceNotOwnerError',
    )

    await expect(market.connect(user).updateRiskParameter(DEFAULT_RISK_PARAMETER)).to.be.revertedWithCustomError(
      market,
      'MarketNotCoordinatorError',
    )
  })

  it('disables update when settle only mode', async () => {
    const { user, owner, dsu, margin } = instanceVars
    const market = await createMarket(instanceVars)

    const parameters = { ...(await market.parameter()) }
    parameters.settle = true

    await market.connect(owner).updateParameter(parameters)

    const COLLATERAL = parse6decimal('1000')
    await dsu.connect(user).approve(margin.address, COLLATERAL.mul(1e12))
    await margin.connect(user).deposit(user.address, COLLATERAL)

    await expect(
      market.connect(user)['update(address,int256,int256,address)'](user.address, 0, COLLATERAL, constants.AddressZero),
    ).to.be.revertedWithCustomError(market, 'MarketSettleOnlyError')
  })

  it('opens a long position and settles after max funding', async () => {
    const POSITION = parse6decimal('10')
    const POSITION_B = parse6decimal('1')
    const COLLATERAL = parse6decimal('1000')
    const { user, userB, dsu, margin, chainlink } = instanceVars

    const market = await createMarket(instanceVars)

    const riskParameter = { ...(await market.riskParameter()) }
    riskParameter.makerLimit = parse6decimal('10')
    const riskParameterSynBook = { ...riskParameter.synBook }
    riskParameterSynBook.scale = parse6decimal('1')
    riskParameter.synBook = riskParameterSynBook
    await market.updateRiskParameter(riskParameter)

    await dsu.connect(user).approve(margin.address, COLLATERAL.mul(1e12))
    await margin.connect(user).deposit(user.address, COLLATERAL)
    await dsu.connect(userB).approve(margin.address, COLLATERAL.mul(1e12))
    await margin.connect(userB).deposit(userB.address, COLLATERAL)

    await market
      .connect(user)
      ['update(address,int256,int256,int256,address)'](user.address, POSITION, 0, COLLATERAL, constants.AddressZero)
    await expect(
      market
        .connect(userB)
        ['update(address,int256,int256,address)'](userB.address, POSITION_B, COLLATERAL, constants.AddressZero),
    )
      .to.emit(market, 'OrderCreated')
      .withArgs(
        userB.address,
        {
          ...DEFAULT_ORDER,
          timestamp: TIMESTAMP_1,
          orders: 1,
          longPos: POSITION_B,
          collateral: COLLATERAL,
          invalidation: 1,
        },
        { ...DEFAULT_GUARANTEE },
        constants.AddressZero,
        constants.AddressZero,
        constants.AddressZero,
      )

    // 50 rounds (120% max)
    for (let i = 0; i < 50; i++) {
      await chainlink.next()
    }
    await settle(market, userB)
    expect((await market.global()).pAccumulator._value).to.eq(parse6decimal('1.20'))

    // one more round
    await chainlink.next()
    await settle(market, userB)
    expect((await market.global()).pAccumulator._value).to.eq(parse6decimal('1.20'))
  })

  it('opens a short position and settles after max funding', async () => {
    const POSITION = parse6decimal('10')
    const POSITION_B = parse6decimal('1')
    const COLLATERAL = parse6decimal('1000')
    const { user, userB, dsu, margin, chainlink } = instanceVars

    const market = await createMarket(instanceVars)

    const riskParameter = { ...(await market.riskParameter()) }
    riskParameter.makerLimit = parse6decimal('10')
    const riskParameterSynBook = { ...riskParameter.synBook }
    riskParameterSynBook.scale = parse6decimal('1')
    riskParameter.synBook = riskParameterSynBook
    await market.updateRiskParameter(riskParameter)

    await dsu.connect(user).approve(margin.address, COLLATERAL.mul(1e12))
    await margin.connect(user).deposit(user.address, COLLATERAL)
    await dsu.connect(userB).approve(margin.address, COLLATERAL.mul(1e12))
    await margin.connect(userB).deposit(userB.address, COLLATERAL)

    await market
      .connect(user)
      ['update(address,int256,int256,int256,address)'](user.address, POSITION, 0, COLLATERAL, constants.AddressZero)
    await expect(
      market
        .connect(userB)
        ['update(address,int256,int256,address)'](userB.address, POSITION_B.mul(-1), COLLATERAL, constants.AddressZero),
    )
      .to.emit(market, 'OrderCreated')
      .withArgs(
        userB.address,
        {
          ...DEFAULT_ORDER,
          timestamp: TIMESTAMP_1,
          orders: 1,
          shortPos: POSITION_B,
          collateral: COLLATERAL,
          invalidation: 1,
        },
        { ...DEFAULT_GUARANTEE },
        constants.AddressZero,
        constants.AddressZero,
        constants.AddressZero,
      )

    // 50 rounds (120% max)
    for (let i = 0; i < 50; i++) {
      await chainlink.next()
    }
    await settle(market, userB)
    expect((await market.global()).pAccumulator._value).to.eq(parse6decimal('-1.20'))

    // one more round
    await chainlink.next()
    await settle(market, userB)
    expect((await market.global()).pAccumulator._value).to.eq(parse6decimal('-1.20'))
  })

  it('delayed update w/ collateral (gas)', async () => {
    const positionFeesOn = true

    const POSITION = parse6decimal('10')
    const COLLATERAL = parse6decimal('1000')
    const { user, userB, dsu, margin, chainlink } = instanceVars

    const riskParameter = {
      margin: parse6decimal('0.3'),
      maintenance: parse6decimal('0.3'),
      synBook: {
        d0: positionFeesOn ? parse6decimal('0.001') : 0,
        d1: positionFeesOn ? parse6decimal('0.002') : 0,
        d2: positionFeesOn ? parse6decimal('0.004') : 0,
        d3: positionFeesOn ? parse6decimal('0.008') : 0,
        scale: parse6decimal('10000'),
      },
      makerLimit: parse6decimal('100000'),
      efficiencyLimit: parse6decimal('0.2'),
      liquidationFee: parse6decimal('0.50'),
      utilizationCurve: {
        minRate: 0,
        maxRate: parse6decimal('5.00'),
        targetRate: parse6decimal('0.80'),
        targetUtilization: parse6decimal('0.80'),
      },
      pController: {
        k: parse6decimal('40000'),
        min: parse6decimal('-1.20'),
        max: parse6decimal('1.20'),
      },
      minMargin: parse6decimal('500'),
      minMaintenance: parse6decimal('500'),
      staleAfter: 7200,
      makerReceiveOnly: false,
    }
    const parameter = {
      fundingFee: parse6decimal('0.1'),
      interestFee: parse6decimal('0.1'),
      riskFee: 0,
      maxPendingGlobal: 8,
      maxPendingLocal: 8,
      makerFee: positionFeesOn ? parse6decimal('0.2') : 0,
      takerFee: positionFeesOn ? parse6decimal('0.1') : 0,
      maxPriceDeviation: parse6decimal('0.1'),
      closed: false,
      settle: false,
    }

    const market = await createMarket(instanceVars)
    await market.updateParameter(parameter)
    await market.updateRiskParameter(riskParameter)

    await dsu.connect(user).approve(margin.address, COLLATERAL.mul(2).mul(1e12))
    await margin.connect(user).deposit(user.address, COLLATERAL.mul(2))
    await dsu.connect(userB).approve(margin.address, COLLATERAL.mul(2).mul(1e12))
    await margin.connect(userB).deposit(userB.address, COLLATERAL.mul(2))

    await market
      .connect(user)
      ['update(address,int256,int256,int256,address)'](user.address, POSITION.div(4), 0, 0, constants.AddressZero)
    await market
      .connect(userB)
      ['update(address,int256,int256,address)'](userB.address, POSITION.div(4), 0, constants.AddressZero) // 0 -> 1

    await chainlink.next()
    await chainlink.next()

    await market
      .connect(user)
      ['update(address,int256,int256,int256,address)'](user.address, POSITION.div(4), 0, 0, constants.AddressZero) // 2 -> 3
    await market
      .connect(userB)
      ['update(address,int256,int256,address)'](userB.address, POSITION.div(4), 0, constants.AddressZero)

    // Ensure a->b->c
    await chainlink.next()
    await chainlink.next()

    await expect(
      market
        .connect(user)
        ['update(address,int256,int256,int256,address)'](user.address, POSITION.div(2), 0, 0, constants.AddressZero),
    ) // 4 -> 5
      .to.emit(market, 'OrderCreated')
      .withArgs(
        user.address,
        {
          ...DEFAULT_ORDER,
          timestamp: TIMESTAMP_5,
          orders: 1,
          makerPos: POSITION.div(2),
          invalidation: 1,
        },
        { ...DEFAULT_GUARANTEE },
        constants.AddressZero,
        constants.AddressZero,
        constants.AddressZero,
      )

    // Check user is in the correct state
    expectLocalEq(await market.locals(user.address), {
      ...DEFAULT_LOCAL,
      currentId: 3,
      latestId: 2,
    })
    expect(await margin.crossMarginBalances(user.address)).to.equal(COLLATERAL.add(parse6decimal('873.007698')))
    expectOrderEq(await market.pendingOrders(user.address, 3), {
      ...DEFAULT_ORDER,
      timestamp: TIMESTAMP_5,
      orders: 1,
      makerPos: POSITION.div(2),
    })
    expectCheckpointEq(await market.checkpoints(user.address, TIMESTAMP_5), {
      ...DEFAULT_CHECKPOINT,
    })
    expectPositionEq(await market.positions(user.address), {
      ...DEFAULT_POSITION,
      timestamp: TIMESTAMP_4,
      maker: POSITION.div(2),
    })

    // Check global state
    expectGlobalEq(await market.global(), {
      ...DEFAULT_GLOBAL,
      currentId: 3,
      latestId: 2,
      protocolFee: '172578504',
      latestPrice: PRICE_4,
    })
    expectOrderEq(await market.pendingOrder(3), {
      ...DEFAULT_ORDER,
      timestamp: TIMESTAMP_5,
      orders: 1,
      makerPos: POSITION.div(2),
    })
    expectPositionEq(await market.position(), {
      ...DEFAULT_POSITION,
      timestamp: TIMESTAMP_4,
      maker: POSITION.div(2),
      long: POSITION.div(2),
    })
    expectVersionEq(await market.versions(TIMESTAMP_4), {
      ...DEFAULT_VERSION,
      price: PRICE_4,
      makerPreValue: { _value: '-3625478' },
      longPreValue: { _value: '3620966' },
      longPostValue: { _value: '42' },
      shortPreValue: { _value: 0 },
    })
  })

<<<<<<< HEAD
  it('owner claims exposure', async () => {
    const POSITION = parse6decimal('10')
    const POSITION_B = parse6decimal('1')
    const COLLATERAL = parse6decimal('1000')
    const { owner, user, userB, dsu, chainlink } = instanceVars

    const market = await createMarket(instanceVars)
    await dsu.connect(user).approve(market.address, COLLATERAL.mul(1e12))
    await dsu.connect(userB).approve(market.address, COLLATERAL.mul(1e12))

    await market
      .connect(user)
      ['update(address,uint256,uint256,uint256,int256,bool)'](user.address, POSITION, 0, 0, COLLATERAL, false)
    await market
      .connect(userB)
      ['update(address,uint256,uint256,uint256,int256,bool)'](userB.address, 0, POSITION_B, 0, COLLATERAL, false)

    await chainlink.nextWithPriceModification(price => price.mul(10))

    await settle(market, user)

    const riskParameter = {
      margin: parse6decimal('0.3'),
      maintenance: parse6decimal('0.3'),
      takerFee: {
        linearFee: parse6decimal('0.001'),
        proportionalFee: parse6decimal('0.0006'),
        adiabaticFee: parse6decimal('0.0004'),
        scale: parse6decimal('10000'),
      },
      makerFee: {
        linearFee: parse6decimal('0.0005'),
        proportionalFee: parse6decimal('0.0002'),
        adiabaticFee: 0,
        scale: parse6decimal('10000'),
      },
      makerLimit: parse6decimal('100000'),
      efficiencyLimit: parse6decimal('0.2'),
      liquidationFee: parse6decimal('10.00'),
      utilizationCurve: {
        minRate: 0,
        maxRate: parse6decimal('5.00'),
        targetRate: parse6decimal('0.80'),
        targetUtilization: parse6decimal('0.80'),
      },
      pController: {
        k: parse6decimal('40000'),
        min: parse6decimal('-1.20'),
        max: parse6decimal('1.20'),
      },
      minMargin: parse6decimal('500'),
      minMaintenance: parse6decimal('500'),
      staleAfter: 100000, // enable long delays for testing
      makerReceiveOnly: false,
    }
    const parameter = {
      fundingFee: parse6decimal('0.1'),
      interestFee: parse6decimal('0.1'),
      riskFee: 0,
      maxPendingGlobal: 8,
      maxPendingLocal: 8,
      makerFee: parse6decimal('0.2'),
      takerFee: parse6decimal('0.1'),
      maxPriceDeviation: parse6decimal('0.1'),
      closed: false,
      settle: false,
    }

    await market.updateParameter(parameter)
    await market.updateRiskParameter(riskParameter)

    // ensure exposure is negative
    expect((await market.global()).exposure).to.lt(0)

    await fundWallet(dsu, owner)

    await dsu.connect(owner).approve(market.address, (await market.global()).exposure.mul(-1e12))

    await market.connect(owner).claimExposure()

    expect((await market.global()).exposure).to.equals(0)

    // Update adiabatic fee to 0 to get positive exposure
    riskParameter.takerFee.adiabaticFee = BigNumber.from(0)

    await market.updateRiskParameter(riskParameter)

    // ensure exposure is positive
    expect((await market.global()).exposure).to.gt(0)

    await market.connect(owner).claimExposure()

    expect((await market.global()).exposure).to.equals(0)
  })

  it('opens intent order', async () => {
    const { owner, user, userB, userC, marketFactory, verifier, dsu } = instanceVars

    const market = await createMarket(instanceVars)

    const protocolParameter = { ...(await marketFactory.parameter()) }
    protocolParameter.referralFee = parse6decimal('0.20')

    await marketFactory.updateParameter(protocolParameter)

    const POSITION = parse6decimal('10')
    const COLLATERAL = parse6decimal('10000')

    await dsu.connect(user).approve(market.address, COLLATERAL.mul(1e12))

    await market
      .connect(user)
      ['update(address,uint256,uint256,uint256,int256,bool)'](user.address, 0, 0, 0, COLLATERAL, false)

    await dsu.connect(userB).approve(market.address, COLLATERAL.mul(1e12))

    await market
      .connect(userB)
      ['update(address,uint256,uint256,uint256,int256,bool)'](userB.address, POSITION, 0, 0, COLLATERAL, false)

    await dsu.connect(userC).approve(market.address, COLLATERAL.mul(1e12))

    await market
      .connect(userC)
      ['update(address,uint256,uint256,uint256,int256,bool)'](userC.address, 0, 0, 0, COLLATERAL, false)

    const intent: IntentStruct = {
      amount: POSITION.div(2),
      price: parse6decimal('125'),
      fee: parse6decimal('0.5'),
      originator: userC.address,
      solver: owner.address,
      collateralization: parse6decimal('0.01'),
      common: {
        account: user.address,
        signer: user.address,
        domain: market.address,
        nonce: 0,
        group: 0,
        expiry: constants.MaxUint256,
      },
    }

    const signature = await signIntent(user, verifier, intent)

    await market
      .connect(userC)
      [
        'update(address,(int256,int256,uint256,address,address,uint256,(address,address,address,uint256,uint256,uint256)),bytes)'
      ](userC.address, intent, signature)

    expectGuaranteeEq(await market.guarantee((await market.global()).currentId), {
      ...DEFAULT_GUARANTEE,
      orders: 2,
      longPos: POSITION.div(2),
      shortPos: POSITION.div(2),
      takerFee: POSITION.div(2),
      orderReferral: parse6decimal('1.0'),
    })
    expectGuaranteeEq(await market.guarantees(user.address, (await market.locals(user.address)).currentId), {
      ...DEFAULT_GUARANTEE,
      orders: 1,
      notional: parse6decimal('625'),
      longPos: POSITION.div(2),
      orderReferral: parse6decimal('1.0'),
      solverReferral: parse6decimal('0.5'),
    })
    expectOrderEq(await market.pending(), {
      ...DEFAULT_ORDER,
      orders: 3,
      collateral: COLLATERAL.mul(3),
      makerPos: POSITION,
      longPos: POSITION.div(2),
      shortPos: POSITION.div(2),
      takerReferral: parse6decimal('1'),
    })
    expectOrderEq(await market.pendings(user.address), {
      ...DEFAULT_ORDER,
      orders: 1,
      collateral: COLLATERAL,
      longPos: POSITION.div(2),
      takerReferral: parse6decimal('1'),
    })
    expectOrderEq(await market.pendings(userC.address), {
      ...DEFAULT_ORDER,
      orders: 1,
      collateral: COLLATERAL,
      shortPos: POSITION.div(2),
    })
  })

=======
>>>>>>> 2b2a847f
  it('opens intent order w/ signer', async () => {
    const { owner, user, userB, userC, marketFactory, verifier, dsu, margin } = instanceVars

    // userC allowed to sign messages for user
    await marketFactory.connect(user).updateSigner(userC.address, true)

    const market = await createMarket(instanceVars)

    const protocolParameter = { ...(await marketFactory.parameter()) }
    protocolParameter.referralFee = parse6decimal('0.20')

    await marketFactory.updateParameter(protocolParameter)

    const POSITION = parse6decimal('10')
    const COLLATERAL = parse6decimal('10000')

    await dsu.connect(user).approve(margin.address, COLLATERAL.mul(1e12))
    await margin.connect(user).deposit(user.address, COLLATERAL)

    await market
      .connect(user)
      ['update(address,int256,int256,address)'](user.address, 0, COLLATERAL, constants.AddressZero)

    await dsu.connect(userB).approve(margin.address, COLLATERAL.mul(1e12))
    await margin.connect(userB).deposit(userB.address, COLLATERAL)

    await market
      .connect(userB)
      ['update(address,int256,int256,int256,address)'](userB.address, POSITION, 0, COLLATERAL, constants.AddressZero)

    await dsu.connect(userC).approve(margin.address, COLLATERAL.mul(1e12))
    await margin.connect(userC).deposit(userC.address, COLLATERAL)

    await market
      .connect(userC)
      ['update(address,int256,int256,address)'](userC.address, 0, COLLATERAL, constants.AddressZero)

    const intent: IntentStruct = {
      amount: POSITION.div(2),
      price: parse6decimal('125'),
      fee: parse6decimal('1.5'),
      originator: userC.address,
      solver: owner.address,
      collateralization: parse6decimal('0.01'),
      common: {
        account: user.address,
        signer: userC.address,
        domain: market.address,
        nonce: 0,
        group: 0,
        expiry: constants.MaxUint256,
      },
    }

    let signature = await signIntent(userC, verifier, intent)

    // revert when fee is greater than 1
    await expect(
      market
        .connect(userC)
        [
          'update(address,(int256,int256,uint256,address,address,uint256,(address,address,address,uint256,uint256,uint256)),bytes)'
        ](userC.address, intent, signature),
    ).to.be.revertedWithCustomError(market, 'MarketInvalidIntentFeeError')

    // update fee to 0.5
    intent.fee = parse6decimal('0.5')
    signature = await signIntent(userC, verifier, intent)

    await market
      .connect(userC)
      [
        'update(address,(int256,int256,uint256,address,address,uint256,(address,address,address,uint256,uint256,uint256)),bytes)'
      ](userC.address, intent, signature)

    // userC is not allowed to sign messages for user
    await marketFactory.connect(user).updateSigner(userC.address, false)

    intent.common.nonce = 1
    signature = await signIntent(userC, verifier, intent)

    // ensure userC is not able to make transaction for user if not signer
    await expect(
      market
        .connect(userC)
        [
          'update(address,(int256,int256,uint256,address,address,uint256,(address,address,address,uint256,uint256,uint256)),bytes)'
        ](userC.address, intent, signature),
    ).to.be.revertedWithCustomError(verifier, 'VerifierInvalidSignerError')

    expectGuaranteeEq(await market.guarantee((await market.global()).currentId), {
      ...DEFAULT_GUARANTEE,
      orders: 2,
      longPos: POSITION.div(2),
      shortPos: POSITION.div(2),
      takerFee: POSITION.div(2),
      orderReferral: parse6decimal('1.0'),
    })
    expectGuaranteeEq(await market.guarantees(user.address, (await market.locals(user.address)).currentId), {
      ...DEFAULT_GUARANTEE,
      orders: 1,
      notional: parse6decimal('625'),
      longPos: POSITION.div(2),
      orderReferral: parse6decimal('1.0'),
      solverReferral: parse6decimal('0.5'),
    })
    expectOrderEq(await market.pending(), {
      ...DEFAULT_ORDER,
      orders: 3,
      collateral: COLLATERAL.mul(3),
      makerPos: POSITION,
      longPos: POSITION.div(2),
      shortPos: POSITION.div(2),
      takerReferral: parse6decimal('1'),
    })
    expectOrderEq(await market.pendings(user.address), {
      ...DEFAULT_ORDER,
      orders: 1,
      collateral: COLLATERAL,
      longPos: POSITION.div(2),
      takerReferral: parse6decimal('1'),
    })

    // update position with incorrect guarantee referrer
    intent.solver = userB.address
    signature = await signIntent(userC, verifier, intent)

    // userC is allowed to sign messages for user
    await marketFactory.connect(user).updateSigner(userC.address, true)

    await expect(
      market
        .connect(userC)
        [
          'update(address,(int256,int256,uint256,address,address,uint256,(address,address,address,uint256,uint256,uint256)),bytes)'
        ](userC.address, intent, signature),
    ).to.revertedWithCustomError(market, 'MarketInvalidReferrerError')
  })

  it('updates signer w/ signature and opens intent order', async () => {
    const { owner, user, userB, userC, marketFactory, verifier, dsu, margin } = instanceVars

    const signerUpdate = {
      access: {
        accessor: userC.address,
        approved: true,
      },
      common: {
        account: userC.address,
        signer: user.address,
        domain: marketFactory.address,
        nonce: 0,
        group: 0,
        expiry: constants.MaxUint256,
      },
    }

    let signerSignature = await signSignerUpdate(user, verifier, signerUpdate)

    // update signer with incorrect account
    await expect(
      marketFactory.connect(user).updateSignerWithSignature(signerUpdate, signerSignature),
    ).to.be.revertedWithCustomError(verifier, 'VerifierInvalidSignerError')

    // set correct account
    signerUpdate.common.account = user.address
    signerSignature = await signSignerUpdate(user, verifier, signerUpdate)

    // update signer with correct account
    await marketFactory.connect(user).updateSignerWithSignature(signerUpdate, signerSignature)

    const market = await createMarket(instanceVars)

    const protocolParameter = { ...(await marketFactory.parameter()) }
    protocolParameter.referralFee = parse6decimal('0.20')

    await marketFactory.updateParameter(protocolParameter)

    const POSITION = parse6decimal('10')
    const COLLATERAL = parse6decimal('10000')

    await dsu.connect(user).approve(margin.address, COLLATERAL.mul(1e12))
    await margin.connect(user).deposit(user.address, COLLATERAL)

    await market
      .connect(user)
      ['update(address,int256,int256,address)'](user.address, 0, COLLATERAL, constants.AddressZero)

    await dsu.connect(userB).approve(margin.address, COLLATERAL.mul(1e12))
    await margin.connect(userB).deposit(userB.address, COLLATERAL)

    await market
      .connect(userB)
      ['update(address,int256,int256,int256,address)'](userB.address, POSITION, 0, COLLATERAL, constants.AddressZero)

    await dsu.connect(userC).approve(margin.address, COLLATERAL.mul(1e12))
    await margin.connect(userC).deposit(userC.address, COLLATERAL)

    await market
      .connect(userC)
      ['update(address,int256,int256,address)'](userC.address, 0, COLLATERAL, constants.AddressZero)

    const intent: IntentStruct = {
      amount: POSITION.div(2),
      price: parse6decimal('125'),
      fee: parse6decimal('0.5'),
      originator: userC.address,
      solver: owner.address,
      collateralization: parse6decimal('0.01'),
      common: {
        account: user.address,
        signer: userC.address,
        domain: market.address,
        nonce: 1,
        group: 0,
        expiry: constants.MaxUint256,
      },
    }

    const intentSignature = await signIntent(userC, verifier, intent)

    await market
      .connect(userC)
      [
        'update(address,(int256,int256,uint256,address,address,uint256,(address,address,address,uint256,uint256,uint256)),bytes)'
      ](userC.address, intent, intentSignature)

    expectGuaranteeEq(await market.guarantee((await market.global()).currentId), {
      ...DEFAULT_GUARANTEE,
      orders: 2,
      longPos: POSITION.div(2),
      shortPos: POSITION.div(2),
      takerFee: POSITION.div(2),
      orderReferral: parse6decimal('1.0'),
    })
    expectGuaranteeEq(await market.guarantees(user.address, (await market.locals(user.address)).currentId), {
      ...DEFAULT_GUARANTEE,
      orders: 1,
      notional: parse6decimal('625'),
      longPos: POSITION.div(2),
      orderReferral: parse6decimal('1.0'),
      solverReferral: parse6decimal('0.5'),
    })
    expectOrderEq(await market.pending(), {
      ...DEFAULT_ORDER,
      orders: 3,
      collateral: COLLATERAL.mul(3),
      makerPos: POSITION,
      longPos: POSITION.div(2),
      shortPos: POSITION.div(2),
      takerReferral: parse6decimal('1'),
    })
    expectOrderEq(await market.pendings(user.address), {
      ...DEFAULT_ORDER,
      orders: 1,
      collateral: COLLATERAL,
      longPos: POSITION.div(2),
      takerReferral: parse6decimal('1'),
    })
  })

  it('opens intent order w/ operator', async () => {
    const { owner, user, userB, userC, marketFactory, verifier, dsu, margin } = instanceVars

    // userC allowed to interact with user's account
    await marketFactory.connect(user).updateSigner(userC.address, true)

    const market = await createMarket(instanceVars)

    const protocolParameter = { ...(await marketFactory.parameter()) }
    protocolParameter.referralFee = parse6decimal('0.20')

    await marketFactory.updateParameter(protocolParameter)

    const POSITION = parse6decimal('10')
    const COLLATERAL = parse6decimal('10000')

    await dsu.connect(user).approve(margin.address, COLLATERAL.mul(1e12))
    await margin.connect(user).deposit(user.address, COLLATERAL)

    await market
      .connect(user)
      ['update(address,int256,int256,address)'](user.address, 0, COLLATERAL, constants.AddressZero)

    await dsu.connect(userB).approve(margin.address, COLLATERAL.mul(1e12))
    await margin.connect(userB).deposit(userB.address, COLLATERAL)

    await market
      .connect(userB)
      ['update(address,int256,int256,int256,address)'](userB.address, POSITION, 0, COLLATERAL, constants.AddressZero)

    await dsu.connect(userC).approve(margin.address, COLLATERAL.mul(1e12))
    await margin.connect(userC).deposit(userC.address, COLLATERAL)

    await market
      .connect(userC)
      ['update(address,int256,int256,address)'](userC.address, 0, COLLATERAL, constants.AddressZero)

    const intent: IntentStruct = {
      amount: POSITION.div(2),
      price: parse6decimal('125'),
      fee: parse6decimal('0.5'),
      originator: userC.address,
      solver: owner.address,
      collateralization: parse6decimal('0.01'),
      common: {
        account: user.address,
        signer: userC.address,
        domain: market.address,
        nonce: 0,
        group: 0,
        expiry: constants.MaxUint256,
      },
    }

    let signature = await signIntent(userC, verifier, intent)

    await market
      .connect(userC)
      [
        'update(address,(int256,int256,uint256,address,address,uint256,(address,address,address,uint256,uint256,uint256)),bytes)'
      ](userC.address, intent, signature)

    // disable userC as operator for user
    await marketFactory.connect(user).updateSigner(userC.address, false)

    intent.common.nonce = 1
    signature = await signIntent(userC, verifier, intent)

    // ensure userC is not able to make transaction if not operator
    await expect(
      market
        .connect(userC)
        [
          'update(address,(int256,int256,uint256,address,address,uint256,(address,address,address,uint256,uint256,uint256)),bytes)'
        ](userC.address, intent, signature),
    ).to.be.revertedWithCustomError(verifier, 'VerifierInvalidSignerError')

    expectGuaranteeEq(await market.guarantee((await market.global()).currentId), {
      ...DEFAULT_GUARANTEE,
      orders: 2,
      longPos: POSITION.div(2),
      shortPos: POSITION.div(2),
      takerFee: POSITION.div(2),
      orderReferral: parse6decimal('1.0'),
    })
    expectGuaranteeEq(await market.guarantees(user.address, (await market.locals(user.address)).currentId), {
      ...DEFAULT_GUARANTEE,
      orders: 1,
      notional: parse6decimal('625'),
      longPos: POSITION.div(2),
      orderReferral: parse6decimal('1.0'),
      solverReferral: parse6decimal('0.5'),
    })
    expectOrderEq(await market.pending(), {
      ...DEFAULT_ORDER,
      orders: 3,
      collateral: COLLATERAL.mul(3),
      makerPos: POSITION,
      longPos: POSITION.div(2),
      shortPos: POSITION.div(2),
      takerReferral: parse6decimal('1'),
    })
    expectOrderEq(await market.pendings(user.address), {
      ...DEFAULT_ORDER,
      orders: 1,
      collateral: COLLATERAL,
      longPos: POSITION.div(2),
      takerReferral: parse6decimal('1'),
    })
  })

  it('fills a delegate-signed short intent with signature', async () => {
    const POSITION = parse6decimal('10')
    const COLLATERAL = parse6decimal('1000')
    const { user, userB, userC, userD, dsu, margin, chainlink, marketFactory, verifier } = instanceVars

    const market = await createMarket(instanceVars)
    const NOW = await currentBlockTimestamp()

    // user and userB deposit collateral
    await dsu.connect(user).approve(margin.address, COLLATERAL.mul(1e12))
    await margin.connect(user).deposit(user.address, COLLATERAL)
    await market.connect(user)[MARKET_UPDATE_TAKER_DELTA_PROTOTYPE](user.address, 0, COLLATERAL, constants.AddressZero)
    await dsu.connect(userB).approve(margin.address, COLLATERAL.mul(1e12))
    await margin.connect(userB).deposit(userB.address, COLLATERAL)
    await market
      .connect(userB)
      [MARKET_UPDATE_TAKER_DELTA_PROTOTYPE](userB.address, 0, COLLATERAL, constants.AddressZero)

    // userC opens a maker position adding liquidity to the market
    await dsu.connect(userC).approve(margin.address, COLLATERAL.mul(1e12))
    await margin.connect(userC).deposit(userC.address, COLLATERAL)
    await market
      .connect(userC)
      [MARKET_UPDATE_MAKER_TAKER_DELTA_PROTOTYPE](userC.address, POSITION, 0, COLLATERAL, constants.AddressZero)

    // userD, a delegated signer for user, signs an intent to open a short position for user
    await marketFactory.connect(user).updateSigner(userD.address, true)
    const intent: IntentStruct = {
      amount: -POSITION.div(4),
      price: parse6decimal('125'),
      fee: parse6decimal('0.5'),
      originator: constants.AddressZero,
      solver: constants.AddressZero,
      collateralization: parse6decimal('0.03'),
      common: {
        account: user.address,
        signer: userD.address,
        domain: market.address,
        nonce: 0,
        group: 0,
        expiry: NOW + 60,
      },
    }
    const traderSignature = await signIntent(userD, verifier, intent)

    // userB signs a message to fill user's intent order
    const fill: FillStruct = {
      intent: intent,
      common: {
        account: userB.address,
        signer: userB.address,
        domain: market.address,
        nonce: 0,
        group: 0,
        expiry: intent.common.expiry,
      },
    }
    const fillSignature = await signFill(userB, verifier, fill)

    // userC executes the fill
    await expect(market.connect(userC)[MARKET_UPDATE_FILL_PROTOTYPE](fill, traderSignature, fillSignature))
      .to.emit(market, 'OrderCreated')
      .withArgs(
        user.address,
        {
          ...DEFAULT_ORDER,
          timestamp: TIMESTAMP_1,
          orders: 1,
          shortPos: POSITION.div(4),
        },
        {
          ...DEFAULT_GUARANTEE,
          orders: 1,
          shortPos: POSITION.div(4),
          notional: -POSITION.div(4).mul(125),
        },
        constants.AddressZero,
        constants.AddressZero,
        constants.AddressZero,
      )
      .to.emit(market, 'OrderCreated')
      .withArgs(
        userB.address,
        {
          ...DEFAULT_ORDER,
          timestamp: TIMESTAMP_1,
          orders: 1,
          longPos: POSITION.div(4),
        },
        {
          ...DEFAULT_GUARANTEE,
          orders: 1,
          longPos: POSITION.div(4),
          notional: POSITION.div(4).mul(125),
          takerFee: POSITION.div(4),
        },
        constants.AddressZero,
        constants.AddressZero,
        constants.AddressZero,
      )

    // check user order and guarantee
    expectOrderEq(await market.pendingOrders(user.address, 1), {
      ...DEFAULT_ORDER,
      timestamp: TIMESTAMP_1,
      orders: 1,
      shortPos: POSITION.div(4),
      collateral: COLLATERAL,
    })
    expectGuaranteeEq(await market.guarantees(user.address, 1), {
      ...DEFAULT_GUARANTEE,
      orders: 1,
      shortPos: POSITION.div(4),
      notional: -POSITION.div(4).mul(125),
    })

    // check userB order and guarantee
    expectOrderEq(await market.pendingOrders(userB.address, 1), {
      ...DEFAULT_ORDER,
      timestamp: TIMESTAMP_1,
      orders: 1,
      longPos: POSITION.div(4),
      collateral: COLLATERAL,
    })
    expectGuaranteeEq(await market.guarantees(userB.address, 1), {
      ...DEFAULT_GUARANTEE,
      orders: 1,
      longPos: POSITION.div(4),
      notional: POSITION.div(4).mul(125),
      takerFee: POSITION.div(4),
    })

    // check market prior to settlement
    expectOrderEq(await market.pendingOrder(1), {
      ...DEFAULT_ORDER,
      timestamp: TIMESTAMP_1,
      orders: 3,
      makerPos: POSITION,
      shortPos: POSITION.div(4),
      longPos: POSITION.div(4),
      collateral: COLLATERAL.mul(3),
    })

    // settle and check the market
    await chainlink.next()
    await settle(market, user)
    await settle(market, userB)
    await settle(market, userC)
    expectPositionEq(await market.position(), {
      ...DEFAULT_POSITION,
      timestamp: TIMESTAMP_1,
      maker: POSITION,
      long: POSITION.div(4),
      short: POSITION.div(4),
    })

    // check user state
    // priceOverride = (taker * oraclePrice) - (taker * intentPrice) = (-2.5 * 113.796498) - (-2.5 * 125) = 28.008755
    const priceOverride = parse6decimal('28.008755')
    let expectedCollateral = COLLATERAL.add(priceOverride)
    expectLocalEq(await market.locals(user.address), {
      ...DEFAULT_LOCAL,
      currentId: 1,
      latestId: 1,
    })
    expect(await margin.isolatedBalances(user.address, market.address)).to.equal(expectedCollateral)
    expectCheckpointEq(await market.checkpoints(user.address, TIMESTAMP_1), {
      ...DEFAULT_CHECKPOINT,
      transfer: COLLATERAL,
      collateral: priceOverride,
    })
    expectPositionEq(await market.positions(user.address), {
      ...DEFAULT_POSITION,
      timestamp: TIMESTAMP_1,
      short: POSITION.div(4),
    })

    // check userB state
    expectedCollateral = COLLATERAL.sub(priceOverride)
    expectLocalEq(await market.locals(userB.address), {
      ...DEFAULT_LOCAL,
      currentId: 1,
      latestId: 1,
    })
    expect(await margin.isolatedBalances(userB.address, market.address)).to.equal(expectedCollateral)
    expectCheckpointEq(await market.checkpoints(userB.address, TIMESTAMP_1), {
      ...DEFAULT_CHECKPOINT,
      transfer: COLLATERAL,
      collateral: priceOverride.mul(-1),
    })
    expectPositionEq(await market.positions(userB.address), {
      ...DEFAULT_POSITION,
      timestamp: TIMESTAMP_1,
      long: POSITION.div(4),
    })
  })

  it('opens a long position w/ operator', async () => {
    const POSITION = parse6decimal('10')
    const POSITION_B = parse6decimal('1')
    const COLLATERAL = parse6decimal('1000')
    const { owner, user, userB, dsu, margin, marketFactory, verifier } = instanceVars

    const market = await createMarket(instanceVars)

    const riskParameter = { ...(await market.riskParameter()) }
    riskParameter.makerLimit = parse6decimal('10')
    const riskParameterSynBook = { ...riskParameter.synBook }
    riskParameterSynBook.scale = parse6decimal('1')
    riskParameter.synBook = riskParameterSynBook
    await market.updateRiskParameter(riskParameter)

    await dsu.connect(user).approve(margin.address, COLLATERAL.mul(1e12).mul(2))
    await margin.connect(user).deposit(user.address, COLLATERAL.mul(2))
    await dsu.connect(userB).approve(margin.address, COLLATERAL.mul(1e12))
    await margin.connect(userB).deposit(userB.address, COLLATERAL)

    await market
      .connect(user)
      ['update(address,int256,int256,int256,address)'](user.address, POSITION, 0, COLLATERAL, constants.AddressZero)

    const operatorUpdate = {
      access: {
        accessor: user.address,
        approved: true,
      },
      common: {
        account: user.address,
        signer: userB.address,
        domain: marketFactory.address,
        nonce: 1,
        group: 1,
        expiry: constants.MaxUint256,
      },
    }

    let operatorUpdateSignature = await signOperatorUpdate(userB, verifier, operatorUpdate)

    // update operator with incorrect account
    await expect(
      marketFactory.updateOperatorWithSignature(operatorUpdate, operatorUpdateSignature),
    ).to.be.revertedWithCustomError(verifier, 'VerifierInvalidSignerError')

    // set correct account
    operatorUpdate.common.account = userB.address
    operatorUpdateSignature = await signOperatorUpdate(userB, verifier, operatorUpdate)

    // update operator for userB
    await marketFactory.connect(userB).updateOperatorWithSignature(operatorUpdate, operatorUpdateSignature)

    // user opens long position for userB
    await expect(
      market
        .connect(user)
        ['update(address,int256,int256,address)'](userB.address, POSITION_B, COLLATERAL, constants.AddressZero),
    )
      .to.emit(market, 'OrderCreated')
      .withArgs(
        userB.address,
        {
          ...DEFAULT_ORDER,
          timestamp: TIMESTAMP_1,
          orders: 1,
          collateral: COLLATERAL,
          longPos: POSITION_B,
          invalidation: 1,
        },
        { ...DEFAULT_GUARANTEE },
        constants.AddressZero,
        constants.AddressZero,
        constants.AddressZero,
      )

    // User State
    expectLocalEq(await market.locals(user.address), {
      ...DEFAULT_LOCAL,
      currentId: 1,
      latestId: 0,
    })
    expect(await margin.isolatedBalances(user.address, market.address)).to.equal(COLLATERAL)
    expectOrderEq(await market.pendingOrders(user.address, 1), {
      ...DEFAULT_ORDER,
      timestamp: TIMESTAMP_1,
      orders: 1,
      collateral: COLLATERAL,
      makerPos: POSITION,
    })
    expectCheckpointEq(await market.checkpoints(user.address, TIMESTAMP_1), {
      ...DEFAULT_CHECKPOINT,
    })
    expectPositionEq(await market.positions(user.address), {
      ...DEFAULT_POSITION,
      timestamp: TIMESTAMP_0,
    })

    expectLocalEq(await market.locals(userB.address), {
      ...DEFAULT_LOCAL,
      currentId: 1,
      latestId: 0,
    })
    expect(await margin.isolatedBalances(userB.address, market.address)).to.equal(COLLATERAL)
    expectOrderEq(await market.pendingOrders(userB.address, 1), {
      ...DEFAULT_ORDER,
      timestamp: TIMESTAMP_1,
      orders: 1,
      collateral: COLLATERAL,
      longPos: POSITION_B,
    })
    expectCheckpointEq(await market.checkpoints(userB.address, TIMESTAMP_1), {
      ...DEFAULT_CHECKPOINT,
    })
    expectPositionEq(await market.positions(userB.address), {
      ...DEFAULT_POSITION,
      timestamp: TIMESTAMP_0,
    })

    // Global State
    expectGlobalEq(await market.global(), {
      ...DEFAULT_GLOBAL,
      currentId: 1,
      latestPrice: PRICE_0,
    })
    expectOrderEq(await market.pendingOrder(1), {
      ...DEFAULT_ORDER,
      timestamp: TIMESTAMP_1,
      orders: 2,
      collateral: COLLATERAL.mul(2),
      makerPos: POSITION,
      longPos: POSITION_B,
    })
    expectPositionEq(await market.position(), {
      ...DEFAULT_POSITION,
      timestamp: TIMESTAMP_0,
    })
    expectVersionEq(await market.versions(TIMESTAMP_0), {
      ...DEFAULT_VERSION,
      price: PRICE_0,
    })
  })

  it('opens a long position w/ account as extension', async () => {
    const POSITION = parse6decimal('10')
    const POSITION_B = parse6decimal('1')
    const COLLATERAL = parse6decimal('1000')
    const { owner, user, userB, dsu, margin, marketFactory } = instanceVars

    const market = await createMarket(instanceVars)

    const riskParameter = { ...(await market.riskParameter()) }
    riskParameter.makerLimit = parse6decimal('10')
    const riskParameterSynBook = { ...riskParameter.synBook }
    riskParameterSynBook.scale = parse6decimal('1')
    riskParameter.synBook = riskParameterSynBook
    await market.updateRiskParameter(riskParameter)

    await dsu.connect(user).approve(margin.address, COLLATERAL.mul(1e12).mul(2))
    await margin.connect(user).deposit(user.address, COLLATERAL.mul(2))
    await dsu.connect(userB).approve(margin.address, COLLATERAL.mul(1e12))
    await margin.connect(userB).deposit(userB.address, COLLATERAL)

    await market
      .connect(user)
      ['update(address,int256,int256,int256,address)'](user.address, POSITION, 0, COLLATERAL, constants.AddressZero)

    // try to update extension using incorrect owner
    await expect(marketFactory.connect(userB).updateExtension(user.address, true))
      .to.be.revertedWithCustomError(marketFactory, 'OwnableNotOwnerError')
      .withArgs(userB.address)

    // update extension with owner
    await marketFactory.connect(owner).updateExtension(user.address, true)
    // user opens long position for userB
    await expect(
      market
        .connect(user)
        ['update(address,int256,int256,address)'](userB.address, POSITION_B, COLLATERAL, constants.AddressZero),
    )
      .to.emit(market, 'OrderCreated')
      .withArgs(
        userB.address,
        {
          ...DEFAULT_ORDER,
          timestamp: TIMESTAMP_1,
          orders: 1,
          collateral: COLLATERAL,
          longPos: POSITION_B,
          invalidation: 1,
        },
        { ...DEFAULT_GUARANTEE },
        constants.AddressZero,
        constants.AddressZero,
        constants.AddressZero,
      )

    // User State
    expectLocalEq(await market.locals(user.address), {
      ...DEFAULT_LOCAL,
      currentId: 1,
      latestId: 0,
    })
    expect(await margin.isolatedBalances(user.address, market.address)).to.equal(COLLATERAL)
    expectOrderEq(await market.pendingOrders(user.address, 1), {
      ...DEFAULT_ORDER,
      timestamp: TIMESTAMP_1,
      orders: 1,
      collateral: COLLATERAL,
      makerPos: POSITION,
    })
    expectCheckpointEq(await market.checkpoints(user.address, TIMESTAMP_1), {
      ...DEFAULT_CHECKPOINT,
    })
    expectPositionEq(await market.positions(user.address), {
      ...DEFAULT_POSITION,
      timestamp: TIMESTAMP_0,
    })

    expectLocalEq(await market.locals(userB.address), {
      ...DEFAULT_LOCAL,
      currentId: 1,
      latestId: 0,
    })
    expect(await margin.isolatedBalances(userB.address, market.address)).to.equal(COLLATERAL)
    expectOrderEq(await market.pendingOrders(userB.address, 1), {
      ...DEFAULT_ORDER,
      timestamp: TIMESTAMP_1,
      orders: 1,
      collateral: COLLATERAL,
      longPos: POSITION_B,
    })
    expectCheckpointEq(await market.checkpoints(userB.address, TIMESTAMP_1), {
      ...DEFAULT_CHECKPOINT,
    })
    expectPositionEq(await market.positions(userB.address), {
      ...DEFAULT_POSITION,
      timestamp: TIMESTAMP_0,
    })

    // Global State
    expectGlobalEq(await market.global(), {
      ...DEFAULT_GLOBAL,
      currentId: 1,
      latestPrice: PRICE_0,
    })
    expectOrderEq(await market.pendingOrder(1), {
      ...DEFAULT_ORDER,
      timestamp: TIMESTAMP_1,
      orders: 2,
      collateral: COLLATERAL.mul(2),
      makerPos: POSITION,
      longPos: POSITION_B,
    })
    expectPositionEq(await market.position(), {
      ...DEFAULT_POSITION,
      timestamp: TIMESTAMP_0,
    })
    expectVersionEq(await market.versions(TIMESTAMP_0), {
      ...DEFAULT_VERSION,
      price: PRICE_0,
    })
  })

  it('opens, reduces, and closes a long position w/ signed message', async () => {
    const POSITION = parse6decimal('10')
    const COLLATERAL = parse6decimal('1000')
    const { owner, user, userB, userC, dsu, margin, marketFactory, verifier, chainlink } = instanceVars
    const market = await createMarket(instanceVars)

    // establish a referral fee
    await expect(marketFactory.connect(owner).updateReferralFee(owner.address, parse6decimal('0.0125')))
      .to.emit(marketFactory, 'ReferralFeeUpdated')
      .withArgs(owner.address, parse6decimal('0.0125'))

    // user opens a maker position adding liquidity to the market
    await dsu.connect(user).approve(margin.address, COLLATERAL.mul(1e12).mul(2))
    await margin.connect(user).deposit(user.address, COLLATERAL.mul(2))
    await market
      .connect(user)
      [MARKET_UPDATE_MAKER_TAKER_DELTA_PROTOTYPE](user.address, POSITION, 0, COLLATERAL, constants.AddressZero)

    // userB deposits some collateral
    await dsu.connect(userB).approve(margin.address, COLLATERAL.mul(1e12).mul(2))
    await margin.connect(userB).deposit(userB.address, COLLATERAL.mul(2))
    await market
      .connect(userB)
      [MARKET_UPDATE_TAKER_DELTA_PROTOTYPE](userB.address, 0, COLLATERAL, constants.AddressZero)

    // settle user's maker position
    await chainlink.next()
    await settle(market, user)

    // userB signs message to open a long position
    const initialPosition = POSITION.mul(2).div(3) // 6.666666
    let message: TakeStruct = {
      amount: initialPosition,
      referrer: owner.address,
      common: {
        account: userB.address,
        signer: userB.address,
        domain: market.address,
        nonce: 2,
        group: 0,
        expiry: constants.MaxUint256,
      },
    }
    let signature = await signTake(userB, verifier, message)

    // userC executes the update
    let expectedTakerReferral = parse6decimal('0.083333') // referralFee * takerAmount = 0.0125 * |initialPosition|
    await expect(market.connect(userC)[MARKET_UPDATE_TAKE_PROTOTYPE](message, signature))
      .to.emit(market, 'OrderCreated')
      .withArgs(
        userB.address,
        {
          ...DEFAULT_ORDER,
          timestamp: TIMESTAMP_2,
          orders: 1,
          longPos: initialPosition,
          takerReferral: expectedTakerReferral,
          invalidation: 1,
        },
        DEFAULT_GUARANTEE,
        constants.AddressZero,
        owner.address, // referrer
        constants.AddressZero,
      )

    // confirm the pending order
    expectOrderEq(await market.pendingOrder(2), {
      ...DEFAULT_ORDER,
      timestamp: TIMESTAMP_2,
      orders: 1,
      collateral: 0,
      makerPos: 0,
      longPos: initialPosition,
      takerReferral: expectedTakerReferral,
    })

    // settle userB's long position
    await chainlink.next()
    await settle(market, userB)

    // check userB state
    expectLocalEq(await market.locals(userB.address), {
      ...DEFAULT_LOCAL,
      currentId: 2,
      latestId: 2,
    })
    expect(await margin.isolatedBalances(userB.address, market.address)).to.equal(COLLATERAL)
    expectOrderEq(await market.pendingOrders(userB.address, 3), DEFAULT_ORDER)
    expectCheckpointEq(await market.checkpoints(userB.address, TIMESTAMP_2), {
      ...DEFAULT_CHECKPOINT,
      collateral: COLLATERAL,
    })
    expectPositionEq(await market.positions(userB.address), {
      ...DEFAULT_POSITION,
      timestamp: TIMESTAMP_2,
      long: initialPosition,
    })

    // userB signs message to reduce their long position
    const positionDelta = POSITION.div(-3) // -3.333333
    message = { ...message, amount: positionDelta, common: { ...message.common, nonce: 3 } }
    signature = await signTake(userB, verifier, message)

    // userC again executes the update
    expectedTakerReferral = parse6decimal('0.041666') // referralFee * takerAmount = 0.0125 * |positionDelta|
    await expect(market.connect(userC)[MARKET_UPDATE_TAKE_PROTOTYPE](message, signature))
      .to.emit(market, 'OrderCreated')
      .withArgs(
        userB.address,
        {
          ...DEFAULT_ORDER,
          timestamp: TIMESTAMP_3,
          orders: 1,
          longNeg: positionDelta.mul(-1),
          takerReferral: expectedTakerReferral,
          invalidation: 1,
        },
        DEFAULT_GUARANTEE,
        constants.AddressZero,
        owner.address, // referrer
        constants.AddressZero,
      )

    // settle userB's reduced position and check state
    await chainlink.next()
    await settle(market, userB)
    // pnl = priceDelta * longSocialized = (116.284753-115.046259) * 6.666666 = 8.256626
    // interestLong = -0.003015
    // collateralChange = pnl + interestLong = 8.256626 - 0.003015 = 8.253611
    let collateralChange = parse6decimal('8.253611').sub(12) // loss of precision
    const collateral3 = COLLATERAL.add(collateralChange)
    expectLocalEq(await market.locals(userB.address), {
      ...DEFAULT_LOCAL,
      currentId: 3,
      latestId: 3,
    })
    expect(await margin.isolatedBalances(userB.address, market.address)).to.equal(collateral3)
    expectCheckpointEq(await market.checkpoints(userB.address, TIMESTAMP_3), {
      ...DEFAULT_CHECKPOINT,
      collateral: collateral3,
    })
    expectPositionEq(await market.positions(userB.address), {
      ...DEFAULT_POSITION,
      timestamp: TIMESTAMP_3,
      long: POSITION.div(3),
    })

    // userB signs message to close their position, this time with no referrer
    const currentPosition = (await market.positions(userB.address)).long // 3.333333
    message = {
      ...message,
      amount: currentPosition.mul(-1),
      referrer: constants.AddressZero,
      common: { ...message.common, nonce: 4 },
    }
    signature = await signTake(userB, verifier, message)

    // userC executes the request to close
    await expect(market.connect(userC)[MARKET_UPDATE_TAKE_PROTOTYPE](message, signature))
      .to.emit(market, 'OrderCreated')
      .withArgs(
        userB.address,
        {
          ...DEFAULT_ORDER,
          timestamp: TIMESTAMP_4,
          orders: 1,
          longNeg: currentPosition,
          invalidation: 1,
        },
        DEFAULT_GUARANTEE,
        constants.AddressZero,
        constants.AddressZero,
        constants.AddressZero,
      )

    // settle userB's closed position and check state
    await chainlink.next()
    await settle(market, userB)
    // pnl = priceDelta * longSocialized = (117.462552-116.284753) * 3.333333 = 3.925996
    // interestLong = -0.005596
    // collateralChange = pnl + interestLong = 3.925996 - 0.005596 = 3.9204
    collateralChange = parse6decimal('3.9204').sub(4) // loss of precision
    const collateral4 = collateral3.add(collateralChange)
    expectLocalEq(await market.locals(userB.address), {
      ...DEFAULT_LOCAL,
      currentId: 4,
      latestId: 4,
    })
    expect(await margin.isolatedBalances(userB.address, market.address)).to.equal(collateral4)
    expectCheckpointEq(await market.checkpoints(userB.address, TIMESTAMP_4), {
      ...DEFAULT_CHECKPOINT,
      collateral: collateral4,
    })
    expectPositionEq(await market.positions(userB.address), {
      ...DEFAULT_POSITION,
      timestamp: TIMESTAMP_4,
    })
  })

  it('disables fills with mismatching markets', async () => {
    const POSITION = parse6decimal('10')
    const { user, userB, userC, verifier } = instanceVars

    const market = await createMarket(instanceVars)
    const badMarketAddress = verifier.address

    // trader (user) signs an intent to open a long position
    const intent: IntentStruct = {
      amount: POSITION.div(2),
      price: parse6decimal('125'),
      fee: parse6decimal('0.5'),
      originator: constants.AddressZero,
      solver: constants.AddressZero,
      collateralization: parse6decimal('0.01'),
      common: {
        account: user.address,
        signer: user.address,
        domain: market.address,
        nonce: 0,
        group: 0,
        expiry: constants.MaxUint256,
      },
    }
    const traderSignature = await signIntent(user, verifier, intent)

    const fill: FillStruct = {
      intent: intent,
      common: {
        account: userB.address,
        signer: userB.address,
        domain: badMarketAddress,
        nonce: 0,
        group: 0,
        expiry: constants.MaxUint256,
      },
    }
    const solverSignature = await signFill(userB, verifier, fill)

    // market of the fill (outer) does not match
    await expect(
      market.connect(userC)[MARKET_UPDATE_FILL_PROTOTYPE](fill, traderSignature, solverSignature),
    ).to.be.revertedWithCustomError(verifier, 'VerifierInvalidDomainError')

    // market of the intent (inner) does not match
    fill.common.domain = market.address
    fill.intent.common.domain = badMarketAddress
    await expect(
      market.connect(userC)[MARKET_UPDATE_FILL_PROTOTYPE](fill, traderSignature, solverSignature),
    ).to.be.revertedWithCustomError(verifier, 'VerifierInvalidDomainError')
  })

  it('updates account access and opens intent order', async () => {
    const { owner, user, userB, userC, marketFactory, verifier, dsu, margin } = instanceVars

    // userC allowed to sign messages and interact with user account
    await marketFactory
      .connect(user)
      .updateAccessBatch([{ accessor: userC.address, approved: true }], [{ accessor: userC.address, approved: true }])

    const market = await createMarket(instanceVars)

    const protocolParameter = { ...(await marketFactory.parameter()) }
    protocolParameter.referralFee = parse6decimal('0.20')

    await marketFactory.updateParameter(protocolParameter)

    const POSITION = parse6decimal('10')
    const COLLATERAL = parse6decimal('10000')

    await dsu.connect(user).approve(margin.address, COLLATERAL.mul(3).mul(1e12))
    await margin.connect(user).deposit(user.address, COLLATERAL)
    await margin.connect(user).deposit(userB.address, COLLATERAL)
    await margin.connect(user).deposit(userC.address, COLLATERAL)

    await market
      .connect(userC)
      ['update(address,int256,int256,address)'](user.address, 0, COLLATERAL, constants.AddressZero)

    await dsu.connect(userB).approve(margin.address, COLLATERAL.mul(1e12))
    await margin.connect(userB).deposit(userB.address, COLLATERAL)

    await market
      .connect(userB)
      ['update(address,int256,int256,int256,address)'](userB.address, POSITION, 0, COLLATERAL, constants.AddressZero)

    await market
      .connect(userC)
      ['update(address,int256,int256,address)'](userC.address, 0, COLLATERAL, constants.AddressZero)

    const intent: IntentStruct = {
      amount: POSITION.div(2),
      price: parse6decimal('125'),
      fee: parse6decimal('0.5'),
      originator: userC.address,
      solver: owner.address,
      collateralization: parse6decimal('0.01'),
      common: {
        account: user.address,
        signer: userC.address,
        domain: market.address,
        nonce: 0,
        group: 0,
        expiry: constants.MaxUint256,
      },
    }

    const signature = await signIntent(userC, verifier, intent)

    await market
      .connect(userC)
      [
        'update(address,(int256,int256,uint256,address,address,uint256,(address,address,address,uint256,uint256,uint256)),bytes)'
      ](userC.address, intent, signature)

    expectGuaranteeEq(await market.guarantee((await market.global()).currentId), {
      ...DEFAULT_GUARANTEE,
      orders: 2,
      longPos: POSITION.div(2),
      shortPos: POSITION.div(2),
      takerFee: POSITION.div(2),
      orderReferral: parse6decimal('1.0'),
    })
    expectGuaranteeEq(await market.guarantees(user.address, (await market.locals(user.address)).currentId), {
      ...DEFAULT_GUARANTEE,
      orders: 1,
      notional: parse6decimal('625'),
      longPos: POSITION.div(2),
      orderReferral: parse6decimal('1.0'),
      solverReferral: parse6decimal('0.5'),
    })
    expectOrderEq(await market.pending(), {
      ...DEFAULT_ORDER,
      orders: 3,
      collateral: COLLATERAL.mul(3),
      makerPos: POSITION,
      longPos: POSITION.div(2),
      shortPos: POSITION.div(2),
      takerReferral: parse6decimal('1'),
    })
    expectOrderEq(await market.pendings(user.address), {
      ...DEFAULT_ORDER,
      orders: 1,
      collateral: COLLATERAL,
      longPos: POSITION.div(2),
      takerReferral: parse6decimal('1'),
    })
  })

  it('updates account access with signature and opens intent order', async () => {
    const { owner, user, userB, userC, marketFactory, verifier, dsu, margin } = instanceVars

    const accessUpdateBatch = {
      operators: [{ accessor: userC.address, approved: true }],
      signers: [{ accessor: userC.address, approved: true }],
      common: {
        account: userC.address,
        signer: user.address,
        domain: marketFactory.address,
        nonce: 0,
        group: 0,
        expiry: constants.MaxUint256,
      },
    }

    let accessUpdateSignature = await signAccessUpdateBatch(user, verifier, accessUpdateBatch)

    // update access for user with incorrect account
    await expect(
      marketFactory.connect(user).updateAccessBatchWithSignature(accessUpdateBatch, accessUpdateSignature),
    ).to.be.revertedWithCustomError(verifier, 'VerifierInvalidSignerError')

    // set correct account
    accessUpdateBatch.common.account = user.address
    accessUpdateSignature = await signAccessUpdateBatch(user, verifier, accessUpdateBatch)

    // userC allowed to sign messages and interact with user account
    await marketFactory.connect(user).updateAccessBatchWithSignature(accessUpdateBatch, accessUpdateSignature)

    const market = await createMarket(instanceVars)

    const protocolParameter = { ...(await marketFactory.parameter()) }
    protocolParameter.referralFee = parse6decimal('0.20')

    await marketFactory.updateParameter(protocolParameter)

    const POSITION = parse6decimal('10')
    const COLLATERAL = parse6decimal('10000')

    await dsu.connect(userC).approve(margin.address, COLLATERAL.mul(1e12).mul(2))
    await margin.connect(userC).deposit(user.address, COLLATERAL)
    await margin.connect(userC).deposit(userC.address, COLLATERAL)

    await market
      .connect(userC)
      ['update(address,int256,int256,address)'](user.address, 0, COLLATERAL, constants.AddressZero)

    await dsu.connect(userB).approve(margin.address, COLLATERAL.mul(1e12))
    await margin.connect(userB).deposit(userB.address, COLLATERAL)

    await market
      .connect(userB)
      ['update(address,int256,int256,int256,address)'](userB.address, POSITION, 0, COLLATERAL, constants.AddressZero)

    await market
      .connect(userC)
      ['update(address,int256,int256,address)'](userC.address, 0, COLLATERAL, constants.AddressZero)

    const intent: IntentStruct = {
      amount: POSITION.div(2),
      price: parse6decimal('125'),
      fee: parse6decimal('0.5'),
      originator: userC.address,
      solver: owner.address,
      collateralization: parse6decimal('0.01'),
      common: {
        account: user.address,
        signer: userC.address,
        domain: market.address,
        nonce: 1,
        group: 0,
        expiry: constants.MaxUint256,
      },
    }

    const signature = await signIntent(userC, verifier, intent)

    await market
      .connect(userC)
      [
        'update(address,(int256,int256,uint256,address,address,uint256,(address,address,address,uint256,uint256,uint256)),bytes)'
      ](userC.address, intent, signature)

    expectGuaranteeEq(await market.guarantee((await market.global()).currentId), {
      ...DEFAULT_GUARANTEE,
      orders: 2,
      longPos: POSITION.div(2),
      shortPos: POSITION.div(2),
      takerFee: POSITION.div(2),
      orderReferral: parse6decimal('1.0'),
    })
    expectGuaranteeEq(await market.guarantees(user.address, (await market.locals(user.address)).currentId), {
      ...DEFAULT_GUARANTEE,
      orders: 1,
      notional: parse6decimal('625'),
      longPos: POSITION.div(2),
      orderReferral: parse6decimal('1.0'),
      solverReferral: parse6decimal('0.5'),
    })
    expectOrderEq(await market.pending(), {
      ...DEFAULT_ORDER,
      orders: 3,
      collateral: COLLATERAL.mul(3),
      makerPos: POSITION,
      longPos: POSITION.div(2),
      shortPos: POSITION.div(2),
      takerReferral: parse6decimal('1'),
    })
    expectOrderEq(await market.pendings(user.address), {
      ...DEFAULT_ORDER,
      orders: 1,
      collateral: COLLATERAL,
      longPos: POSITION.div(2),
      takerReferral: parse6decimal('1'),
    })
  })

  it('opens zero cross intent order (pos)', async () => {
    const { owner, user, userB, userC, marketFactory, verifier, dsu } = instanceVars

    const market = await createMarket(instanceVars)

    const protocolParameter = { ...(await marketFactory.parameter()) }
    protocolParameter.referralFee = parse6decimal('0.20')

    await marketFactory.updateParameter(protocolParameter)

    const POSITION = parse6decimal('10')
    const COLLATERAL = parse6decimal('10000')

    await dsu.connect(userB).approve(market.address, COLLATERAL.mul(1e12))

    await market
      .connect(userB)
      ['update(address,uint256,uint256,uint256,int256,bool)'](userB.address, POSITION, 0, 0, COLLATERAL, false)

    await dsu.connect(user).approve(market.address, COLLATERAL.mul(1e12))

    await market
      .connect(user)
      ['update(address,uint256,uint256,uint256,int256,bool)'](user.address, 0, 0, 0, COLLATERAL, false)

    await dsu.connect(userC).approve(market.address, COLLATERAL.mul(1e12))

    await market
      .connect(userC)
      ['update(address,uint256,uint256,uint256,int256,bool)'](userC.address, 0, 0, 0, COLLATERAL, false)

    const intent: IntentStruct = {
      amount: POSITION.div(4).mul(-1),
      price: parse6decimal('125'),
      fee: parse6decimal('0.5'),
      originator: userC.address,
      solver: owner.address,
      collateralization: parse6decimal('0.01'),
      common: {
        account: user.address,
        signer: user.address,
        domain: market.address,
        nonce: 0,
        group: 0,
        expiry: constants.MaxUint256,
      },
    }

    const intent2: IntentStruct = {
      amount: POSITION.div(2),
      price: parse6decimal('125'),
      fee: parse6decimal('0.5'),
      originator: userC.address,
      solver: owner.address,
      collateralization: parse6decimal('0.01'),
      common: {
        account: user.address,
        signer: user.address,
        domain: market.address,
        nonce: 1,
        group: 0,
        expiry: constants.MaxUint256,
      },
    }

    const signature1 = await signIntent(user, verifier, intent)
    const signature2 = await signIntent(user, verifier, intent2)

    await market
      .connect(userC)
      [
        'update(address,(int256,int256,uint256,address,address,uint256,(address,address,address,uint256,uint256,uint256)),bytes)'
      ](userC.address, intent, signature1)

    await market
      .connect(userC)
      [
        'update(address,(int256,int256,uint256,address,address,uint256,(address,address,address,uint256,uint256,uint256)),bytes)'
      ](userC.address, intent2, signature2)

    expectGuaranteeEq(await market.guarantee((await market.global()).currentId), {
      ...DEFAULT_GUARANTEE,
      orders: 4,
      longPos: POSITION.div(2),
      longNeg: POSITION.div(4),
      shortPos: POSITION.div(2),
      shortNeg: POSITION.div(4),
      takerFee: POSITION.div(4).mul(3),
      orderReferral: parse6decimal('1.5'),
    })
    expectGuaranteeEq(await market.guarantees(user.address, (await market.locals(user.address)).currentId), {
      ...DEFAULT_GUARANTEE,
      orders: 2,
      notional: parse6decimal('312.5'),
      longPos: POSITION.div(4),
      shortNeg: POSITION.div(4),
      orderReferral: parse6decimal('1.5'),
      solverReferral: parse6decimal('0.75'),
    })
    expectOrderEq(await market.pending(), {
      ...DEFAULT_ORDER,
      orders: 5,
      collateral: COLLATERAL.mul(3),
      makerPos: POSITION,
      longPos: POSITION.div(2),
      longNeg: POSITION.div(4),
      shortPos: POSITION.div(2),
      shortNeg: POSITION.div(4),
      takerReferral: parse6decimal('1.5'),
    })
    expectOrderEq(await market.pendings(user.address), {
      ...DEFAULT_ORDER,
      orders: 2,
      collateral: COLLATERAL,
      longPos: POSITION.div(4),
      shortPos: POSITION.div(4),
      shortNeg: POSITION.div(4),
      takerReferral: parse6decimal('1.5'),
    })
    expectOrderEq(await market.pendings(userC.address), {
      ...DEFAULT_ORDER,
      orders: 2,
      collateral: COLLATERAL,
      longPos: POSITION.div(4),
      longNeg: POSITION.div(4),
      shortPos: POSITION.div(4),
    })
  })

  it('opens zero cross intent order (neg)', async () => {
    const { owner, user, userB, userC, marketFactory, verifier, dsu } = instanceVars

    const market = await createMarket(instanceVars)

    const protocolParameter = { ...(await marketFactory.parameter()) }
    protocolParameter.referralFee = parse6decimal('0.20')

    await marketFactory.updateParameter(protocolParameter)

    const POSITION = parse6decimal('10')
    const COLLATERAL = parse6decimal('10000')

    await dsu.connect(userB).approve(market.address, COLLATERAL.mul(1e12))

    await market
      .connect(userB)
      ['update(address,uint256,uint256,uint256,int256,bool)'](userB.address, POSITION, 0, 0, COLLATERAL, false)

    await dsu.connect(user).approve(market.address, COLLATERAL.mul(1e12))

    await market
      .connect(user)
      ['update(address,uint256,uint256,uint256,int256,bool)'](user.address, 0, 0, 0, COLLATERAL, false)

    await dsu.connect(userC).approve(market.address, COLLATERAL.mul(1e12))

    await market
      .connect(userC)
      ['update(address,uint256,uint256,uint256,int256,bool)'](userC.address, 0, 0, 0, COLLATERAL, false)

    const intent: IntentStruct = {
      amount: POSITION.div(4),
      price: parse6decimal('125'),
      fee: parse6decimal('0.5'),
      originator: userC.address,
      solver: owner.address,
      collateralization: parse6decimal('0.01'),
      common: {
        account: user.address,
        signer: user.address,
        domain: market.address,
        nonce: 0,
        group: 0,
        expiry: constants.MaxUint256,
      },
    }

    const intent2: IntentStruct = {
      amount: POSITION.div(2).mul(-1),
      price: parse6decimal('125'),
      fee: parse6decimal('0.5'),
      originator: userC.address,
      solver: owner.address,
      collateralization: parse6decimal('0.01'),
      common: {
        account: user.address,
        signer: user.address,
        domain: market.address,
        nonce: 1,
        group: 0,
        expiry: constants.MaxUint256,
      },
    }

    const signature1 = await signIntent(user, verifier, intent)
    const signature2 = await signIntent(user, verifier, intent2)

    await market
      .connect(userC)
      [
        'update(address,(int256,int256,uint256,address,address,uint256,(address,address,address,uint256,uint256,uint256)),bytes)'
      ](userC.address, intent, signature1)

    await market
      .connect(userC)
      [
        'update(address,(int256,int256,uint256,address,address,uint256,(address,address,address,uint256,uint256,uint256)),bytes)'
      ](userC.address, intent2, signature2)

    expectGuaranteeEq(await market.guarantee((await market.global()).currentId), {
      ...DEFAULT_GUARANTEE,
      orders: 4,
      longPos: POSITION.div(2),
      longNeg: POSITION.div(4),
      shortPos: POSITION.div(2),
      shortNeg: POSITION.div(4),
      takerFee: POSITION.div(4).mul(3),
      orderReferral: parse6decimal('1.5'),
    })
    expectGuaranteeEq(await market.guarantees(user.address, (await market.locals(user.address)).currentId), {
      ...DEFAULT_GUARANTEE,
      orders: 2,
      notional: parse6decimal('312.5').mul(-1),
      longPos: POSITION.div(4),
      longNeg: POSITION.div(4),
      shortPos: POSITION.div(4),
      orderReferral: parse6decimal('1.5'),
      solverReferral: parse6decimal('0.75'),
    })
    expectOrderEq(await market.pending(), {
      ...DEFAULT_ORDER,
      orders: 5,
      collateral: COLLATERAL.mul(3),
      makerPos: POSITION,
      longPos: POSITION.div(2),
      longNeg: POSITION.div(4),
      shortPos: POSITION.div(2),
      shortNeg: POSITION.div(4),
      takerReferral: parse6decimal('1.5'),
    })
    expectOrderEq(await market.pendings(user.address), {
      ...DEFAULT_ORDER,
      orders: 2,
      collateral: COLLATERAL,
      longPos: POSITION.div(4),
      longNeg: POSITION.div(4),
      shortPos: POSITION.div(4),
      takerReferral: parse6decimal('1.5'),
    })
    expectOrderEq(await market.pendings(userC.address), {
      ...DEFAULT_ORDER,
      orders: 2,
      collateral: COLLATERAL,
      longPos: POSITION.div(4),
      shortPos: POSITION.div(4),
      shortNeg: POSITION.div(4),
    })
  })

  it('settle position with invalid oracle version', async () => {
    const POSITION = parse6decimal('10')
    const POSITION_B = parse6decimal('1')
    const COLLATERAL = parse6decimal('1000')
    const { user, userB, dsu, margin, chainlink } = instanceVars

    const market = await createMarket(instanceVars)

    const riskParameter = { ...(await market.riskParameter()) }
    riskParameter.makerLimit = parse6decimal('10')
    const riskParameterSynBook = { ...riskParameter.synBook }
    riskParameterSynBook.scale = parse6decimal('1')
    riskParameter.synBook = riskParameterSynBook
    await market.updateRiskParameter(riskParameter)

    await dsu.connect(user).approve(margin.address, COLLATERAL.mul(1e12))
    await margin.connect(user).deposit(user.address, COLLATERAL)
    await dsu.connect(userB).approve(margin.address, COLLATERAL.mul(1e12))
    await margin.connect(userB).deposit(userB.address, COLLATERAL)

    await market
      .connect(user)
      ['update(address,int256,int256,int256,address)'](user.address, POSITION, 0, COLLATERAL, constants.AddressZero)
    await expect(
      market
        .connect(userB)
        ['update(address,int256,int256,address)'](userB.address, POSITION_B, COLLATERAL, constants.AddressZero),
    )
      .to.emit(market, 'OrderCreated')
      .withArgs(
        userB.address,
        {
          ...DEFAULT_ORDER,
          timestamp: TIMESTAMP_1,
          orders: 1,
          collateral: COLLATERAL,
          longPos: POSITION_B,
          invalidation: 1,
        },
        { ...DEFAULT_GUARANTEE },
        constants.AddressZero,
        constants.AddressZero,
        constants.AddressZero,
      )

    // User State
    expectLocalEq(await market.locals(user.address), {
      ...DEFAULT_LOCAL,
      currentId: 1,
      latestId: 0,
    })
    expect(await margin.isolatedBalances(user.address, market.address)).to.equal(COLLATERAL)
    expectOrderEq(await market.pendingOrders(user.address, 1), {
      ...DEFAULT_ORDER,
      timestamp: TIMESTAMP_1,
      orders: 1,
      collateral: COLLATERAL,
      makerPos: POSITION,
    })
    expectCheckpointEq(await market.checkpoints(user.address, TIMESTAMP_1), {
      ...DEFAULT_CHECKPOINT,
    })
    expectPositionEq(await market.positions(user.address), {
      ...DEFAULT_POSITION,
      timestamp: TIMESTAMP_0,
    })

    expectLocalEq(await market.locals(userB.address), {
      ...DEFAULT_LOCAL,
      currentId: 1,
      latestId: 0,
    })
    expect(await margin.isolatedBalances(userB.address, market.address)).to.equal(COLLATERAL)
    expectOrderEq(await market.pendingOrders(userB.address, 1), {
      ...DEFAULT_ORDER,
      timestamp: TIMESTAMP_1,
      orders: 1,
      collateral: COLLATERAL,
      longPos: POSITION_B,
    })
    expectCheckpointEq(await market.checkpoints(userB.address, TIMESTAMP_1), {
      ...DEFAULT_CHECKPOINT,
    })
    expectPositionEq(await market.positions(userB.address), {
      ...DEFAULT_POSITION,
      timestamp: TIMESTAMP_0,
    })

    // Global State
    expectGlobalEq(await market.global(), {
      ...DEFAULT_GLOBAL,
      currentId: 1,
      latestPrice: PRICE_0,
    })
    expectOrderEq(await market.pendingOrder(1), {
      ...DEFAULT_ORDER,
      timestamp: TIMESTAMP_1,
      orders: 2,
      collateral: COLLATERAL.mul(2),
      makerPos: POSITION,
      longPos: POSITION_B,
    })
    expectPositionEq(await market.position(), {
      ...DEFAULT_POSITION,
      timestamp: TIMESTAMP_0,
    })
    expectVersionEq(await market.versions(TIMESTAMP_0), {
      ...DEFAULT_VERSION,
      price: PRICE_0,
    })

    // Settle after one round with oracle invalid version
    await chainlink.setInvalidVersion()
    await settle(market, userB)

    expectGlobalEq(await market.global(), {
      ...DEFAULT_GLOBAL,
      currentId: 1,
      latestId: 1,
      protocolFee: '0',
      latestPrice: PRICE_1,
    })
    expectOrderEq(await market.pendingOrder(1), {
      ...DEFAULT_ORDER,
      timestamp: TIMESTAMP_1,
      orders: 2,
      collateral: COLLATERAL.mul(2),
      makerPos: POSITION,
      longPos: POSITION_B,
    })
    expectPositionEq(await market.position(), {
      ...DEFAULT_POSITION,
      timestamp: TIMESTAMP_1,
    })
    expectLocalEq(await market.locals(userB.address), {
      ...DEFAULT_LOCAL,
      currentId: 1,
      latestId: 1,
    })
    expect(await margin.isolatedBalances(userB.address, market.address)).to.equal(COLLATERAL)
    expectOrderEq(await market.pendingOrders(userB.address, 1), {
      ...DEFAULT_ORDER,
      timestamp: TIMESTAMP_1,
      orders: 1,
      collateral: COLLATERAL,
      longPos: POSITION_B,
    })
    expectCheckpointEq(await market.checkpoints(userB.address, TIMESTAMP_1), {
      ...DEFAULT_CHECKPOINT,
      transfer: COLLATERAL,
    })
    expectPositionEq(await market.positions(userB.address), {
      ...DEFAULT_POSITION,
      timestamp: TIMESTAMP_1,
    })
  })

  // uncheck skip to see gas results
  it.skip('multi-delayed update w/ collateral (gas)', async () => {
    const positionFeesOn = true
    const delay = 5
    const sync = true

    const POSITION = parse6decimal('10')
    const COLLATERAL = parse6decimal('1000')

    const { user, userB, dsu, chainlink, margin } = instanceVars

    // set delay
    chainlink.delay = delay

    const nextWithConstantPrice = async () => {
      return instanceVars.chainlink.nextWithPriceModification(() => UNDERLYING_PRICE)
    }

    const riskParameter = {
      margin: parse6decimal('0.3'),
      maintenance: parse6decimal('0.3'),
      synBook: {
        d0: positionFeesOn ? parse6decimal('0.001') : 0,
        d1: positionFeesOn ? parse6decimal('0.002') : 0,
        d2: positionFeesOn ? parse6decimal('0.004') : 0,
        d3: positionFeesOn ? parse6decimal('0.008') : 0,
        scale: parse6decimal('10000'),
      },
      makerLimit: parse6decimal('100000'),
      efficiencyLimit: parse6decimal('0.2'),
      liquidationFee: parse6decimal('10.00'),
      utilizationCurve: {
        minRate: 0,
        maxRate: parse6decimal('5.00'),
        targetRate: parse6decimal('0.80'),
        targetUtilization: parse6decimal('0.80'),
      },
      pController: {
        k: parse6decimal('40000'),
        min: parse6decimal('-1.20'),
        max: parse6decimal('1.20'),
      },
      minMargin: parse6decimal('500'),
      minMaintenance: parse6decimal('500'),
      staleAfter: 64800, // enable long delays for testing
      makerReceiveOnly: false,
    }
    const parameter = {
      fundingFee: parse6decimal('0.1'),
      interestFee: parse6decimal('0.1'),
      riskFee: 0,
      maxPendingGlobal: 8,
      maxPendingLocal: 8,
      makerFee: positionFeesOn ? parse6decimal('0.2') : 0,
      takerFee: positionFeesOn ? parse6decimal('0.1') : 0,
      maxPriceDeviation: parse6decimal('0.1'),
      closed: false,
      settle: false,
    }

    const market = await createMarket(instanceVars)
    await market.updateParameter(parameter)
    await market.updateRiskParameter(riskParameter)

    await dsu.connect(user).approve(margin.address, COLLATERAL.mul(2).mul(1e12))
    await margin.connect(user).deposit(user.address, COLLATERAL.mul(2))
    await dsu.connect(userB).approve(margin.address, COLLATERAL.mul(2).mul(1e12))
    await margin.connect(userB).deposit(userB.address, COLLATERAL.mul(2))

    await margin.connect(user).isolate(user.address, market.address, COLLATERAL)

    for (let i = 0; i < delay; i++) {
      await market
        .connect(user)
        ['update(address,int256,int256,int256,address)'](
          user.address,
          i == 0 ? POSITION : 1,
          0,
          i == 0 ? COLLATERAL : 0,
          constants.AddressZero,
        )
      await market
        .connect(userB)
        ['update(address,int256,int256,address)'](
          userB.address,
          i == 0 ? POSITION : 1,
          i == 0 ? COLLATERAL : 0,
          constants.AddressZero,
        )

      await nextWithConstantPrice()
    }

    // ensure all pending can settle
    for (let i = 0; i < delay - 1; i++) await nextWithConstantPrice()
    if (sync) await nextWithConstantPrice()
    expect(await margin.isolatedBalances(user.address, market.address)).to.equal(COLLATERAL.mul(2))

    // const currentVersion = delay + delay + delay - (sync ? 0 : 1)
    // const latestVersion = delay + delay - (sync ? 0 : 1)

    await expect(
      market
        .connect(user)
        ['update(address,int256,int256,int256,address)'](user.address, 1, 0, -1, constants.AddressZero),
    )
      .to.emit(market, 'OrderCreated')
      .withArgs(
        user.address,
        {
          ...DEFAULT_ORDER,
          timestamp: await chainlink.oracle.current(),
          orders: 1,
          makerPos: 1,
          collateral: -1,
          invalidation: 1,
        },
        { ...DEFAULT_GUARANTEE },
        constants.AddressZero,
        constants.AddressZero,
        constants.AddressZero,
      )

    // Check user is in the correct state
    expectLocalEq(await market.locals(user.address), {
      ...DEFAULT_LOCAL,
      currentId: delay + 1,
      latestId: delay,
    })
    expectOrderEq(await market.pendingOrders(user.address, delay + 1), {
      ...DEFAULT_ORDER,
      orders: 1,
      timestamp: await chainlink.oracle.current(),
      collateral: -1,
      makerPos: 1,
    })
    expectCheckpointEq(await market.checkpoints(user.address, delay + 1), {
      ...DEFAULT_CHECKPOINT,
      tradeFee: (await market.checkpoints(user.address, delay + 1)).tradeFee,
    })
    expectPositionEq(await market.positions(user.address), {
      ...DEFAULT_POSITION,
      timestamp: (await chainlink.oracle.latest()).timestamp,
      maker: POSITION.add(delay - 1),
    })

    // Check global state
    expectGlobalEq(await market.global(), {
      ...DEFAULT_GLOBAL,
      currentId: delay + 1,
      latestId: delay,
      protocolFee: (await market.global()).protocolFee,
      riskFee: (await market.global()).riskFee,
      oracleFee: (await market.global()).oracleFee,
      latestPrice: PRICE_0,
    })
    expectOrderEq(await market.pendingOrder(delay + 1), {
      ...DEFAULT_ORDER,
      timestamp: await chainlink.oracle.current(),
      orders: 1,
      makerPos: 1,
      collateral: -1,
    })
    expectPositionEq(await market.position(), {
      ...DEFAULT_POSITION,
      timestamp: (await chainlink.oracle.latest()).timestamp,
      maker: POSITION.add(delay - 1),
      long: POSITION.add(delay - 1),
    })
  })
})<|MERGE_RESOLUTION|>--- conflicted
+++ resolved
@@ -1695,102 +1695,6 @@
     })
   })
 
-<<<<<<< HEAD
-  it('owner claims exposure', async () => {
-    const POSITION = parse6decimal('10')
-    const POSITION_B = parse6decimal('1')
-    const COLLATERAL = parse6decimal('1000')
-    const { owner, user, userB, dsu, chainlink } = instanceVars
-
-    const market = await createMarket(instanceVars)
-    await dsu.connect(user).approve(market.address, COLLATERAL.mul(1e12))
-    await dsu.connect(userB).approve(market.address, COLLATERAL.mul(1e12))
-
-    await market
-      .connect(user)
-      ['update(address,uint256,uint256,uint256,int256,bool)'](user.address, POSITION, 0, 0, COLLATERAL, false)
-    await market
-      .connect(userB)
-      ['update(address,uint256,uint256,uint256,int256,bool)'](userB.address, 0, POSITION_B, 0, COLLATERAL, false)
-
-    await chainlink.nextWithPriceModification(price => price.mul(10))
-
-    await settle(market, user)
-
-    const riskParameter = {
-      margin: parse6decimal('0.3'),
-      maintenance: parse6decimal('0.3'),
-      takerFee: {
-        linearFee: parse6decimal('0.001'),
-        proportionalFee: parse6decimal('0.0006'),
-        adiabaticFee: parse6decimal('0.0004'),
-        scale: parse6decimal('10000'),
-      },
-      makerFee: {
-        linearFee: parse6decimal('0.0005'),
-        proportionalFee: parse6decimal('0.0002'),
-        adiabaticFee: 0,
-        scale: parse6decimal('10000'),
-      },
-      makerLimit: parse6decimal('100000'),
-      efficiencyLimit: parse6decimal('0.2'),
-      liquidationFee: parse6decimal('10.00'),
-      utilizationCurve: {
-        minRate: 0,
-        maxRate: parse6decimal('5.00'),
-        targetRate: parse6decimal('0.80'),
-        targetUtilization: parse6decimal('0.80'),
-      },
-      pController: {
-        k: parse6decimal('40000'),
-        min: parse6decimal('-1.20'),
-        max: parse6decimal('1.20'),
-      },
-      minMargin: parse6decimal('500'),
-      minMaintenance: parse6decimal('500'),
-      staleAfter: 100000, // enable long delays for testing
-      makerReceiveOnly: false,
-    }
-    const parameter = {
-      fundingFee: parse6decimal('0.1'),
-      interestFee: parse6decimal('0.1'),
-      riskFee: 0,
-      maxPendingGlobal: 8,
-      maxPendingLocal: 8,
-      makerFee: parse6decimal('0.2'),
-      takerFee: parse6decimal('0.1'),
-      maxPriceDeviation: parse6decimal('0.1'),
-      closed: false,
-      settle: false,
-    }
-
-    await market.updateParameter(parameter)
-    await market.updateRiskParameter(riskParameter)
-
-    // ensure exposure is negative
-    expect((await market.global()).exposure).to.lt(0)
-
-    await fundWallet(dsu, owner)
-
-    await dsu.connect(owner).approve(market.address, (await market.global()).exposure.mul(-1e12))
-
-    await market.connect(owner).claimExposure()
-
-    expect((await market.global()).exposure).to.equals(0)
-
-    // Update adiabatic fee to 0 to get positive exposure
-    riskParameter.takerFee.adiabaticFee = BigNumber.from(0)
-
-    await market.updateRiskParameter(riskParameter)
-
-    // ensure exposure is positive
-    expect((await market.global()).exposure).to.gt(0)
-
-    await market.connect(owner).claimExposure()
-
-    expect((await market.global()).exposure).to.equals(0)
-  })
-
   it('opens intent order', async () => {
     const { owner, user, userB, userC, marketFactory, verifier, dsu } = instanceVars
 
@@ -1887,8 +1791,6 @@
     })
   })
 
-=======
->>>>>>> 2b2a847f
   it('opens intent order w/ signer', async () => {
     const { owner, user, userB, userC, marketFactory, verifier, dsu, margin } = instanceVars
 
