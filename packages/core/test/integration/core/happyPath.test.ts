import { expect } from 'chai'
import 'hardhat'
import { BigNumber, constants, utils } from 'ethers'

import { InstanceVars, deployProtocol, createMarket, settle, fundWallet } from '../helpers/setupHelpers'
import {
  DEFAULT_ORDER,
  DEFAULT_POSITION,
  DEFAULT_LOCAL,
  DEFAULT_VERSION,
  DEFAULT_CHECKPOINT,
  expectOrderEq,
  expectGlobalEq,
  expectLocalEq,
  expectPositionEq,
  expectVersionEq,
  parse6decimal,
  expectCheckpointEq,
  DEFAULT_GLOBAL,
  DEFAULT_GUARANTEE,
  DEFAULT_RISK_PARAMETER,
  DEFAULT_MARKET_PARAMETER,
  expectGuaranteeEq,
} from '../../../../common/testutil/types'
import { Market__factory } from '../../../types/generated'
import { loadFixture } from '@nomicfoundation/hardhat-network-helpers'
import { IntentStruct, TakeStruct, RiskParameterStruct, FillStruct } from '../../../types/generated/contracts/Market'
import { currentBlockTimestamp } from '../../../../common/testutil/time'
import {
  signAccessUpdateBatch,
  signFill,
  signIntent,
  signTake,
  signOperatorUpdate,
  signSignerUpdate,
} from '../../helpers/erc712'

export const TIMESTAMP_0 = 1631112429
export const TIMESTAMP_1 = 1631112904
export const TIMESTAMP_2 = 1631113819
export const TIMESTAMP_3 = 1631114005
export const TIMESTAMP_4 = 1631115371
export const TIMESTAMP_5 = 1631118731

export const UNDERLYING_PRICE = utils.parseEther('3374.655169')

export const PRICE_0 = parse6decimal('113.882975')
export const PRICE_1 = parse6decimal('113.796498')
export const PRICE_2 = parse6decimal('115.046259')
export const PRICE_3 = parse6decimal('116.284753')
export const PRICE_4 = parse6decimal('117.462552')

const COMMON_PROTOTYPE = '(address,address,address,uint256,uint256,uint256)'
const INTENT_PROTOTYPE = `(int256,int256,uint256,address,address,uint256,${COMMON_PROTOTYPE})`
const MARKET_UPDATE_FILL_PROTOTYPE = `update((${INTENT_PROTOTYPE},${COMMON_PROTOTYPE}),bytes,bytes)`
const MARKET_UPDATE_TAKE_PROTOTYPE = `update((int256,address,${COMMON_PROTOTYPE}),bytes)`
const MARKET_UPDATE_TAKER_DELTA_PROTOTYPE = 'update(address,int256,int256,address)'
const MARKET_UPDATE_MAKER_TAKER_DELTA_PROTOTYPE = 'update(address,int256,int256,int256,address)'

describe('Happy Path', () => {
  let instanceVars: InstanceVars
  let riskParameter: RiskParameterStruct

  beforeEach(async () => {
    instanceVars = await loadFixture(deployProtocol)
    await instanceVars.chainlink.reset()

    riskParameter = {
      margin: parse6decimal('0.3'),
      maintenance: parse6decimal('0.3'),
      synBook: {
        d0: 0,
        d1: 0,
        d2: 0,
        d3: 0,
        scale: parse6decimal('10000'),
      },
      makerLimit: parse6decimal('1'),
      efficiencyLimit: parse6decimal('0.2'),
      liquidationFee: parse6decimal('10.00'),
      utilizationCurve: {
        minRate: 0,
        maxRate: parse6decimal('5.00'),
        targetRate: parse6decimal('0.80'),
        targetUtilization: parse6decimal('0.80'),
      },
      pController: {
        k: parse6decimal('40000'),
        min: parse6decimal('-1.20'),
        max: parse6decimal('1.20'),
      },
      minMargin: parse6decimal('500'),
      minMaintenance: parse6decimal('500'),
      staleAfter: 7200,
      makerReceiveOnly: false,
    }
  })

  it('reverts when market factory is reinitialized', async () => {
    const { marketFactory } = instanceVars
    await expect(marketFactory.initialize())
      .to.be.revertedWithCustomError(marketFactory, 'InitializableAlreadyInitializedError')
      .withArgs(1)
  })

  it('creates a market', async () => {
    const { owner, marketFactory, oracle, dsu } = instanceVars

    const parameter = {
      fundingFee: parse6decimal('0.1'),
      interestFee: parse6decimal('0.1'),
      riskFee: 0,
      makerFee: 0,
      takerFee: 0,
      maxPendingGlobal: 8,
      maxPendingLocal: 8,
      maxPriceDeviation: parse6decimal('0.1'),
      closed: false,
      settle: false,
    }

    // revert when invalid oracle is provided
    await expect(marketFactory.create(dsu.address)).to.be.revertedWithCustomError(
      marketFactory,
      'FactoryInvalidOracleError',
    )

    // update correct oracle address
    await expect(marketFactory.create(oracle.address)).to.emit(marketFactory, 'MarketCreated')
    const marketAddress = await marketFactory.markets(oracle.address)

    // revert when creating another market with same oracle
    await expect(marketFactory.create(oracle.address)).to.be.revertedWithCustomError(
      marketFactory,
      'FactoryAlreadyRegisteredError',
    )
    const market = Market__factory.connect(marketAddress, owner)
    await market.connect(owner).updateRiskParameter(riskParameter)
    await market.connect(owner).updateParameter(parameter)

    // revert when reinitialized
    await expect(market.connect(owner).initialize(oracle.address))
      .to.be.revertedWithCustomError(market, 'InitializableAlreadyInitializedError')
      .withArgs(1)
  })

  it('opens a make position', async () => {
    const POSITION = parse6decimal('10')
    const COLLATERAL = parse6decimal('1000')
    const { user, dsu, margin, chainlink } = instanceVars

    const market = await createMarket(instanceVars)
    await dsu.connect(user).approve(margin.address, COLLATERAL.mul(1e12))
    await margin.connect(user).deposit(user.address, COLLATERAL)

    await expect(
      market
        .connect(user)
        ['update(address,int256,int256,int256,address)'](user.address, POSITION, 0, COLLATERAL, constants.AddressZero),
    )
      .to.emit(market, 'OrderCreated')
      .withArgs(
        user.address,
        {
          ...DEFAULT_ORDER,
          timestamp: TIMESTAMP_1,
          orders: 1,
          collateral: COLLATERAL,
          makerPos: POSITION,
          invalidation: 1,
        },
        { ...DEFAULT_GUARANTEE },
        constants.AddressZero,
        constants.AddressZero,
        constants.AddressZero,
      )

    // Check user is in the correct state
    expectLocalEq(await market.locals(user.address), {
      ...DEFAULT_LOCAL,
      currentId: 1,
      latestId: 0,
    })
    expect(await margin.isolatedBalances(user.address, market.address)).to.equal(COLLATERAL)
    expectOrderEq(await market.pendingOrders(user.address, 1), {
      ...DEFAULT_ORDER,
      timestamp: TIMESTAMP_1,
      orders: 1,
      collateral: COLLATERAL,
      makerPos: POSITION,
    })
    expectCheckpointEq(await market.checkpoints(user.address, TIMESTAMP_1), {
      ...DEFAULT_CHECKPOINT,
    })
    expectPositionEq(await market.positions(user.address), {
      ...DEFAULT_POSITION,
      timestamp: TIMESTAMP_0,
    })

    // Check global state
    expectGlobalEq(await market.global(), {
      ...DEFAULT_GLOBAL,
      currentId: 1,
      latestPrice: PRICE_0,
    })
    expectOrderEq(await market.pendingOrder(1), {
      ...DEFAULT_ORDER,
      timestamp: TIMESTAMP_1,
      orders: 1,
      collateral: COLLATERAL,
      makerPos: POSITION,
    })
    expectPositionEq(await market.position(), {
      ...DEFAULT_POSITION,
      timestamp: TIMESTAMP_0,
    })
    expectVersionEq(await market.versions(TIMESTAMP_0), {
      ...DEFAULT_VERSION,
      price: PRICE_0,
    })

    // Settle the market with a new oracle version
    await chainlink.next()
    await settle(market, user)

    // check user state
    expectLocalEq(await market.locals(user.address), {
      ...DEFAULT_LOCAL,
      currentId: 1,
      latestId: 1,
    })
    expect(await margin.isolatedBalances(user.address, market.address)).to.equal(COLLATERAL)
    expectOrderEq(await market.pendingOrders(user.address, 1), {
      ...DEFAULT_ORDER,
      timestamp: TIMESTAMP_1,
      orders: 1,
      makerPos: POSITION,
      collateral: COLLATERAL,
    })
    expectCheckpointEq(await market.checkpoints(user.address, TIMESTAMP_1), {
      ...DEFAULT_CHECKPOINT,
      transfer: COLLATERAL,
    })
    expectPositionEq(await market.positions(user.address), {
      ...DEFAULT_POSITION,
      timestamp: TIMESTAMP_1,
      maker: POSITION,
    })

    // Check global post-settlement state
    expectGlobalEq(await market.global(), {
      ...DEFAULT_GLOBAL,
      currentId: 1,
      latestId: 1,
      latestPrice: PRICE_1,
    })
    expectOrderEq(await market.pendingOrder(1), {
      ...DEFAULT_ORDER,
      timestamp: TIMESTAMP_1,
      orders: 1,
      makerPos: POSITION,
      collateral: COLLATERAL,
    })
    expectPositionEq(await market.position(), {
      ...DEFAULT_POSITION,
      timestamp: TIMESTAMP_1,
      maker: POSITION,
    })
  })

  it('changes isolated balances', async () => {
    const POSITION = parse6decimal('10')
    const { user, dsu, margin, chainlink } = instanceVars

    // user deposits and isolates most of their balance
    const market = await createMarket(instanceVars)
    await dsu.connect(user).approve(margin.address, utils.parseEther('1000'))
    await margin.connect(user).deposit(user.address, parse6decimal('1000'))
    await margin.connect(user).isolate(user.address, market.address, parse6decimal('900'))
    expect(await margin.crossMarginBalances(user.address)).to.equal(parse6decimal('100'))
    expect(await margin.isolatedBalances(user.address, market.address)).to.equal(parse6decimal('900'))
    expectCheckpointEq(await market.checkpoints(user.address, TIMESTAMP_0), {
      ...DEFAULT_CHECKPOINT,
      collateral: parse6decimal('900'),
    })
    expectPositionEq(await market.positions(user.address), {
      ...DEFAULT_POSITION,
      timestamp: TIMESTAMP_0,
    })

    // user opens a maker position and settles
    await expect(
      market
        .connect(user)
        ['update(address,int256,int256,int256,address)'](user.address, POSITION, 0, 0, constants.AddressZero),
    )
    await chainlink.next()
    await settle(market, user)
    expectCheckpointEq(await market.checkpoints(user.address, TIMESTAMP_1), {
      ...DEFAULT_CHECKPOINT,
      collateral: parse6decimal('900'),
    })
    expectPositionEq(await market.positions(user.address), {
      ...DEFAULT_POSITION,
      timestamp: TIMESTAMP_1,
      maker: POSITION,
    })

    // user increases their isolated balance after settling
    await margin.connect(user).isolate(user.address, market.address, parse6decimal('50'))
    expect(await margin.crossMarginBalances(user.address)).to.equal(parse6decimal('50'))
    expect(await margin.isolatedBalances(user.address, market.address)).to.equal(parse6decimal('950'))
    expectCheckpointEq(await market.checkpoints(user.address, TIMESTAMP_1), {
      ...DEFAULT_CHECKPOINT,
      collateral: parse6decimal('950'),
    })
    expectPositionEq(await market.positions(user.address), {
      ...DEFAULT_POSITION,
      maker: POSITION,
      timestamp: TIMESTAMP_1,
    })

    // user reduces their position and then decreases their isolated balance
    await expect(
      market
        .connect(user)
        ['update(address,int256,int256,int256,address)'](
          user.address,
          parse6decimal('-2'),
          0,
          0,
          constants.AddressZero,
        ),
    )
    await margin.connect(user).isolate(user.address, market.address, parse6decimal('-150'), { gasLimit: 3_000_000 })
    expect(await margin.crossMarginBalances(user.address)).to.equal(parse6decimal('200'))
    expect(await margin.isolatedBalances(user.address, market.address)).to.equal(parse6decimal('800'))
    await chainlink.next()
    await settle(market, user)
    expectCheckpointEq(await market.checkpoints(user.address, TIMESTAMP_2), {
      ...DEFAULT_CHECKPOINT,
      collateral: parse6decimal('800'),
    })
    expectPositionEq(await market.positions(user.address), {
      ...DEFAULT_POSITION,
      maker: parse6decimal('8'),
      timestamp: TIMESTAMP_2,
    })
  })

  it('changes isolated balances', async () => {
    const POSITION = parse6decimal('10')
    const { user, dsu, margin, chainlink } = instanceVars

    // user deposits and isolates most of their balance
    const market = await createMarket(instanceVars)
    await dsu.connect(user).approve(margin.address, utils.parseEther('1000'))
    await margin.connect(user).deposit(user.address, parse6decimal('1000'))
    await margin.connect(user).isolate(user.address, market.address, parse6decimal('900'))
    expect(await margin.crossMarginBalances(user.address)).to.equal(parse6decimal('100'))
    expect(await margin.isolatedBalances(user.address, market.address)).to.equal(parse6decimal('900'))
    expectCheckpointEq(await market.checkpoints(user.address, TIMESTAMP_0), {
      ...DEFAULT_CHECKPOINT,
      collateral: parse6decimal('900'),
    })
    expectPositionEq(await market.positions(user.address), {
      ...DEFAULT_POSITION,
      timestamp: TIMESTAMP_0,
    })

    // user opens a maker position and settles
    await expect(
      market
        .connect(user)
        ['update(address,int256,int256,int256,address)'](user.address, POSITION, 0, 0, constants.AddressZero),
    )
    await chainlink.next()
    await settle(market, user)
    expectCheckpointEq(await market.checkpoints(user.address, TIMESTAMP_1), {
      ...DEFAULT_CHECKPOINT,
      collateral: parse6decimal('900'),
    })
    expectPositionEq(await market.positions(user.address), {
      ...DEFAULT_POSITION,
      timestamp: TIMESTAMP_1,
      maker: POSITION,
    })

    // user increases their isolated balance after settling
    await margin.connect(user).isolate(user.address, market.address, parse6decimal('50'))
    expect(await margin.crossMarginBalances(user.address)).to.equal(parse6decimal('50'))
    expect(await margin.isolatedBalances(user.address, market.address)).to.equal(parse6decimal('950'))
    expectCheckpointEq(await market.checkpoints(user.address, TIMESTAMP_1), {
      ...DEFAULT_CHECKPOINT,
      collateral: parse6decimal('950'),
    })
    expectPositionEq(await market.positions(user.address), {
      ...DEFAULT_POSITION,
      maker: POSITION,
      timestamp: TIMESTAMP_1,
    })

    // user reduces their position and then decreases their isolated balance
    await expect(
      market
        .connect(user)
        ['update(address,int256,int256,int256,address)'](
          user.address,
          parse6decimal('-2'),
          0,
          0,
          constants.AddressZero,
        ),
    )
    await margin.connect(user).isolate(user.address, market.address, parse6decimal('-150'), { gasLimit: 3_000_000 })
    expect(await margin.crossMarginBalances(user.address)).to.equal(parse6decimal('200'))
    expect(await margin.isolatedBalances(user.address, market.address)).to.equal(parse6decimal('800'))
    await chainlink.next()
    await settle(market, user)
    expectCheckpointEq(await market.checkpoints(user.address, TIMESTAMP_2), {
      ...DEFAULT_CHECKPOINT,
      collateral: parse6decimal('800'),
    })
    expectPositionEq(await market.positions(user.address), {
      ...DEFAULT_POSITION,
      maker: parse6decimal('8'),
      timestamp: TIMESTAMP_2,
    })
  })

  it('opens multiple make positions', async () => {
    const POSITION = parse6decimal('10')
    const COLLATERAL = parse6decimal('1000')
    const { user, dsu, margin, chainlink } = instanceVars

    const market = await createMarket(instanceVars)
    await dsu.connect(user).approve(margin.address, COLLATERAL.mul(1e12))
    await margin.connect(user).deposit(user.address, COLLATERAL)

    await market
      .connect(user)
      ['update(address,int256,int256,int256,address)'](
        user.address,
        POSITION.div(2),
        0,
        COLLATERAL,
        constants.AddressZero,
      )
    await expect(
      market
        .connect(user)
        ['update(address,int256,int256,int256,address)'](user.address, POSITION.div(2), 0, 0, constants.AddressZero),
    )
      .to.emit(market, 'OrderCreated')
      .withArgs(
        user.address,
        { ...DEFAULT_ORDER, timestamp: TIMESTAMP_1, orders: 1, makerPos: POSITION.div(2), invalidation: 1 },
        { ...DEFAULT_GUARANTEE },
        constants.AddressZero,
        constants.AddressZero,
        constants.AddressZero,
      )

    // Check user is in the correct state
    expectLocalEq(await market.locals(user.address), {
      ...DEFAULT_LOCAL,
      currentId: 1,
      latestId: 0,
    })
    expect(await margin.isolatedBalances(user.address, market.address)).to.equal(COLLATERAL)
    expectOrderEq(await market.pendingOrders(user.address, 1), {
      ...DEFAULT_ORDER,
      timestamp: TIMESTAMP_1,
      orders: 2,
      collateral: COLLATERAL,
      makerPos: POSITION,
    })
    expectCheckpointEq(await market.checkpoints(user.address, TIMESTAMP_1), {
      ...DEFAULT_CHECKPOINT,
    })
    expectPositionEq(await market.positions(user.address), {
      ...DEFAULT_POSITION,
      timestamp: TIMESTAMP_0,
    })

    // Check global state
    expectGlobalEq(await market.global(), {
      ...DEFAULT_GLOBAL,
      currentId: 1,
      latestPrice: PRICE_0,
    })
    expectOrderEq(await market.pendingOrder(1), {
      ...DEFAULT_ORDER,
      timestamp: TIMESTAMP_1,
      orders: 2,
      collateral: COLLATERAL,
      makerPos: POSITION,
    })
    expectPositionEq(await market.position(), {
      ...DEFAULT_POSITION,
      timestamp: TIMESTAMP_0,
    })
    expectVersionEq(await market.versions(TIMESTAMP_0), {
      ...DEFAULT_VERSION,
      price: PRICE_0,
    })

    // Settle the market with a new oracle version
    await chainlink.next()
    await settle(market, user)

    // check user state
    expectLocalEq(await market.locals(user.address), {
      ...DEFAULT_LOCAL,
      currentId: 1,
      latestId: 1,
    })
    expect(await margin.isolatedBalances(user.address, market.address)).to.equal(COLLATERAL)
    expectOrderEq(await market.pendingOrders(user.address, 1), {
      ...DEFAULT_ORDER,
      timestamp: TIMESTAMP_1,
      orders: 2,
      collateral: COLLATERAL,
      makerPos: POSITION,
    })
    expectCheckpointEq(await market.checkpoints(user.address, TIMESTAMP_1), {
      ...DEFAULT_CHECKPOINT,
      transfer: COLLATERAL,
    })
    expectPositionEq(await market.positions(user.address), {
      ...DEFAULT_POSITION,
      timestamp: TIMESTAMP_1,
      maker: POSITION,
    })

    // Check global post-settlement state
    expectGlobalEq(await market.global(), {
      ...DEFAULT_GLOBAL,
      currentId: 1,
      latestId: 1,
      latestPrice: PRICE_1,
    })
    expectOrderEq(await market.pendingOrder(1), {
      ...DEFAULT_ORDER,
      timestamp: TIMESTAMP_1,
      orders: 2,
      collateral: COLLATERAL,
      makerPos: POSITION,
    })
    expectPositionEq(await market.position(), {
      ...DEFAULT_POSITION,
      timestamp: TIMESTAMP_1,
      maker: POSITION,
    })
  })

  it('closes a make position', async () => {
    const POSITION = parse6decimal('10')
    const COLLATERAL = parse6decimal('1000')
    const { user, dsu, margin, chainlink } = instanceVars

    const market = await createMarket(instanceVars)
    await dsu.connect(user).approve(margin.address, COLLATERAL.mul(1e12))
    await margin.connect(user).deposit(user.address, COLLATERAL)

    await market
      .connect(user)
      ['update(address,int256,int256,int256,address)'](user.address, POSITION, 0, COLLATERAL, constants.AddressZero)

    await chainlink.next()

    await expect(
      market
        .connect(user)
        ['update(address,int256,int256,int256,address)'](user.address, POSITION.mul(-1), 0, 0, constants.AddressZero),
    )
      .to.emit(market, 'OrderCreated')
      .withArgs(
        user.address,
        {
          ...DEFAULT_ORDER,
          timestamp: TIMESTAMP_2,
          orders: 1,
          makerNeg: POSITION,
          invalidation: 1,
        },
        { ...DEFAULT_GUARANTEE },
        constants.AddressZero,
        constants.AddressZero,
        constants.AddressZero,
      )

    // User state
    expectLocalEq(await market.locals(user.address), {
      ...DEFAULT_LOCAL,
      currentId: 2,
      latestId: 1,
    })
    expect(await margin.isolatedBalances(user.address, market.address)).to.equal(COLLATERAL)
    expectOrderEq(await market.pendingOrders(user.address, 2), {
      ...DEFAULT_ORDER,
      timestamp: TIMESTAMP_2,
      orders: 1,
      makerNeg: POSITION,
    })
    expectCheckpointEq(await market.checkpoints(user.address, TIMESTAMP_2), {
      ...DEFAULT_CHECKPOINT,
    })
    expectPositionEq(await market.positions(user.address), {
      ...DEFAULT_POSITION,
      maker: POSITION,
      timestamp: TIMESTAMP_1,
    })

    // Global State
    expectGlobalEq(await market.global(), {
      ...DEFAULT_GLOBAL,
      currentId: 2,
      latestId: 1,
      latestPrice: PRICE_1,
    })
    expectOrderEq(await market.pendingOrder(2), {
      ...DEFAULT_ORDER,
      timestamp: TIMESTAMP_2,
      orders: 1,
      makerNeg: POSITION,
    })
    expectPositionEq(await market.position(), {
      ...DEFAULT_POSITION,
      maker: POSITION,
      timestamp: TIMESTAMP_1,
    })
    expectVersionEq(await market.versions(TIMESTAMP_1), {
      ...DEFAULT_VERSION,
      price: PRICE_1,
    })
  })

  it('closes cross-margin maker position', async () => {
    const POSITION = parse6decimal('10')
    const COLLATERAL = parse6decimal('1000')
    const { user, dsu, margin, chainlink } = instanceVars

    const market = await createMarket(instanceVars)
    await dsu.connect(user).approve(margin.address, COLLATERAL.mul(1e12))
    await margin.connect(user).deposit(user.address, COLLATERAL)

    await market
      .connect(user)
      ['update(address,int256,int256,int256,address)'](user.address, POSITION, 0, 0, constants.AddressZero)

    await chainlink.next()

    await market
      .connect(user)
      ['update(address,int256,int256,int256,address)'](
        user.address,
        POSITION.div(2).mul(-1),
        0,
        0,
        constants.AddressZero,
      )
    await expect(
      market
        .connect(user)
        ['update(address,int256,int256,int256,address)'](
          user.address,
          POSITION.div(2).mul(-1),
          0,
          0,
          constants.AddressZero,
        ),
    )
      .to.emit(market, 'OrderCreated')
      .withArgs(
        user.address,
        { ...DEFAULT_ORDER, timestamp: TIMESTAMP_2, orders: 1, makerNeg: POSITION.div(2), invalidation: 1 },
        { ...DEFAULT_GUARANTEE },
        constants.AddressZero,
        constants.AddressZero,
        constants.AddressZero,
      )

    // User state
    expectLocalEq(await market.locals(user.address), {
      ...DEFAULT_LOCAL,
      currentId: 2,
      latestId: 1,
    })
    expect(await margin.crossMarginBalances(user.address)).to.equal(COLLATERAL)
    expectOrderEq(await market.pendingOrders(user.address, 2), {
      ...DEFAULT_ORDER,
      timestamp: TIMESTAMP_2,
      orders: 2,
      makerNeg: POSITION,
    })
    expectCheckpointEq(await market.checkpoints(user.address, TIMESTAMP_2), {
      ...DEFAULT_CHECKPOINT,
    })
    expectPositionEq(await market.positions(user.address), {
      ...DEFAULT_POSITION,
      maker: POSITION,
      timestamp: TIMESTAMP_1,
    })

    // Global State
    expectGlobalEq(await market.global(), {
      ...DEFAULT_GLOBAL,
      currentId: 2,
      latestId: 1,
      latestPrice: PRICE_1,
    })
    expectOrderEq(await market.pendingOrder(2), {
      ...DEFAULT_ORDER,
      timestamp: TIMESTAMP_2,
      orders: 2,
      makerNeg: POSITION,
    })
    expectPositionEq(await market.position(), {
      ...DEFAULT_POSITION,
      maker: POSITION,
      timestamp: TIMESTAMP_1,
    })
    expectVersionEq(await market.versions(TIMESTAMP_1), {
      ...DEFAULT_VERSION,
      price: PRICE_1,
    })
  })

  it('opens a long position', async () => {
    const POSITION = parse6decimal('10')
    const POSITION_B = parse6decimal('1')
    const COLLATERAL = parse6decimal('1000')
    const { user, userB, dsu, margin, chainlink } = instanceVars

    const market = await createMarket(instanceVars)

    const riskParameter = { ...(await market.riskParameter()) }
    riskParameter.makerLimit = parse6decimal('10')
    const riskParameterSynBook = { ...riskParameter.synBook }
    riskParameterSynBook.scale = parse6decimal('1')
    riskParameter.synBook = riskParameterSynBook
    await market.updateRiskParameter(riskParameter)

    await dsu.connect(user).approve(margin.address, COLLATERAL.mul(1e12))
    await margin.connect(user).deposit(user.address, COLLATERAL)
    await dsu.connect(userB).approve(margin.address, COLLATERAL.mul(1e12))
    await margin.connect(userB).deposit(userB.address, COLLATERAL)

    await market
      .connect(user)
      ['update(address,int256,int256,int256,address)'](user.address, POSITION, 0, COLLATERAL, constants.AddressZero)
    await expect(
      market
        .connect(userB)
        ['update(address,int256,int256,address)'](userB.address, POSITION_B, COLLATERAL, constants.AddressZero),
    )
      .to.emit(market, 'OrderCreated')
      .withArgs(
        userB.address,
        {
          ...DEFAULT_ORDER,
          timestamp: TIMESTAMP_1,
          orders: 1,
          collateral: COLLATERAL,
          longPos: POSITION_B,
          invalidation: 1,
        },
        { ...DEFAULT_GUARANTEE },
        constants.AddressZero,
        constants.AddressZero,
        constants.AddressZero,
      )

    // User State
    expectLocalEq(await market.locals(user.address), {
      ...DEFAULT_LOCAL,
      currentId: 1,
      latestId: 0,
    })
    expect(await margin.isolatedBalances(user.address, market.address)).to.equal(COLLATERAL)
    expectOrderEq(await market.pendingOrders(user.address, 1), {
      ...DEFAULT_ORDER,
      timestamp: TIMESTAMP_1,
      orders: 1,
      collateral: COLLATERAL,
      makerPos: POSITION,
    })
    expectCheckpointEq(await market.checkpoints(user.address, TIMESTAMP_1), {
      ...DEFAULT_CHECKPOINT,
    })
    expectPositionEq(await market.positions(user.address), {
      ...DEFAULT_POSITION,
      timestamp: TIMESTAMP_0,
    })

    expectLocalEq(await market.locals(userB.address), {
      ...DEFAULT_LOCAL,
      currentId: 1,
      latestId: 0,
    })
    expect(await margin.isolatedBalances(userB.address, market.address)).to.equal(COLLATERAL)
    expectOrderEq(await market.pendingOrders(userB.address, 1), {
      ...DEFAULT_ORDER,
      timestamp: TIMESTAMP_1,
      orders: 1,
      collateral: COLLATERAL,
      longPos: POSITION_B,
    })
    expectCheckpointEq(await market.checkpoints(userB.address, TIMESTAMP_1), {
      ...DEFAULT_CHECKPOINT,
    })
    expectPositionEq(await market.positions(userB.address), {
      ...DEFAULT_POSITION,
      timestamp: TIMESTAMP_0,
    })

    // Global State
    expectGlobalEq(await market.global(), {
      ...DEFAULT_GLOBAL,
      currentId: 1,
      latestPrice: PRICE_0,
    })
    expectOrderEq(await market.pendingOrder(1), {
      ...DEFAULT_ORDER,
      timestamp: TIMESTAMP_1,
      orders: 2,
      collateral: COLLATERAL.mul(2),
      makerPos: POSITION,
      longPos: POSITION_B,
    })
    expectPositionEq(await market.position(), {
      ...DEFAULT_POSITION,
      timestamp: TIMESTAMP_0,
    })
    expectVersionEq(await market.versions(TIMESTAMP_0), {
      ...DEFAULT_VERSION,
      price: PRICE_0,
    })

    // One round
    await chainlink.next()

    // Another round
    await chainlink.next()
    await settle(market, userB)

    expectGlobalEq(await market.global(), {
      ...DEFAULT_GLOBAL,
      currentId: 1,
      latestId: 1,
      protocolFee: '36',
      latestPrice: PRICE_2,
    })
    expectOrderEq(await market.pendingOrder(1), {
      ...DEFAULT_ORDER,
      timestamp: TIMESTAMP_1,
      orders: 2,
      collateral: COLLATERAL.mul(2),
      makerPos: POSITION,
      longPos: POSITION_B,
    })
    expectPositionEq(await market.position(), {
      ...DEFAULT_POSITION,
      timestamp: TIMESTAMP_2,
      maker: POSITION,
      long: POSITION_B,
    })

    expectLocalEq(await market.locals(userB.address), {
      ...DEFAULT_LOCAL,
      currentId: 1,
      latestId: 1,
    })
    expect(await margin.isolatedBalances(userB.address, market.address)).to.equal(
      COLLATERAL.add(parse6decimal('1.249392')),
    )
    expectOrderEq(await market.pendingOrders(userB.address, 1), {
      ...DEFAULT_ORDER,
      timestamp: TIMESTAMP_1,
      orders: 1,
      collateral: COLLATERAL,
      longPos: POSITION_B,
    })
    expectCheckpointEq(await market.checkpoints(userB.address, TIMESTAMP_1), {
      ...DEFAULT_CHECKPOINT,
      transfer: COLLATERAL,
    })
    expectPositionEq(await market.positions(userB.address), {
      ...DEFAULT_POSITION,
      timestamp: TIMESTAMP_2,
      long: POSITION_B,
    })
  })

  it('opens multiple long positions', async () => {
    const POSITION = parse6decimal('10')
    const POSITION_B = parse6decimal('1')
    const COLLATERAL = parse6decimal('1000')
    const { user, userB, dsu, margin, chainlink } = instanceVars

    const market = await createMarket(instanceVars)

    const riskParameter = { ...(await market.riskParameter()) }
    riskParameter.makerLimit = parse6decimal('10')
    const riskParameterSynBook = { ...riskParameter.synBook }
    riskParameterSynBook.scale = parse6decimal('1')
    riskParameter.synBook = riskParameterSynBook
    await market.updateRiskParameter(riskParameter)

    await dsu.connect(user).approve(margin.address, COLLATERAL.mul(1e12))
    await margin.connect(user).deposit(user.address, COLLATERAL)
    await dsu.connect(userB).approve(margin.address, COLLATERAL.mul(1e12))
    await margin.connect(userB).deposit(userB.address, COLLATERAL)

    await market
      .connect(user)
      ['update(address,int256,int256,int256,address)'](user.address, POSITION, 0, COLLATERAL, constants.AddressZero)
    await market
      .connect(userB)
      ['update(address,int256,int256,address)'](userB.address, POSITION_B.div(2), COLLATERAL, constants.AddressZero)

    await expect(
      market
        .connect(userB)
        ['update(address,int256,int256,address)'](userB.address, POSITION_B.div(2), 0, constants.AddressZero),
    )
      .to.emit(market, 'OrderCreated')
      .withArgs(
        userB.address,
        { ...DEFAULT_ORDER, timestamp: TIMESTAMP_1, orders: 1, longPos: POSITION_B.div(2), invalidation: 1 },
        { ...DEFAULT_GUARANTEE },
        constants.AddressZero,
        constants.AddressZero,
        constants.AddressZero,
      )

    // User State
    expectLocalEq(await market.locals(userB.address), {
      ...DEFAULT_LOCAL,
      currentId: 1,
      latestId: 0,
    })
    expect(await margin.isolatedBalances(userB.address, market.address)).to.equal(COLLATERAL)
    expectOrderEq(await market.pendingOrders(userB.address, 1), {
      ...DEFAULT_ORDER,
      timestamp: TIMESTAMP_1,
      orders: 2,
      collateral: COLLATERAL,
      longPos: POSITION_B,
    })
    expectCheckpointEq(await market.checkpoints(userB.address, TIMESTAMP_1), {
      ...DEFAULT_CHECKPOINT,
    })
    expectPositionEq(await market.positions(userB.address), {
      ...DEFAULT_POSITION,
      timestamp: TIMESTAMP_0,
    })

    // Global State
    expectGlobalEq(await market.global(), {
      ...DEFAULT_GLOBAL,
      currentId: 1,
      latestPrice: PRICE_0,
    })
    expectOrderEq(await market.pendingOrder(1), {
      ...DEFAULT_ORDER,
      timestamp: TIMESTAMP_1,
      orders: 3,
      collateral: COLLATERAL.mul(2),
      makerPos: POSITION,
      longPos: POSITION_B,
    })
    expectPositionEq(await market.position(), {
      ...DEFAULT_POSITION,
      timestamp: TIMESTAMP_0,
    })
    expectVersionEq(await market.versions(TIMESTAMP_0), {
      ...DEFAULT_VERSION,
      price: PRICE_0,
    })

    // One round
    await chainlink.next()

    // Another round
    await chainlink.next()
    await settle(market, userB)

    expectGlobalEq(await market.global(), {
      ...DEFAULT_GLOBAL,
      currentId: 1,
      latestId: 1,
      protocolFee: '36',
      latestPrice: PRICE_2,
    })
    expectOrderEq(await market.pendingOrder(1), {
      ...DEFAULT_ORDER,
      timestamp: TIMESTAMP_1,
      orders: 3,
      collateral: COLLATERAL.mul(2),
      makerPos: POSITION,
      longPos: POSITION_B,
    })
    expectPositionEq(await market.position(), {
      ...DEFAULT_POSITION,
      timestamp: TIMESTAMP_2,
      maker: POSITION,
      long: POSITION_B,
    })
    expectLocalEq(await market.locals(userB.address), {
      ...DEFAULT_LOCAL,
      currentId: 1,
      latestId: 1,
    })
    expect(await margin.isolatedBalances(userB.address, market.address)).to.equal(
      COLLATERAL.add(parse6decimal('1.249392')),
    )
    expectOrderEq(await market.pendingOrders(userB.address, 1), {
      ...DEFAULT_ORDER,
      timestamp: TIMESTAMP_1,
      orders: 2,
      collateral: COLLATERAL,
      longPos: POSITION_B,
    })
    expectCheckpointEq(await market.checkpoints(userB.address, TIMESTAMP_1), {
      ...DEFAULT_CHECKPOINT,
      transfer: COLLATERAL,
    })
    expectPositionEq(await market.positions(userB.address), {
      ...DEFAULT_POSITION,
      timestamp: TIMESTAMP_2,
      long: POSITION_B,
    })
  })

  it('closes a long position', async () => {
    const POSITION = parse6decimal('10')
    const POSITION_B = parse6decimal('1')
    const COLLATERAL = parse6decimal('1000')
    const { user, userB, dsu, margin, chainlink } = instanceVars

    const market = await createMarket(instanceVars)
    await dsu.connect(user).approve(margin.address, COLLATERAL.mul(1e12))
    await margin.connect(user).deposit(user.address, COLLATERAL)
    await dsu.connect(userB).approve(margin.address, COLLATERAL.mul(1e12))
    await margin.connect(userB).deposit(userB.address, COLLATERAL)

    await expect(
      market
        .connect(userB)
        ['update(address,int256,int256,address)'](userB.address, POSITION_B, COLLATERAL, constants.AddressZero),
    ).to.be.revertedWithCustomError(market, 'MarketEfficiencyUnderLimitError')
    await market
      .connect(user)
      ['update(address,int256,int256,int256,address)'](user.address, POSITION, 0, COLLATERAL, constants.AddressZero)
    await market
      .connect(userB)
      ['update(address,int256,int256,address)'](userB.address, POSITION_B, COLLATERAL, constants.AddressZero)

    await chainlink.next()

    await expect(
      market
        .connect(userB)
        ['update(address,int256,int256,address)'](userB.address, POSITION_B.mul(-1), 0, constants.AddressZero),
    )
      .to.emit(market, 'OrderCreated')
      .withArgs(
        userB.address,
        {
          ...DEFAULT_ORDER,
          timestamp: TIMESTAMP_2,
          orders: 1,
          longNeg: POSITION_B,
          invalidation: 1,
        },
        { ...DEFAULT_GUARANTEE },
        constants.AddressZero,
        constants.AddressZero,
        constants.AddressZero,
      )

    // User State
    expectLocalEq(await market.locals(userB.address), {
      ...DEFAULT_LOCAL,
      currentId: 2,
      latestId: 1,
    })
    expect(await margin.isolatedBalances(userB.address, market.address)).to.equal(COLLATERAL)
    expectOrderEq(await market.pendingOrders(userB.address, 2), {
      ...DEFAULT_ORDER,
      timestamp: TIMESTAMP_2,
      orders: 1,
      longNeg: POSITION_B,
    })
    expectCheckpointEq(await market.checkpoints(userB.address, TIMESTAMP_2), {
      ...DEFAULT_CHECKPOINT,
    })
    expectPositionEq(await market.positions(userB.address), {
      ...DEFAULT_POSITION,
      long: POSITION_B,
      timestamp: TIMESTAMP_1,
    })

    // Global State
    expectGlobalEq(await market.global(), {
      ...DEFAULT_GLOBAL,
      currentId: 2,
      latestId: 1,
      latestPrice: PRICE_1,
    })
    expectOrderEq(await market.pendingOrder(2), {
      ...DEFAULT_ORDER,
      timestamp: TIMESTAMP_2,
      orders: 1,
      longNeg: POSITION_B,
    })
    expectPositionEq(await market.position(), {
      ...DEFAULT_POSITION,
      maker: POSITION,
      long: POSITION_B,
      timestamp: TIMESTAMP_1,
    })
    expectVersionEq(await market.versions(TIMESTAMP_1), {
      ...DEFAULT_VERSION,
      price: PRICE_1,
      makerPreValue: { _value: 0 },
      longPreValue: { _value: 0 },
      shortPreValue: { _value: 0 },
    })
  })

  it('closes multiple long positions', async () => {
    const POSITION = parse6decimal('10')
    const POSITION_B = parse6decimal('1')
    const COLLATERAL = parse6decimal('1000')
    const { user, userB, dsu, margin, chainlink } = instanceVars

    const market = await createMarket(instanceVars)
    await dsu.connect(user).approve(margin.address, COLLATERAL.mul(1e12))
    await margin.connect(user).deposit(user.address, COLLATERAL)
    await dsu.connect(userB).approve(margin.address, COLLATERAL.mul(1e12))
    await margin.connect(userB).deposit(userB.address, COLLATERAL)

    await expect(
      market
        .connect(userB)
        ['update(address,int256,int256,address)'](userB.address, POSITION_B, COLLATERAL, constants.AddressZero),
    ).to.be.revertedWithCustomError(market, 'MarketEfficiencyUnderLimitError')
    await market
      .connect(user)
      ['update(address,int256,int256,int256,address)'](user.address, POSITION, 0, COLLATERAL, constants.AddressZero)
    await market
      .connect(userB)
      ['update(address,int256,int256,address)'](userB.address, POSITION_B, COLLATERAL, constants.AddressZero)

    await chainlink.next()

    await market
      .connect(userB)
      ['update(address,int256,int256,address)'](userB.address, POSITION_B.div(2).mul(-1), 0, constants.AddressZero)

    await expect(
      market
        .connect(userB)
        ['update(address,int256,int256,address)'](userB.address, POSITION_B.div(2).mul(-1), 0, constants.AddressZero),
    )
      .to.emit(market, 'OrderCreated')
      .withArgs(
        userB.address,
        { ...DEFAULT_ORDER, timestamp: TIMESTAMP_2, orders: 1, longNeg: POSITION_B.div(2), invalidation: 1 },
        { ...DEFAULT_GUARANTEE },
        constants.AddressZero,
        constants.AddressZero,
        constants.AddressZero,
      )

    // User State
    expectLocalEq(await market.locals(userB.address), {
      ...DEFAULT_LOCAL,
      currentId: 2,
      latestId: 1,
    })
    expect(await margin.isolatedBalances(userB.address, market.address)).to.equal(COLLATERAL)
    expectOrderEq(await market.pendingOrders(userB.address, 2), {
      ...DEFAULT_ORDER,
      timestamp: TIMESTAMP_2,
      orders: 2,
      longNeg: POSITION_B,
    })
    expectCheckpointEq(await market.checkpoints(userB.address, TIMESTAMP_2), {
      ...DEFAULT_CHECKPOINT,
    })
    expectPositionEq(await market.positions(userB.address), {
      ...DEFAULT_POSITION,
      long: POSITION_B,
      timestamp: TIMESTAMP_1,
    })

    // Global State
    expectGlobalEq(await market.global(), {
      ...DEFAULT_GLOBAL,
      currentId: 2,
      latestId: 1,
      latestPrice: PRICE_1,
    })
    expectOrderEq(await market.pendingOrder(2), {
      ...DEFAULT_ORDER,
      timestamp: TIMESTAMP_2,
      orders: 2,
      longNeg: POSITION_B,
    })
    expectPositionEq(await market.position(), {
      ...DEFAULT_POSITION,
      maker: POSITION,
      long: POSITION_B,
      timestamp: TIMESTAMP_1,
    })
    expectVersionEq(await market.versions(TIMESTAMP_1), {
      ...DEFAULT_VERSION,
      price: PRICE_1,
    })
  })

  it('closes long position with close', async () => {
    const POSITION = parse6decimal('10')
    const POSITION_B = parse6decimal('1')
    const COLLATERAL = parse6decimal('1000')
    const { user, userB, dsu, margin, chainlink } = instanceVars

    const market = await createMarket(instanceVars)
    await dsu.connect(user).approve(margin.address, COLLATERAL.mul(1e12))
    await margin.connect(user).deposit(user.address, COLLATERAL)
    await dsu.connect(userB).approve(margin.address, COLLATERAL.mul(1e12))
    await margin.connect(userB).deposit(userB.address, COLLATERAL)

    await expect(
      market
        .connect(userB)
        ['update(address,int256,int256,address)'](userB.address, POSITION_B, COLLATERAL, constants.AddressZero),
    ).to.be.revertedWithCustomError(market, 'MarketEfficiencyUnderLimitError')
    await market
      .connect(user)
      ['update(address,int256,int256,int256,address)'](user.address, POSITION, 0, COLLATERAL, constants.AddressZero)
    await market
      .connect(userB)
      ['update(address,int256,int256,address)'](userB.address, POSITION_B, COLLATERAL, constants.AddressZero)

    await chainlink.next()

    // close userB's position
    await expect(market.connect(userB).close(userB.address, false, constants.AddressZero))
      .to.emit(market, 'OrderCreated')
      .withArgs(
        userB.address,
        {
          ...DEFAULT_ORDER,
          timestamp: TIMESTAMP_2,
          orders: 1,
          longNeg: POSITION_B,
          invalidation: 1,
        },
        { ...DEFAULT_GUARANTEE },
        constants.AddressZero,
        constants.AddressZero,
        constants.AddressZero,
      )

    // User State
    expectLocalEq(await market.locals(userB.address), {
      ...DEFAULT_LOCAL,
      currentId: 2,
      latestId: 1,
    })
    expect(await margin.isolatedBalances(userB.address, market.address)).to.equal(COLLATERAL)
    expectOrderEq(await market.pendingOrders(userB.address, 2), {
      ...DEFAULT_ORDER,
      timestamp: TIMESTAMP_2,
      orders: 1,
      longNeg: POSITION_B,
    })
    expectCheckpointEq(await market.checkpoints(userB.address, TIMESTAMP_2), {
      ...DEFAULT_CHECKPOINT,
    })
    expectPositionEq(await market.positions(userB.address), {
      ...DEFAULT_POSITION,
      long: POSITION_B,
      timestamp: TIMESTAMP_1,
    })

    // Global State
    expectGlobalEq(await market.global(), {
      ...DEFAULT_GLOBAL,
      currentId: 2,
      latestId: 1,
      latestPrice: PRICE_1,
    })
    expectOrderEq(await market.pendingOrder(2), {
      ...DEFAULT_ORDER,
      timestamp: TIMESTAMP_2,
      orders: 1,
      longNeg: POSITION_B,
    })
    expectPositionEq(await market.position(), {
      ...DEFAULT_POSITION,
      maker: POSITION,
      long: POSITION_B,
      timestamp: TIMESTAMP_1,
    })
    expectVersionEq(await market.versions(TIMESTAMP_1), {
      ...DEFAULT_VERSION,
      price: PRICE_1,
      makerPreValue: { _value: 0 },
      longPreValue: { _value: 0 },
      shortPreValue: { _value: 0 },
    })
  })

  it('settle no op (gas test)', async () => {
    const { user } = instanceVars

    const market = await createMarket(instanceVars)

    await settle(market, user)
    await settle(market, user)
  })

  it('disables actions when paused', async () => {
    const { marketFactory, pauser, user } = instanceVars
    const market = await createMarket(instanceVars)

    await marketFactory.connect(pauser).pause()

    await expect(
      market
        .connect(user)
        ['update(address,int256,int256,address)'](user.address, 0, parse6decimal('1000'), constants.AddressZero),
    ).to.be.revertedWithCustomError(market, 'InstancePausedError')

    await expect(settle(market, user)).to.be.revertedWithCustomError(market, 'InstancePausedError')

    await expect(
      market.connect(user)['update(address,int256,int256,address)'](user.address, 0, 0, constants.AddressZero),
    ).to.be.revertedWithCustomError(market, 'InstancePausedError')

    const intent = {
      amount: 0,
      price: 0,
      fee: 0,
      originator: constants.AddressZero,
      solver: constants.AddressZero,
      collateralization: 0,
      common: {
        account: constants.AddressZero,
        signer: constants.AddressZero,
        domain: constants.AddressZero,
        nonce: 0,
        group: 0,
        expiry: 0,
      },
    }

    await expect(
      market
        .connect(user)
        [
          'update(address,(int256,int256,uint256,address,address,uint256,(address,address,address,uint256,uint256,uint256)),bytes)'
        ](user.address, intent, '0x'),
    ).to.be.revertedWithCustomError(market, 'InstancePausedError')
  })

  it('disables actions when unauthorized access', async () => {
    const { marketFactory, user, oracle } = instanceVars

    await expect(marketFactory.connect(user).create(oracle.address)).to.be.revertedWithCustomError(
      marketFactory,
      'OwnableNotOwnerError',
    )

    await expect(
      marketFactory.connect(user).updateParameter(await marketFactory.parameter()),
    ).to.be.revertedWithCustomError(marketFactory, 'OwnableNotOwnerError')

    await expect(
      marketFactory.connect(user).updateReferralFee(user.address, parse6decimal('0.5')),
    ).to.be.revertedWithCustomError(marketFactory, 'OwnableNotOwnerError')

    const market = await createMarket(instanceVars)

    await expect(market.connect(user).updateBeneficiary(user.address)).to.be.revertedWithCustomError(
      market,
      'InstanceNotOwnerError',
    )

    await expect(market.connect(user).updateCoordinator(user.address)).to.be.revertedWithCustomError(
      market,
      'InstanceNotOwnerError',
    )

    await expect(market.connect(user).updateParameter(DEFAULT_MARKET_PARAMETER)).to.be.revertedWithCustomError(
      market,
      'InstanceNotOwnerError',
    )

    await expect(market.connect(user).updateRiskParameter(DEFAULT_RISK_PARAMETER)).to.be.revertedWithCustomError(
      market,
      'MarketNotCoordinatorError',
    )
  })

  it('disables update when settle only mode', async () => {
    const { user, owner, dsu, margin } = instanceVars
    const market = await createMarket(instanceVars)

    const parameters = { ...(await market.parameter()) }
    parameters.settle = true

    await market.connect(owner).updateParameter(parameters)

    const COLLATERAL = parse6decimal('1000')
    await dsu.connect(user).approve(margin.address, COLLATERAL.mul(1e12))
    await margin.connect(user).deposit(user.address, COLLATERAL)

    await expect(
      market.connect(user)['update(address,int256,int256,address)'](user.address, 0, COLLATERAL, constants.AddressZero),
    ).to.be.revertedWithCustomError(market, 'MarketSettleOnlyError')
  })

  it('opens a long position and settles after max funding', async () => {
    const POSITION = parse6decimal('10')
    const POSITION_B = parse6decimal('1')
    const COLLATERAL = parse6decimal('1000')
    const { user, userB, dsu, margin, chainlink } = instanceVars

    const market = await createMarket(instanceVars)

    const riskParameter = { ...(await market.riskParameter()) }
    riskParameter.makerLimit = parse6decimal('10')
    const riskParameterSynBook = { ...riskParameter.synBook }
    riskParameterSynBook.scale = parse6decimal('1')
    riskParameter.synBook = riskParameterSynBook
    await market.updateRiskParameter(riskParameter)

    await dsu.connect(user).approve(margin.address, COLLATERAL.mul(1e12))
    await margin.connect(user).deposit(user.address, COLLATERAL)
    await dsu.connect(userB).approve(margin.address, COLLATERAL.mul(1e12))
    await margin.connect(userB).deposit(userB.address, COLLATERAL)

    await market
      .connect(user)
      ['update(address,int256,int256,int256,address)'](user.address, POSITION, 0, COLLATERAL, constants.AddressZero)
    await expect(
      market
        .connect(userB)
        ['update(address,int256,int256,address)'](userB.address, POSITION_B, COLLATERAL, constants.AddressZero),
    )
      .to.emit(market, 'OrderCreated')
      .withArgs(
        userB.address,
        {
          ...DEFAULT_ORDER,
          timestamp: TIMESTAMP_1,
          orders: 1,
          longPos: POSITION_B,
          collateral: COLLATERAL,
          invalidation: 1,
        },
        { ...DEFAULT_GUARANTEE },
        constants.AddressZero,
        constants.AddressZero,
        constants.AddressZero,
      )

    // 50 rounds (120% max)
    for (let i = 0; i < 50; i++) {
      await chainlink.next()
    }
    await settle(market, userB)
    expect((await market.global()).pAccumulator._value).to.eq(parse6decimal('1.20'))

    // one more round
    await chainlink.next()
    await settle(market, userB)
    expect((await market.global()).pAccumulator._value).to.eq(parse6decimal('1.20'))
  })

  it('opens a short position and settles after max funding', async () => {
    const POSITION = parse6decimal('10')
    const POSITION_B = parse6decimal('1')
    const COLLATERAL = parse6decimal('1000')
    const { user, userB, dsu, margin, chainlink } = instanceVars

    const market = await createMarket(instanceVars)

    const riskParameter = { ...(await market.riskParameter()) }
    riskParameter.makerLimit = parse6decimal('10')
    const riskParameterSynBook = { ...riskParameter.synBook }
    riskParameterSynBook.scale = parse6decimal('1')
    riskParameter.synBook = riskParameterSynBook
    await market.updateRiskParameter(riskParameter)

    await dsu.connect(user).approve(margin.address, COLLATERAL.mul(1e12))
    await margin.connect(user).deposit(user.address, COLLATERAL)
    await dsu.connect(userB).approve(margin.address, COLLATERAL.mul(1e12))
    await margin.connect(userB).deposit(userB.address, COLLATERAL)

    await market
      .connect(user)
      ['update(address,int256,int256,int256,address)'](user.address, POSITION, 0, COLLATERAL, constants.AddressZero)
    await expect(
      market
        .connect(userB)
        ['update(address,int256,int256,address)'](userB.address, POSITION_B.mul(-1), COLLATERAL, constants.AddressZero),
    )
      .to.emit(market, 'OrderCreated')
      .withArgs(
        userB.address,
        {
          ...DEFAULT_ORDER,
          timestamp: TIMESTAMP_1,
          orders: 1,
          shortPos: POSITION_B,
          collateral: COLLATERAL,
          invalidation: 1,
        },
        { ...DEFAULT_GUARANTEE },
        constants.AddressZero,
        constants.AddressZero,
        constants.AddressZero,
      )

    // 50 rounds (120% max)
    for (let i = 0; i < 50; i++) {
      await chainlink.next()
    }
    await settle(market, userB)
    expect((await market.global()).pAccumulator._value).to.eq(parse6decimal('-1.20'))

    // one more round
    await chainlink.next()
    await settle(market, userB)
    expect((await market.global()).pAccumulator._value).to.eq(parse6decimal('-1.20'))
  })

  it('delayed update w/ collateral (gas)', async () => {
    const positionFeesOn = true

    const POSITION = parse6decimal('10')
    const COLLATERAL = parse6decimal('1000')
    const { user, userB, dsu, margin, chainlink } = instanceVars

    const riskParameter = {
      margin: parse6decimal('0.3'),
      maintenance: parse6decimal('0.3'),
      synBook: {
        d0: positionFeesOn ? parse6decimal('0.001') : 0,
        d1: positionFeesOn ? parse6decimal('0.002') : 0,
        d2: positionFeesOn ? parse6decimal('0.004') : 0,
        d3: positionFeesOn ? parse6decimal('0.008') : 0,
        scale: parse6decimal('10000'),
      },
      makerLimit: parse6decimal('100000'),
      efficiencyLimit: parse6decimal('0.2'),
      liquidationFee: parse6decimal('0.50'),
      utilizationCurve: {
        minRate: 0,
        maxRate: parse6decimal('5.00'),
        targetRate: parse6decimal('0.80'),
        targetUtilization: parse6decimal('0.80'),
      },
      pController: {
        k: parse6decimal('40000'),
        min: parse6decimal('-1.20'),
        max: parse6decimal('1.20'),
      },
      minMargin: parse6decimal('500'),
      minMaintenance: parse6decimal('500'),
      staleAfter: 7200,
      makerReceiveOnly: false,
    }
    const parameter = {
      fundingFee: parse6decimal('0.1'),
      interestFee: parse6decimal('0.1'),
      riskFee: 0,
      maxPendingGlobal: 8,
      maxPendingLocal: 8,
      makerFee: positionFeesOn ? parse6decimal('0.2') : 0,
      takerFee: positionFeesOn ? parse6decimal('0.1') : 0,
      maxPriceDeviation: parse6decimal('0.1'),
      closed: false,
      settle: false,
    }

    const market = await createMarket(instanceVars)
    await market.updateParameter(parameter)
    await market.updateRiskParameter(riskParameter)

    await dsu.connect(user).approve(margin.address, COLLATERAL.mul(2).mul(1e12))
    await margin.connect(user).deposit(user.address, COLLATERAL.mul(2))
    await dsu.connect(userB).approve(margin.address, COLLATERAL.mul(2).mul(1e12))
    await margin.connect(userB).deposit(userB.address, COLLATERAL.mul(2))

    await market
      .connect(user)
      ['update(address,int256,int256,int256,address)'](user.address, POSITION.div(4), 0, 0, constants.AddressZero)
    await market
      .connect(userB)
      ['update(address,int256,int256,address)'](userB.address, POSITION.div(4), 0, constants.AddressZero) // 0 -> 1

    await chainlink.next()
    await chainlink.next()

    await market
      .connect(user)
      ['update(address,int256,int256,int256,address)'](user.address, POSITION.div(4), 0, 0, constants.AddressZero) // 2 -> 3
    await market
      .connect(userB)
      ['update(address,int256,int256,address)'](userB.address, POSITION.div(4), 0, constants.AddressZero)

    // Ensure a->b->c
    await chainlink.next()
    await chainlink.next()

    await expect(
      market
        .connect(user)
        ['update(address,int256,int256,int256,address)'](user.address, POSITION.div(2), 0, 0, constants.AddressZero),
    ) // 4 -> 5
      .to.emit(market, 'OrderCreated')
      .withArgs(
        user.address,
        {
          ...DEFAULT_ORDER,
          timestamp: TIMESTAMP_5,
          orders: 1,
          makerPos: POSITION.div(2),
          invalidation: 1,
        },
        { ...DEFAULT_GUARANTEE },
        constants.AddressZero,
        constants.AddressZero,
        constants.AddressZero,
      )

    // Check user is in the correct state
    expectLocalEq(await market.locals(user.address), {
      ...DEFAULT_LOCAL,
      currentId: 3,
      latestId: 2,
    })
<<<<<<< HEAD
    expect(await margin.crossMarginBalances(user.address)).to.equal(COLLATERAL.add(parse6decimal('873.156334')))
=======
    expect(await margin.isolatedBalances(user.address, market.address)).to.equal(parse6decimal('873.007697'))
>>>>>>> 1ff7d80e
    expectOrderEq(await market.pendingOrders(user.address, 3), {
      ...DEFAULT_ORDER,
      timestamp: TIMESTAMP_5,
      orders: 1,
      makerPos: POSITION.div(2),
    })
    expectCheckpointEq(await market.checkpoints(user.address, TIMESTAMP_5), {
      ...DEFAULT_CHECKPOINT,
    })
    expectPositionEq(await market.positions(user.address), {
      ...DEFAULT_POSITION,
      timestamp: TIMESTAMP_4,
      maker: POSITION.div(2),
    })

    // Check global state
    expectGlobalEq(await market.global(), {
      ...DEFAULT_GLOBAL,
      currentId: 3,
      latestId: 2,
      protocolFee: '172578504',
      latestPrice: PRICE_4,
    })
    expectOrderEq(await market.pendingOrder(3), {
      ...DEFAULT_ORDER,
      timestamp: TIMESTAMP_5,
      orders: 1,
      makerPos: POSITION.div(2),
    })
    expectPositionEq(await market.position(), {
      ...DEFAULT_POSITION,
      timestamp: TIMESTAMP_4,
      maker: POSITION.div(2),
      long: POSITION.div(2),
    })
    expectVersionEq(await market.versions(TIMESTAMP_4), {
      ...DEFAULT_VERSION,
      price: PRICE_4,
      makerPreValue: { _value: '-3625478' },
      longPreValue: { _value: '3620966' },
      longPostValue: { _value: '42' },
      shortPreValue: { _value: 0 },
    })
  })

  it('opens intent order w/ signer', async () => {
    const { owner, user, userB, userC, marketFactory, verifier, dsu, margin } = instanceVars

    // userC allowed to sign messages for user
    await marketFactory.connect(user).updateSigner(userC.address, true)

    const market = await createMarket(instanceVars)

    const protocolParameter = { ...(await marketFactory.parameter()) }
    protocolParameter.referralFee = parse6decimal('0.20')

    await marketFactory.updateParameter(protocolParameter)

    const POSITION = parse6decimal('10')
    const COLLATERAL = parse6decimal('10000')

    await dsu.connect(user).approve(margin.address, COLLATERAL.mul(1e12))
    await margin.connect(user).deposit(user.address, COLLATERAL)

    await market
      .connect(user)
      ['update(address,int256,int256,address)'](user.address, 0, COLLATERAL, constants.AddressZero)

    await dsu.connect(userB).approve(margin.address, COLLATERAL.mul(1e12))
    await margin.connect(userB).deposit(userB.address, COLLATERAL)

    await market
      .connect(userB)
      ['update(address,int256,int256,int256,address)'](userB.address, POSITION, 0, COLLATERAL, constants.AddressZero)

    await dsu.connect(userC).approve(margin.address, COLLATERAL.mul(1e12))
    await margin.connect(userC).deposit(userC.address, COLLATERAL)

    await market
      .connect(userC)
      ['update(address,int256,int256,address)'](userC.address, 0, COLLATERAL, constants.AddressZero)

    const intent: IntentStruct = {
      amount: POSITION.div(2),
      price: parse6decimal('125'),
      fee: parse6decimal('1.5'),
      originator: userC.address,
      solver: owner.address,
      collateralization: parse6decimal('0.01'),
      common: {
        account: user.address,
        signer: userC.address,
        domain: market.address,
        nonce: 0,
        group: 0,
        expiry: constants.MaxUint256,
      },
    }

    let signature = await signIntent(userC, verifier, intent)

    // revert when fee is greater than 1
    await expect(
      market
        .connect(userC)
        [
          'update(address,(int256,int256,uint256,address,address,uint256,(address,address,address,uint256,uint256,uint256)),bytes)'
        ](userC.address, intent, signature),
    ).to.be.revertedWithCustomError(market, 'MarketInvalidIntentFeeError')

    // update fee to 0.5
    intent.fee = parse6decimal('0.5')
    signature = await signIntent(userC, verifier, intent)

    await market
      .connect(userC)
      [
        'update(address,(int256,int256,uint256,address,address,uint256,(address,address,address,uint256,uint256,uint256)),bytes)'
      ](userC.address, intent, signature)

    // userC is not allowed to sign messages for user
    await marketFactory.connect(user).updateSigner(userC.address, false)

    intent.common.nonce = 1
    signature = await signIntent(userC, verifier, intent)

    // ensure userC is not able to make transaction for user if not signer
    await expect(
      market
        .connect(userC)
        [
          'update(address,(int256,int256,uint256,address,address,uint256,(address,address,address,uint256,uint256,uint256)),bytes)'
        ](userC.address, intent, signature),
    ).to.be.revertedWithCustomError(verifier, 'VerifierInvalidSignerError')

    expectGuaranteeEq(await market.guarantee((await market.global()).currentId), {
      ...DEFAULT_GUARANTEE,
      orders: 2,
      longPos: POSITION.div(2),
      shortPos: POSITION.div(2),
      takerFee: POSITION.div(2),
      orderReferral: parse6decimal('1.0'),
    })
    expectGuaranteeEq(await market.guarantees(user.address, (await market.locals(user.address)).currentId), {
      ...DEFAULT_GUARANTEE,
      orders: 1,
      notional: parse6decimal('625'),
      longPos: POSITION.div(2),
      orderReferral: parse6decimal('1.0'),
      solverReferral: parse6decimal('0.5'),
    })
    expectOrderEq(await market.pending(), {
      ...DEFAULT_ORDER,
      orders: 3,
      collateral: COLLATERAL.mul(3),
      makerPos: POSITION,
      longPos: POSITION.div(2),
      shortPos: POSITION.div(2),
      takerReferral: parse6decimal('1'),
    })
    expectOrderEq(await market.pendings(user.address), {
      ...DEFAULT_ORDER,
      orders: 1,
      collateral: COLLATERAL,
      longPos: POSITION.div(2),
      takerReferral: parse6decimal('1'),
    })

    // update position with incorrect guarantee referrer
    intent.solver = userB.address
    signature = await signIntent(userC, verifier, intent)

    // userC is allowed to sign messages for user
    await marketFactory.connect(user).updateSigner(userC.address, true)

    await expect(
      market
        .connect(userC)
        [
          'update(address,(int256,int256,uint256,address,address,uint256,(address,address,address,uint256,uint256,uint256)),bytes)'
        ](userC.address, intent, signature),
    ).to.revertedWithCustomError(market, 'MarketInvalidReferrerError')
  })

  it('updates signer w/ signature and opens intent order', async () => {
    const { owner, user, userB, userC, marketFactory, verifier, dsu, margin } = instanceVars

    const signerUpdate = {
      access: {
        accessor: userC.address,
        approved: true,
      },
      common: {
        account: userC.address,
        signer: user.address,
        domain: marketFactory.address,
        nonce: 0,
        group: 0,
        expiry: constants.MaxUint256,
      },
    }

    let signerSignature = await signSignerUpdate(user, verifier, signerUpdate)

    // update signer with incorrect account
    await expect(
      marketFactory.connect(user).updateSignerWithSignature(signerUpdate, signerSignature),
    ).to.be.revertedWithCustomError(verifier, 'VerifierInvalidSignerError')

    // set correct account
    signerUpdate.common.account = user.address
    signerSignature = await signSignerUpdate(user, verifier, signerUpdate)

    // update signer with correct account
    await marketFactory.connect(user).updateSignerWithSignature(signerUpdate, signerSignature)

    const market = await createMarket(instanceVars)

    const protocolParameter = { ...(await marketFactory.parameter()) }
    protocolParameter.referralFee = parse6decimal('0.20')

    await marketFactory.updateParameter(protocolParameter)

    const POSITION = parse6decimal('10')
    const COLLATERAL = parse6decimal('10000')

    await dsu.connect(user).approve(margin.address, COLLATERAL.mul(1e12))
    await margin.connect(user).deposit(user.address, COLLATERAL)

    await market
      .connect(user)
      ['update(address,int256,int256,address)'](user.address, 0, COLLATERAL, constants.AddressZero)

    await dsu.connect(userB).approve(margin.address, COLLATERAL.mul(1e12))
    await margin.connect(userB).deposit(userB.address, COLLATERAL)

    await market
      .connect(userB)
      ['update(address,int256,int256,int256,address)'](userB.address, POSITION, 0, COLLATERAL, constants.AddressZero)

    await dsu.connect(userC).approve(margin.address, COLLATERAL.mul(1e12))
    await margin.connect(userC).deposit(userC.address, COLLATERAL)

    await market
      .connect(userC)
      ['update(address,int256,int256,address)'](userC.address, 0, COLLATERAL, constants.AddressZero)

    const intent: IntentStruct = {
      amount: POSITION.div(2),
      price: parse6decimal('125'),
      fee: parse6decimal('0.5'),
      originator: userC.address,
      solver: owner.address,
      collateralization: parse6decimal('0.01'),
      common: {
        account: user.address,
        signer: userC.address,
        domain: market.address,
        nonce: 1,
        group: 0,
        expiry: constants.MaxUint256,
      },
    }

    const intentSignature = await signIntent(userC, verifier, intent)

    await market
      .connect(userC)
      [
        'update(address,(int256,int256,uint256,address,address,uint256,(address,address,address,uint256,uint256,uint256)),bytes)'
      ](userC.address, intent, intentSignature)

    expectGuaranteeEq(await market.guarantee((await market.global()).currentId), {
      ...DEFAULT_GUARANTEE,
      orders: 2,
      longPos: POSITION.div(2),
      shortPos: POSITION.div(2),
      takerFee: POSITION.div(2),
      orderReferral: parse6decimal('1.0'),
    })
    expectGuaranteeEq(await market.guarantees(user.address, (await market.locals(user.address)).currentId), {
      ...DEFAULT_GUARANTEE,
      orders: 1,
      notional: parse6decimal('625'),
      longPos: POSITION.div(2),
      orderReferral: parse6decimal('1.0'),
      solverReferral: parse6decimal('0.5'),
    })
    expectOrderEq(await market.pending(), {
      ...DEFAULT_ORDER,
      orders: 3,
      collateral: COLLATERAL.mul(3),
      makerPos: POSITION,
      longPos: POSITION.div(2),
      shortPos: POSITION.div(2),
      takerReferral: parse6decimal('1'),
    })
    expectOrderEq(await market.pendings(user.address), {
      ...DEFAULT_ORDER,
      orders: 1,
      collateral: COLLATERAL,
      longPos: POSITION.div(2),
      takerReferral: parse6decimal('1'),
    })
  })

  it('opens intent order w/ operator', async () => {
    const { owner, user, userB, userC, marketFactory, verifier, dsu, margin } = instanceVars

    // userC allowed to interact with user's account
    await marketFactory.connect(user).updateSigner(userC.address, true)

    const market = await createMarket(instanceVars)

    const protocolParameter = { ...(await marketFactory.parameter()) }
    protocolParameter.referralFee = parse6decimal('0.20')

    await marketFactory.updateParameter(protocolParameter)

    const POSITION = parse6decimal('10')
    const COLLATERAL = parse6decimal('10000')

    await dsu.connect(user).approve(margin.address, COLLATERAL.mul(1e12))
    await margin.connect(user).deposit(user.address, COLLATERAL)

    await market
      .connect(user)
      ['update(address,int256,int256,address)'](user.address, 0, COLLATERAL, constants.AddressZero)

    await dsu.connect(userB).approve(margin.address, COLLATERAL.mul(1e12))
    await margin.connect(userB).deposit(userB.address, COLLATERAL)

    await market
      .connect(userB)
      ['update(address,int256,int256,int256,address)'](userB.address, POSITION, 0, COLLATERAL, constants.AddressZero)

    await dsu.connect(userC).approve(margin.address, COLLATERAL.mul(1e12))
    await margin.connect(userC).deposit(userC.address, COLLATERAL)

    await market
      .connect(userC)
      ['update(address,int256,int256,address)'](userC.address, 0, COLLATERAL, constants.AddressZero)

    const intent: IntentStruct = {
      amount: POSITION.div(2),
      price: parse6decimal('125'),
      fee: parse6decimal('0.5'),
      originator: userC.address,
      solver: owner.address,
      collateralization: parse6decimal('0.01'),
      common: {
        account: user.address,
        signer: userC.address,
        domain: market.address,
        nonce: 0,
        group: 0,
        expiry: constants.MaxUint256,
      },
    }

    let signature = await signIntent(userC, verifier, intent)

    await market
      .connect(userC)
      [
        'update(address,(int256,int256,uint256,address,address,uint256,(address,address,address,uint256,uint256,uint256)),bytes)'
      ](userC.address, intent, signature)

    // disable userC as operator for user
    await marketFactory.connect(user).updateSigner(userC.address, false)

    intent.common.nonce = 1
    signature = await signIntent(userC, verifier, intent)

    // ensure userC is not able to make transaction if not operator
    await expect(
      market
        .connect(userC)
        [
          'update(address,(int256,int256,uint256,address,address,uint256,(address,address,address,uint256,uint256,uint256)),bytes)'
        ](userC.address, intent, signature),
    ).to.be.revertedWithCustomError(verifier, 'VerifierInvalidSignerError')

    expectGuaranteeEq(await market.guarantee((await market.global()).currentId), {
      ...DEFAULT_GUARANTEE,
      orders: 2,
      longPos: POSITION.div(2),
      shortPos: POSITION.div(2),
      takerFee: POSITION.div(2),
      orderReferral: parse6decimal('1.0'),
    })
    expectGuaranteeEq(await market.guarantees(user.address, (await market.locals(user.address)).currentId), {
      ...DEFAULT_GUARANTEE,
      orders: 1,
      notional: parse6decimal('625'),
      longPos: POSITION.div(2),
      orderReferral: parse6decimal('1.0'),
      solverReferral: parse6decimal('0.5'),
    })
    expectOrderEq(await market.pending(), {
      ...DEFAULT_ORDER,
      orders: 3,
      collateral: COLLATERAL.mul(3),
      makerPos: POSITION,
      longPos: POSITION.div(2),
      shortPos: POSITION.div(2),
      takerReferral: parse6decimal('1'),
    })
    expectOrderEq(await market.pendings(user.address), {
      ...DEFAULT_ORDER,
      orders: 1,
      collateral: COLLATERAL,
      longPos: POSITION.div(2),
      takerReferral: parse6decimal('1'),
    })
  })

  it('fills a delegate-signed short intent with signature', async () => {
    const POSITION = parse6decimal('10')
    const COLLATERAL = parse6decimal('1000')
    const { user, userB, userC, userD, dsu, margin, chainlink, marketFactory, verifier } = instanceVars

    const market = await createMarket(instanceVars)
    const NOW = await currentBlockTimestamp()

    // user and userB deposit collateral
    await dsu.connect(user).approve(margin.address, COLLATERAL.mul(1e12))
    await margin.connect(user).deposit(user.address, COLLATERAL)
    await market.connect(user)[MARKET_UPDATE_TAKER_DELTA_PROTOTYPE](user.address, 0, COLLATERAL, constants.AddressZero)
    await dsu.connect(userB).approve(margin.address, COLLATERAL.mul(1e12))
    await margin.connect(userB).deposit(userB.address, COLLATERAL)
    await market
      .connect(userB)
      [MARKET_UPDATE_TAKER_DELTA_PROTOTYPE](userB.address, 0, COLLATERAL, constants.AddressZero)

    // userC opens a maker position adding liquidity to the market
    await dsu.connect(userC).approve(margin.address, COLLATERAL.mul(1e12))
    await margin.connect(userC).deposit(userC.address, COLLATERAL)
    await market
      .connect(userC)
      [MARKET_UPDATE_MAKER_TAKER_DELTA_PROTOTYPE](userC.address, POSITION, 0, COLLATERAL, constants.AddressZero)

    // userD, a delegated signer for user, signs an intent to open a short position for user
    await marketFactory.connect(user).updateSigner(userD.address, true)
    const intent: IntentStruct = {
      amount: -POSITION.div(4),
      price: parse6decimal('125'),
      fee: parse6decimal('0.5'),
      originator: constants.AddressZero,
      solver: constants.AddressZero,
      collateralization: parse6decimal('0.03'),
      common: {
        account: user.address,
        signer: userD.address,
        domain: market.address,
        nonce: 0,
        group: 0,
        expiry: NOW + 60,
      },
    }
    const traderSignature = await signIntent(userD, verifier, intent)

    // userB signs a message to fill user's intent order
    const fill: FillStruct = {
      intent: intent,
      common: {
        account: userB.address,
        signer: userB.address,
        domain: market.address,
        nonce: 0,
        group: 0,
        expiry: intent.common.expiry,
      },
    }
    const fillSignature = await signFill(userB, verifier, fill)

    // userC executes the fill
    await expect(market.connect(userC)[MARKET_UPDATE_FILL_PROTOTYPE](fill, traderSignature, fillSignature))
      .to.emit(market, 'OrderCreated')
      .withArgs(
        user.address,
        {
          ...DEFAULT_ORDER,
          timestamp: TIMESTAMP_1,
          orders: 1,
          shortPos: POSITION.div(4),
        },
        {
          ...DEFAULT_GUARANTEE,
          orders: 1,
          shortPos: POSITION.div(4),
          notional: -POSITION.div(4).mul(125),
        },
        constants.AddressZero,
        constants.AddressZero,
        constants.AddressZero,
      )
      .to.emit(market, 'OrderCreated')
      .withArgs(
        userB.address,
        {
          ...DEFAULT_ORDER,
          timestamp: TIMESTAMP_1,
          orders: 1,
          longPos: POSITION.div(4),
        },
        {
          ...DEFAULT_GUARANTEE,
          orders: 1,
          longPos: POSITION.div(4),
          notional: POSITION.div(4).mul(125),
          takerFee: POSITION.div(4),
        },
        constants.AddressZero,
        constants.AddressZero,
        constants.AddressZero,
      )

    // check user order and guarantee
    expectOrderEq(await market.pendingOrders(user.address, 1), {
      ...DEFAULT_ORDER,
      timestamp: TIMESTAMP_1,
      orders: 1,
      shortPos: POSITION.div(4),
      collateral: COLLATERAL,
    })
    expectGuaranteeEq(await market.guarantees(user.address, 1), {
      ...DEFAULT_GUARANTEE,
      orders: 1,
      shortPos: POSITION.div(4),
      notional: -POSITION.div(4).mul(125),
    })

    // check userB order and guarantee
    expectOrderEq(await market.pendingOrders(userB.address, 1), {
      ...DEFAULT_ORDER,
      timestamp: TIMESTAMP_1,
      orders: 1,
      longPos: POSITION.div(4),
      collateral: COLLATERAL,
    })
    expectGuaranteeEq(await market.guarantees(userB.address, 1), {
      ...DEFAULT_GUARANTEE,
      orders: 1,
      longPos: POSITION.div(4),
      notional: POSITION.div(4).mul(125),
      takerFee: POSITION.div(4),
    })

    // check market prior to settlement
    expectOrderEq(await market.pendingOrder(1), {
      ...DEFAULT_ORDER,
      timestamp: TIMESTAMP_1,
      orders: 3,
      makerPos: POSITION,
      shortPos: POSITION.div(4),
      longPos: POSITION.div(4),
      collateral: COLLATERAL.mul(3),
    })

    // settle and check the market
    await chainlink.next()
    await settle(market, user)
    await settle(market, userB)
    await settle(market, userC)
    expectPositionEq(await market.position(), {
      ...DEFAULT_POSITION,
      timestamp: TIMESTAMP_1,
      maker: POSITION,
      long: POSITION.div(4),
      short: POSITION.div(4),
    })

    // check user state
    // priceOverride = (taker * oraclePrice) - (taker * intentPrice) = (-2.5 * 113.796498) - (-2.5 * 125) = 28.008755
    const priceOverride = parse6decimal('28.008755')
    let expectedCollateral = COLLATERAL.add(priceOverride)
    expectLocalEq(await market.locals(user.address), {
      ...DEFAULT_LOCAL,
      currentId: 1,
      latestId: 1,
    })
    expect(await margin.isolatedBalances(user.address, market.address)).to.equal(expectedCollateral)
    expectCheckpointEq(await market.checkpoints(user.address, TIMESTAMP_1), {
      ...DEFAULT_CHECKPOINT,
      transfer: COLLATERAL,
      collateral: priceOverride,
    })
    expectPositionEq(await market.positions(user.address), {
      ...DEFAULT_POSITION,
      timestamp: TIMESTAMP_1,
      short: POSITION.div(4),
    })

    // check userB state
    expectedCollateral = COLLATERAL.sub(priceOverride)
    expectLocalEq(await market.locals(userB.address), {
      ...DEFAULT_LOCAL,
      currentId: 1,
      latestId: 1,
    })
    expect(await margin.isolatedBalances(userB.address, market.address)).to.equal(expectedCollateral)
    expectCheckpointEq(await market.checkpoints(userB.address, TIMESTAMP_1), {
      ...DEFAULT_CHECKPOINT,
      transfer: COLLATERAL,
      collateral: priceOverride.mul(-1),
    })
    expectPositionEq(await market.positions(userB.address), {
      ...DEFAULT_POSITION,
      timestamp: TIMESTAMP_1,
      long: POSITION.div(4),
    })
  })

  it('opens a long position w/ operator', async () => {
    const POSITION = parse6decimal('10')
    const POSITION_B = parse6decimal('1')
    const COLLATERAL = parse6decimal('1000')
    const { owner, user, userB, dsu, margin, marketFactory, verifier } = instanceVars

    const market = await createMarket(instanceVars)

    const riskParameter = { ...(await market.riskParameter()) }
    riskParameter.makerLimit = parse6decimal('10')
    const riskParameterSynBook = { ...riskParameter.synBook }
    riskParameterSynBook.scale = parse6decimal('1')
    riskParameter.synBook = riskParameterSynBook
    await market.updateRiskParameter(riskParameter)

    await dsu.connect(user).approve(margin.address, COLLATERAL.mul(1e12).mul(2))
    await margin.connect(user).deposit(user.address, COLLATERAL.mul(2))
    await dsu.connect(userB).approve(margin.address, COLLATERAL.mul(1e12))
    await margin.connect(userB).deposit(userB.address, COLLATERAL)

    await market
      .connect(user)
      ['update(address,int256,int256,int256,address)'](user.address, POSITION, 0, COLLATERAL, constants.AddressZero)

    const operatorUpdate = {
      access: {
        accessor: user.address,
        approved: true,
      },
      common: {
        account: user.address,
        signer: userB.address,
        domain: marketFactory.address,
        nonce: 1,
        group: 1,
        expiry: constants.MaxUint256,
      },
    }

    let operatorUpdateSignature = await signOperatorUpdate(userB, verifier, operatorUpdate)

    // update operator with incorrect account
    await expect(
      marketFactory.updateOperatorWithSignature(operatorUpdate, operatorUpdateSignature),
    ).to.be.revertedWithCustomError(verifier, 'VerifierInvalidSignerError')

    // set correct account
    operatorUpdate.common.account = userB.address
    operatorUpdateSignature = await signOperatorUpdate(userB, verifier, operatorUpdate)

    // update operator for userB
    await marketFactory.connect(userB).updateOperatorWithSignature(operatorUpdate, operatorUpdateSignature)

    // user opens long position for userB
    await expect(
      market
        .connect(user)
        ['update(address,int256,int256,address)'](userB.address, POSITION_B, COLLATERAL, constants.AddressZero),
    )
      .to.emit(market, 'OrderCreated')
      .withArgs(
        userB.address,
        {
          ...DEFAULT_ORDER,
          timestamp: TIMESTAMP_1,
          orders: 1,
          collateral: COLLATERAL,
          longPos: POSITION_B,
          invalidation: 1,
        },
        { ...DEFAULT_GUARANTEE },
        constants.AddressZero,
        constants.AddressZero,
        constants.AddressZero,
      )

    // User State
    expectLocalEq(await market.locals(user.address), {
      ...DEFAULT_LOCAL,
      currentId: 1,
      latestId: 0,
    })
    expect(await margin.isolatedBalances(user.address, market.address)).to.equal(COLLATERAL)
    expectOrderEq(await market.pendingOrders(user.address, 1), {
      ...DEFAULT_ORDER,
      timestamp: TIMESTAMP_1,
      orders: 1,
      collateral: COLLATERAL,
      makerPos: POSITION,
    })
    expectCheckpointEq(await market.checkpoints(user.address, TIMESTAMP_1), {
      ...DEFAULT_CHECKPOINT,
    })
    expectPositionEq(await market.positions(user.address), {
      ...DEFAULT_POSITION,
      timestamp: TIMESTAMP_0,
    })

    expectLocalEq(await market.locals(userB.address), {
      ...DEFAULT_LOCAL,
      currentId: 1,
      latestId: 0,
    })
    expect(await margin.isolatedBalances(userB.address, market.address)).to.equal(COLLATERAL)
    expectOrderEq(await market.pendingOrders(userB.address, 1), {
      ...DEFAULT_ORDER,
      timestamp: TIMESTAMP_1,
      orders: 1,
      collateral: COLLATERAL,
      longPos: POSITION_B,
    })
    expectCheckpointEq(await market.checkpoints(userB.address, TIMESTAMP_1), {
      ...DEFAULT_CHECKPOINT,
    })
    expectPositionEq(await market.positions(userB.address), {
      ...DEFAULT_POSITION,
      timestamp: TIMESTAMP_0,
    })

    // Global State
    expectGlobalEq(await market.global(), {
      ...DEFAULT_GLOBAL,
      currentId: 1,
      latestPrice: PRICE_0,
    })
    expectOrderEq(await market.pendingOrder(1), {
      ...DEFAULT_ORDER,
      timestamp: TIMESTAMP_1,
      orders: 2,
      collateral: COLLATERAL.mul(2),
      makerPos: POSITION,
      longPos: POSITION_B,
    })
    expectPositionEq(await market.position(), {
      ...DEFAULT_POSITION,
      timestamp: TIMESTAMP_0,
    })
    expectVersionEq(await market.versions(TIMESTAMP_0), {
      ...DEFAULT_VERSION,
      price: PRICE_0,
    })
  })

  it('opens a long position w/ account as extension', async () => {
    const POSITION = parse6decimal('10')
    const POSITION_B = parse6decimal('1')
    const COLLATERAL = parse6decimal('1000')
    const { owner, user, userB, dsu, margin, marketFactory } = instanceVars

    const market = await createMarket(instanceVars)

    const riskParameter = { ...(await market.riskParameter()) }
    riskParameter.makerLimit = parse6decimal('10')
    const riskParameterSynBook = { ...riskParameter.synBook }
    riskParameterSynBook.scale = parse6decimal('1')
    riskParameter.synBook = riskParameterSynBook
    await market.updateRiskParameter(riskParameter)

    await dsu.connect(user).approve(margin.address, COLLATERAL.mul(1e12).mul(2))
    await margin.connect(user).deposit(user.address, COLLATERAL.mul(2))
    await dsu.connect(userB).approve(margin.address, COLLATERAL.mul(1e12))
    await margin.connect(userB).deposit(userB.address, COLLATERAL)

    await market
      .connect(user)
      ['update(address,int256,int256,int256,address)'](user.address, POSITION, 0, COLLATERAL, constants.AddressZero)

    // try to update extension using incorrect owner
    await expect(marketFactory.connect(userB).updateExtension(user.address, true))
      .to.be.revertedWithCustomError(marketFactory, 'OwnableNotOwnerError')
      .withArgs(userB.address)

    // update extension with owner
    await marketFactory.connect(owner).updateExtension(user.address, true)
    // user opens long position for userB
    await expect(
      market
        .connect(user)
        ['update(address,int256,int256,address)'](userB.address, POSITION_B, COLLATERAL, constants.AddressZero),
    )
      .to.emit(market, 'OrderCreated')
      .withArgs(
        userB.address,
        {
          ...DEFAULT_ORDER,
          timestamp: TIMESTAMP_1,
          orders: 1,
          collateral: COLLATERAL,
          longPos: POSITION_B,
          invalidation: 1,
        },
        { ...DEFAULT_GUARANTEE },
        constants.AddressZero,
        constants.AddressZero,
        constants.AddressZero,
      )

    // User State
    expectLocalEq(await market.locals(user.address), {
      ...DEFAULT_LOCAL,
      currentId: 1,
      latestId: 0,
    })
    expect(await margin.isolatedBalances(user.address, market.address)).to.equal(COLLATERAL)
    expectOrderEq(await market.pendingOrders(user.address, 1), {
      ...DEFAULT_ORDER,
      timestamp: TIMESTAMP_1,
      orders: 1,
      collateral: COLLATERAL,
      makerPos: POSITION,
    })
    expectCheckpointEq(await market.checkpoints(user.address, TIMESTAMP_1), {
      ...DEFAULT_CHECKPOINT,
    })
    expectPositionEq(await market.positions(user.address), {
      ...DEFAULT_POSITION,
      timestamp: TIMESTAMP_0,
    })

    expectLocalEq(await market.locals(userB.address), {
      ...DEFAULT_LOCAL,
      currentId: 1,
      latestId: 0,
    })
    expect(await margin.isolatedBalances(userB.address, market.address)).to.equal(COLLATERAL)
    expectOrderEq(await market.pendingOrders(userB.address, 1), {
      ...DEFAULT_ORDER,
      timestamp: TIMESTAMP_1,
      orders: 1,
      collateral: COLLATERAL,
      longPos: POSITION_B,
    })
    expectCheckpointEq(await market.checkpoints(userB.address, TIMESTAMP_1), {
      ...DEFAULT_CHECKPOINT,
    })
    expectPositionEq(await market.positions(userB.address), {
      ...DEFAULT_POSITION,
      timestamp: TIMESTAMP_0,
    })

    // Global State
    expectGlobalEq(await market.global(), {
      ...DEFAULT_GLOBAL,
      currentId: 1,
      latestPrice: PRICE_0,
    })
    expectOrderEq(await market.pendingOrder(1), {
      ...DEFAULT_ORDER,
      timestamp: TIMESTAMP_1,
      orders: 2,
      collateral: COLLATERAL.mul(2),
      makerPos: POSITION,
      longPos: POSITION_B,
    })
    expectPositionEq(await market.position(), {
      ...DEFAULT_POSITION,
      timestamp: TIMESTAMP_0,
    })
    expectVersionEq(await market.versions(TIMESTAMP_0), {
      ...DEFAULT_VERSION,
      price: PRICE_0,
    })
  })

  it('opens, reduces, and closes a long position w/ signed message', async () => {
    const POSITION = parse6decimal('10')
    const COLLATERAL = parse6decimal('1000')
    const { owner, user, userB, userC, dsu, margin, marketFactory, verifier, chainlink } = instanceVars
    const market = await createMarket(instanceVars)

    // establish a referral fee
    await expect(marketFactory.connect(owner).updateReferralFee(owner.address, parse6decimal('0.0125')))
      .to.emit(marketFactory, 'ReferralFeeUpdated')
      .withArgs(owner.address, parse6decimal('0.0125'))

    // user opens a maker position adding liquidity to the market
    await dsu.connect(user).approve(margin.address, COLLATERAL.mul(1e12).mul(2))
    await margin.connect(user).deposit(user.address, COLLATERAL.mul(2))
    await market
      .connect(user)
      [MARKET_UPDATE_MAKER_TAKER_DELTA_PROTOTYPE](user.address, POSITION, 0, COLLATERAL, constants.AddressZero)

    // userB deposits some collateral
    await dsu.connect(userB).approve(margin.address, COLLATERAL.mul(1e12).mul(2))
    await margin.connect(userB).deposit(userB.address, COLLATERAL.mul(2))
    await market
      .connect(userB)
      [MARKET_UPDATE_TAKER_DELTA_PROTOTYPE](userB.address, 0, COLLATERAL, constants.AddressZero)

    // settle user's maker position
    await chainlink.next()
    await settle(market, user)

    // userB signs message to open a long position
    const initialPosition = POSITION.mul(2).div(3) // 6.666666
    let message: TakeStruct = {
      amount: initialPosition,
      referrer: owner.address,
      common: {
        account: userB.address,
        signer: userB.address,
        domain: market.address,
        nonce: 2,
        group: 0,
        expiry: constants.MaxUint256,
      },
    }
    let signature = await signTake(userB, verifier, message)

    // userC executes the update
    let expectedTakerReferral = parse6decimal('0.083333') // referralFee * takerAmount = 0.0125 * |initialPosition|
    await expect(market.connect(userC)[MARKET_UPDATE_TAKE_PROTOTYPE](message, signature))
      .to.emit(market, 'OrderCreated')
      .withArgs(
        userB.address,
        {
          ...DEFAULT_ORDER,
          timestamp: TIMESTAMP_2,
          orders: 1,
          longPos: initialPosition,
          takerReferral: expectedTakerReferral,
          invalidation: 1,
        },
        DEFAULT_GUARANTEE,
        constants.AddressZero,
        owner.address, // referrer
        constants.AddressZero,
      )

    // confirm the pending order
    expectOrderEq(await market.pendingOrder(2), {
      ...DEFAULT_ORDER,
      timestamp: TIMESTAMP_2,
      orders: 1,
      collateral: 0,
      makerPos: 0,
      longPos: initialPosition,
      takerReferral: expectedTakerReferral,
    })

    // settle userB's long position
    await chainlink.next()
    await settle(market, userB)

    // check userB state
    expectLocalEq(await market.locals(userB.address), {
      ...DEFAULT_LOCAL,
      currentId: 2,
      latestId: 2,
    })
    expect(await margin.isolatedBalances(userB.address, market.address)).to.equal(COLLATERAL)
    expectOrderEq(await market.pendingOrders(userB.address, 3), DEFAULT_ORDER)
    expectCheckpointEq(await market.checkpoints(userB.address, TIMESTAMP_2), {
      ...DEFAULT_CHECKPOINT,
      collateral: COLLATERAL,
    })
    expectPositionEq(await market.positions(userB.address), {
      ...DEFAULT_POSITION,
      timestamp: TIMESTAMP_2,
      long: initialPosition,
    })

    // userB signs message to reduce their long position
    const positionDelta = POSITION.div(-3) // -3.333333
    message = { ...message, amount: positionDelta, common: { ...message.common, nonce: 3 } }
    signature = await signTake(userB, verifier, message)

    // userC again executes the update
    expectedTakerReferral = parse6decimal('0.041666') // referralFee * takerAmount = 0.0125 * |positionDelta|
    await expect(market.connect(userC)[MARKET_UPDATE_TAKE_PROTOTYPE](message, signature))
      .to.emit(market, 'OrderCreated')
      .withArgs(
        userB.address,
        {
          ...DEFAULT_ORDER,
          timestamp: TIMESTAMP_3,
          orders: 1,
          longNeg: positionDelta.mul(-1),
          takerReferral: expectedTakerReferral,
          invalidation: 1,
        },
        DEFAULT_GUARANTEE,
        constants.AddressZero,
        owner.address, // referrer
        constants.AddressZero,
      )

    // settle userB's reduced position and check state
    await chainlink.next()
    await settle(market, userB)
    // pnl = priceDelta * longSocialized = (116.284753-115.046259) * 6.666666 = 8.256626
    // interestLong = -0.003015
    // collateralChange = pnl + interestLong = 8.256626 - 0.003015 = 8.253611
    let collateralChange = parse6decimal('8.253611').sub(12) // loss of precision
    const collateral3 = COLLATERAL.add(collateralChange)
    expectLocalEq(await market.locals(userB.address), {
      ...DEFAULT_LOCAL,
      currentId: 3,
      latestId: 3,
    })
    expect(await margin.isolatedBalances(userB.address, market.address)).to.equal(collateral3)
    expectCheckpointEq(await market.checkpoints(userB.address, TIMESTAMP_3), {
      ...DEFAULT_CHECKPOINT,
      collateral: collateral3,
    })
    expectPositionEq(await market.positions(userB.address), {
      ...DEFAULT_POSITION,
      timestamp: TIMESTAMP_3,
      long: POSITION.div(3),
    })

    // userB signs message to close their position, this time with no referrer
    const currentPosition = (await market.positions(userB.address)).long // 3.333333
    message = {
      ...message,
      amount: currentPosition.mul(-1),
      referrer: constants.AddressZero,
      common: { ...message.common, nonce: 4 },
    }
    signature = await signTake(userB, verifier, message)

    // userC executes the request to close
    await expect(market.connect(userC)[MARKET_UPDATE_TAKE_PROTOTYPE](message, signature))
      .to.emit(market, 'OrderCreated')
      .withArgs(
        userB.address,
        {
          ...DEFAULT_ORDER,
          timestamp: TIMESTAMP_4,
          orders: 1,
          longNeg: currentPosition,
          invalidation: 1,
        },
        DEFAULT_GUARANTEE,
        constants.AddressZero,
        constants.AddressZero,
        constants.AddressZero,
      )

    // settle userB's closed position and check state
    await chainlink.next()
    await settle(market, userB)
    // pnl = priceDelta * longSocialized = (117.462552-116.284753) * 3.333333 = 3.925996
    // interestLong = -0.005596
    // collateralChange = pnl + interestLong = 3.925996 - 0.005596 = 3.9204
    collateralChange = parse6decimal('3.9204').sub(4) // loss of precision
    const collateral4 = collateral3.add(collateralChange)
    expectLocalEq(await market.locals(userB.address), {
      ...DEFAULT_LOCAL,
      currentId: 4,
      latestId: 4,
    })
    expect(await margin.isolatedBalances(userB.address, market.address)).to.equal(collateral4)
    expectCheckpointEq(await market.checkpoints(userB.address, TIMESTAMP_4), {
      ...DEFAULT_CHECKPOINT,
      collateral: collateral4,
    })
    expectPositionEq(await market.positions(userB.address), {
      ...DEFAULT_POSITION,
      timestamp: TIMESTAMP_4,
    })
  })

  it('disables fills with mismatching markets', async () => {
    const POSITION = parse6decimal('10')
    const { user, userB, userC, verifier } = instanceVars

    const market = await createMarket(instanceVars)
    const badMarketAddress = verifier.address

    // trader (user) signs an intent to open a long position
    const intent: IntentStruct = {
      amount: POSITION.div(2),
      price: parse6decimal('125'),
      fee: parse6decimal('0.5'),
      originator: constants.AddressZero,
      solver: constants.AddressZero,
      collateralization: parse6decimal('0.01'),
      common: {
        account: user.address,
        signer: user.address,
        domain: market.address,
        nonce: 0,
        group: 0,
        expiry: constants.MaxUint256,
      },
    }
    const traderSignature = await signIntent(user, verifier, intent)

    const fill: FillStruct = {
      intent: intent,
      common: {
        account: userB.address,
        signer: userB.address,
        domain: badMarketAddress,
        nonce: 0,
        group: 0,
        expiry: constants.MaxUint256,
      },
    }
    const solverSignature = await signFill(userB, verifier, fill)

    // market of the fill (outer) does not match
    await expect(
      market.connect(userC)[MARKET_UPDATE_FILL_PROTOTYPE](fill, traderSignature, solverSignature),
    ).to.be.revertedWithCustomError(verifier, 'VerifierInvalidDomainError')

    // market of the intent (inner) does not match
    fill.common.domain = market.address
    fill.intent.common.domain = badMarketAddress
    await expect(
      market.connect(userC)[MARKET_UPDATE_FILL_PROTOTYPE](fill, traderSignature, solverSignature),
    ).to.be.revertedWithCustomError(verifier, 'VerifierInvalidDomainError')
  })

  it('updates account access and opens intent order', async () => {
    const { owner, user, userB, userC, marketFactory, verifier, dsu, margin } = instanceVars

    // userC allowed to sign messages and interact with user account
    await marketFactory
      .connect(user)
      .updateAccessBatch([{ accessor: userC.address, approved: true }], [{ accessor: userC.address, approved: true }])

    const market = await createMarket(instanceVars)

    const protocolParameter = { ...(await marketFactory.parameter()) }
    protocolParameter.referralFee = parse6decimal('0.20')

    await marketFactory.updateParameter(protocolParameter)

    const POSITION = parse6decimal('10')
    const COLLATERAL = parse6decimal('10000')

    await dsu.connect(user).approve(margin.address, COLLATERAL.mul(3).mul(1e12))
    await margin.connect(user).deposit(user.address, COLLATERAL)
    await margin.connect(user).deposit(userB.address, COLLATERAL)
    await margin.connect(user).deposit(userC.address, COLLATERAL)

    await market
      .connect(userC)
      ['update(address,int256,int256,address)'](user.address, 0, COLLATERAL, constants.AddressZero)

    await dsu.connect(userB).approve(margin.address, COLLATERAL.mul(1e12))
    await margin.connect(userB).deposit(userB.address, COLLATERAL)

    await market
      .connect(userB)
      ['update(address,int256,int256,int256,address)'](userB.address, POSITION, 0, COLLATERAL, constants.AddressZero)

    await market
      .connect(userC)
      ['update(address,int256,int256,address)'](userC.address, 0, COLLATERAL, constants.AddressZero)

    const intent: IntentStruct = {
      amount: POSITION.div(2),
      price: parse6decimal('125'),
      fee: parse6decimal('0.5'),
      originator: userC.address,
      solver: owner.address,
      collateralization: parse6decimal('0.01'),
      common: {
        account: user.address,
        signer: userC.address,
        domain: market.address,
        nonce: 0,
        group: 0,
        expiry: constants.MaxUint256,
      },
    }

    const signature = await signIntent(userC, verifier, intent)

    await market
      .connect(userC)
      [
        'update(address,(int256,int256,uint256,address,address,uint256,(address,address,address,uint256,uint256,uint256)),bytes)'
      ](userC.address, intent, signature)

    expectGuaranteeEq(await market.guarantee((await market.global()).currentId), {
      ...DEFAULT_GUARANTEE,
      orders: 2,
      longPos: POSITION.div(2),
      shortPos: POSITION.div(2),
      takerFee: POSITION.div(2),
      orderReferral: parse6decimal('1.0'),
    })
    expectGuaranteeEq(await market.guarantees(user.address, (await market.locals(user.address)).currentId), {
      ...DEFAULT_GUARANTEE,
      orders: 1,
      notional: parse6decimal('625'),
      longPos: POSITION.div(2),
      orderReferral: parse6decimal('1.0'),
      solverReferral: parse6decimal('0.5'),
    })
    expectOrderEq(await market.pending(), {
      ...DEFAULT_ORDER,
      orders: 3,
      collateral: COLLATERAL.mul(3),
      makerPos: POSITION,
      longPos: POSITION.div(2),
      shortPos: POSITION.div(2),
      takerReferral: parse6decimal('1'),
    })
    expectOrderEq(await market.pendings(user.address), {
      ...DEFAULT_ORDER,
      orders: 1,
      collateral: COLLATERAL,
      longPos: POSITION.div(2),
      takerReferral: parse6decimal('1'),
    })
  })

  it('updates account access with signature and opens intent order', async () => {
    const { owner, user, userB, userC, marketFactory, verifier, dsu, margin } = instanceVars

    const accessUpdateBatch = {
      operators: [{ accessor: userC.address, approved: true }],
      signers: [{ accessor: userC.address, approved: true }],
      common: {
        account: userC.address,
        signer: user.address,
        domain: marketFactory.address,
        nonce: 0,
        group: 0,
        expiry: constants.MaxUint256,
      },
    }

    let accessUpdateSignature = await signAccessUpdateBatch(user, verifier, accessUpdateBatch)

    // update access for user with incorrect account
    await expect(
      marketFactory.connect(user).updateAccessBatchWithSignature(accessUpdateBatch, accessUpdateSignature),
    ).to.be.revertedWithCustomError(verifier, 'VerifierInvalidSignerError')

    // set correct account
    accessUpdateBatch.common.account = user.address
    accessUpdateSignature = await signAccessUpdateBatch(user, verifier, accessUpdateBatch)

    // userC allowed to sign messages and interact with user account
    await marketFactory.connect(user).updateAccessBatchWithSignature(accessUpdateBatch, accessUpdateSignature)

    const market = await createMarket(instanceVars)

    const protocolParameter = { ...(await marketFactory.parameter()) }
    protocolParameter.referralFee = parse6decimal('0.20')

    await marketFactory.updateParameter(protocolParameter)

    const POSITION = parse6decimal('10')
    const COLLATERAL = parse6decimal('10000')

    await dsu.connect(userC).approve(margin.address, COLLATERAL.mul(1e12).mul(2))
    await margin.connect(userC).deposit(user.address, COLLATERAL)
    await margin.connect(userC).deposit(userC.address, COLLATERAL)

    await market
      .connect(userC)
      ['update(address,int256,int256,address)'](user.address, 0, COLLATERAL, constants.AddressZero)

    await dsu.connect(userB).approve(margin.address, COLLATERAL.mul(1e12))
    await margin.connect(userB).deposit(userB.address, COLLATERAL)

    await market
      .connect(userB)
      ['update(address,int256,int256,int256,address)'](userB.address, POSITION, 0, COLLATERAL, constants.AddressZero)

    await market
      .connect(userC)
      ['update(address,int256,int256,address)'](userC.address, 0, COLLATERAL, constants.AddressZero)

    const intent: IntentStruct = {
      amount: POSITION.div(2),
      price: parse6decimal('125'),
      fee: parse6decimal('0.5'),
      originator: userC.address,
      solver: owner.address,
      collateralization: parse6decimal('0.01'),
      common: {
        account: user.address,
        signer: userC.address,
        domain: market.address,
        nonce: 1,
        group: 0,
        expiry: constants.MaxUint256,
      },
    }

    const signature = await signIntent(userC, verifier, intent)

    await market
      .connect(userC)
      [
        'update(address,(int256,int256,uint256,address,address,uint256,(address,address,address,uint256,uint256,uint256)),bytes)'
      ](userC.address, intent, signature)

    expectGuaranteeEq(await market.guarantee((await market.global()).currentId), {
      ...DEFAULT_GUARANTEE,
      orders: 2,
      longPos: POSITION.div(2),
      shortPos: POSITION.div(2),
      takerFee: POSITION.div(2),
      orderReferral: parse6decimal('1.0'),
    })
    expectGuaranteeEq(await market.guarantees(user.address, (await market.locals(user.address)).currentId), {
      ...DEFAULT_GUARANTEE,
      orders: 1,
      notional: parse6decimal('625'),
      longPos: POSITION.div(2),
      orderReferral: parse6decimal('1.0'),
      solverReferral: parse6decimal('0.5'),
    })
    expectOrderEq(await market.pending(), {
      ...DEFAULT_ORDER,
      orders: 3,
      collateral: COLLATERAL.mul(3),
      makerPos: POSITION,
      longPos: POSITION.div(2),
      shortPos: POSITION.div(2),
      takerReferral: parse6decimal('1'),
    })
    expectOrderEq(await market.pendings(user.address), {
      ...DEFAULT_ORDER,
      orders: 1,
      collateral: COLLATERAL,
      longPos: POSITION.div(2),
      takerReferral: parse6decimal('1'),
    })
  })

  it('settle position with invalid oracle version', async () => {
    const POSITION = parse6decimal('10')
    const POSITION_B = parse6decimal('1')
    const COLLATERAL = parse6decimal('1000')
    const { user, userB, dsu, margin, chainlink } = instanceVars

    const market = await createMarket(instanceVars)

    const riskParameter = { ...(await market.riskParameter()) }
    riskParameter.makerLimit = parse6decimal('10')
    const riskParameterSynBook = { ...riskParameter.synBook }
    riskParameterSynBook.scale = parse6decimal('1')
    riskParameter.synBook = riskParameterSynBook
    await market.updateRiskParameter(riskParameter)

    await dsu.connect(user).approve(margin.address, COLLATERAL.mul(1e12))
    await margin.connect(user).deposit(user.address, COLLATERAL)
    await dsu.connect(userB).approve(margin.address, COLLATERAL.mul(1e12))
    await margin.connect(userB).deposit(userB.address, COLLATERAL)

    await market
      .connect(user)
      ['update(address,int256,int256,int256,address)'](user.address, POSITION, 0, COLLATERAL, constants.AddressZero)
    await expect(
      market
        .connect(userB)
        ['update(address,int256,int256,address)'](userB.address, POSITION_B, COLLATERAL, constants.AddressZero),
    )
      .to.emit(market, 'OrderCreated')
      .withArgs(
        userB.address,
        {
          ...DEFAULT_ORDER,
          timestamp: TIMESTAMP_1,
          orders: 1,
          collateral: COLLATERAL,
          longPos: POSITION_B,
          invalidation: 1,
        },
        { ...DEFAULT_GUARANTEE },
        constants.AddressZero,
        constants.AddressZero,
        constants.AddressZero,
      )

    // User State
    expectLocalEq(await market.locals(user.address), {
      ...DEFAULT_LOCAL,
      currentId: 1,
      latestId: 0,
    })
    expect(await margin.isolatedBalances(user.address, market.address)).to.equal(COLLATERAL)
    expectOrderEq(await market.pendingOrders(user.address, 1), {
      ...DEFAULT_ORDER,
      timestamp: TIMESTAMP_1,
      orders: 1,
      collateral: COLLATERAL,
      makerPos: POSITION,
    })
    expectCheckpointEq(await market.checkpoints(user.address, TIMESTAMP_1), {
      ...DEFAULT_CHECKPOINT,
    })
    expectPositionEq(await market.positions(user.address), {
      ...DEFAULT_POSITION,
      timestamp: TIMESTAMP_0,
    })

    expectLocalEq(await market.locals(userB.address), {
      ...DEFAULT_LOCAL,
      currentId: 1,
      latestId: 0,
    })
    expect(await margin.isolatedBalances(userB.address, market.address)).to.equal(COLLATERAL)
    expectOrderEq(await market.pendingOrders(userB.address, 1), {
      ...DEFAULT_ORDER,
      timestamp: TIMESTAMP_1,
      orders: 1,
      collateral: COLLATERAL,
      longPos: POSITION_B,
    })
    expectCheckpointEq(await market.checkpoints(userB.address, TIMESTAMP_1), {
      ...DEFAULT_CHECKPOINT,
    })
    expectPositionEq(await market.positions(userB.address), {
      ...DEFAULT_POSITION,
      timestamp: TIMESTAMP_0,
    })

    // Global State
    expectGlobalEq(await market.global(), {
      ...DEFAULT_GLOBAL,
      currentId: 1,
      latestPrice: PRICE_0,
    })
    expectOrderEq(await market.pendingOrder(1), {
      ...DEFAULT_ORDER,
      timestamp: TIMESTAMP_1,
      orders: 2,
      collateral: COLLATERAL.mul(2),
      makerPos: POSITION,
      longPos: POSITION_B,
    })
    expectPositionEq(await market.position(), {
      ...DEFAULT_POSITION,
      timestamp: TIMESTAMP_0,
    })
    expectVersionEq(await market.versions(TIMESTAMP_0), {
      ...DEFAULT_VERSION,
      price: PRICE_0,
    })

    // Settle after one round with oracle invalid version
    await chainlink.setInvalidVersion()
    await settle(market, userB)

    expectGlobalEq(await market.global(), {
      ...DEFAULT_GLOBAL,
      currentId: 1,
      latestId: 1,
      protocolFee: '0',
      latestPrice: PRICE_1,
    })
    expectOrderEq(await market.pendingOrder(1), {
      ...DEFAULT_ORDER,
      timestamp: TIMESTAMP_1,
      orders: 2,
      collateral: COLLATERAL.mul(2),
      makerPos: POSITION,
      longPos: POSITION_B,
    })
    expectPositionEq(await market.position(), {
      ...DEFAULT_POSITION,
      timestamp: TIMESTAMP_1,
    })
    expectLocalEq(await market.locals(userB.address), {
      ...DEFAULT_LOCAL,
      currentId: 1,
      latestId: 1,
    })
    expect(await margin.isolatedBalances(userB.address, market.address)).to.equal(COLLATERAL)
    expectOrderEq(await market.pendingOrders(userB.address, 1), {
      ...DEFAULT_ORDER,
      timestamp: TIMESTAMP_1,
      orders: 1,
      collateral: COLLATERAL,
      longPos: POSITION_B,
    })
    expectCheckpointEq(await market.checkpoints(userB.address, TIMESTAMP_1), {
      ...DEFAULT_CHECKPOINT,
      transfer: COLLATERAL,
    })
    expectPositionEq(await market.positions(userB.address), {
      ...DEFAULT_POSITION,
      timestamp: TIMESTAMP_1,
    })
  })

  // uncheck skip to see gas results
  it.skip('multi-delayed update w/ collateral (gas)', async () => {
    const positionFeesOn = true
    const delay = 5
    const sync = true

    const POSITION = parse6decimal('10')
    const COLLATERAL = parse6decimal('1000')

    const { user, userB, dsu, chainlink, margin } = instanceVars

    // set delay
    chainlink.delay = delay

    const nextWithConstantPrice = async () => {
      return instanceVars.chainlink.nextWithPriceModification(() => UNDERLYING_PRICE)
    }

    const riskParameter = {
      margin: parse6decimal('0.3'),
      maintenance: parse6decimal('0.3'),
      synBook: {
        d0: positionFeesOn ? parse6decimal('0.001') : 0,
        d1: positionFeesOn ? parse6decimal('0.002') : 0,
        d2: positionFeesOn ? parse6decimal('0.004') : 0,
        d3: positionFeesOn ? parse6decimal('0.008') : 0,
        scale: parse6decimal('10000'),
      },
      makerLimit: parse6decimal('100000'),
      efficiencyLimit: parse6decimal('0.2'),
      liquidationFee: parse6decimal('10.00'),
      utilizationCurve: {
        minRate: 0,
        maxRate: parse6decimal('5.00'),
        targetRate: parse6decimal('0.80'),
        targetUtilization: parse6decimal('0.80'),
      },
      pController: {
        k: parse6decimal('40000'),
        min: parse6decimal('-1.20'),
        max: parse6decimal('1.20'),
      },
      minMargin: parse6decimal('500'),
      minMaintenance: parse6decimal('500'),
      staleAfter: 64800, // enable long delays for testing
      makerReceiveOnly: false,
    }
    const parameter = {
      fundingFee: parse6decimal('0.1'),
      interestFee: parse6decimal('0.1'),
      riskFee: 0,
      maxPendingGlobal: 8,
      maxPendingLocal: 8,
      makerFee: positionFeesOn ? parse6decimal('0.2') : 0,
      takerFee: positionFeesOn ? parse6decimal('0.1') : 0,
      maxPriceDeviation: parse6decimal('0.1'),
      closed: false,
      settle: false,
    }

    const market = await createMarket(instanceVars)
    await market.updateParameter(parameter)
    await market.updateRiskParameter(riskParameter)

    await dsu.connect(user).approve(margin.address, COLLATERAL.mul(2).mul(1e12))
    await margin.connect(user).deposit(user.address, COLLATERAL.mul(2))
    await dsu.connect(userB).approve(margin.address, COLLATERAL.mul(2).mul(1e12))
    await margin.connect(userB).deposit(userB.address, COLLATERAL.mul(2))

    await margin.connect(user).isolate(user.address, market.address, COLLATERAL)

    for (let i = 0; i < delay; i++) {
      await market
        .connect(user)
        ['update(address,int256,int256,int256,address)'](
          user.address,
          i == 0 ? POSITION : 1,
          0,
          i == 0 ? COLLATERAL : 0,
          constants.AddressZero,
        )
      await market
        .connect(userB)
        ['update(address,int256,int256,address)'](
          userB.address,
          i == 0 ? POSITION : 1,
          i == 0 ? COLLATERAL : 0,
          constants.AddressZero,
        )

      await nextWithConstantPrice()
    }

    // ensure all pending can settle
    for (let i = 0; i < delay - 1; i++) await nextWithConstantPrice()
    if (sync) await nextWithConstantPrice()
    expect(await margin.isolatedBalances(user.address, market.address)).to.equal(COLLATERAL.mul(2))

    // const currentVersion = delay + delay + delay - (sync ? 0 : 1)
    // const latestVersion = delay + delay - (sync ? 0 : 1)

    await expect(
      market
        .connect(user)
        ['update(address,int256,int256,int256,address)'](user.address, 1, 0, -1, constants.AddressZero),
    )
      .to.emit(market, 'OrderCreated')
      .withArgs(
        user.address,
        {
          ...DEFAULT_ORDER,
          timestamp: await chainlink.oracle.current(),
          orders: 1,
          makerPos: 1,
          collateral: -1,
          invalidation: 1,
        },
        { ...DEFAULT_GUARANTEE },
        constants.AddressZero,
        constants.AddressZero,
        constants.AddressZero,
      )

    // Check user is in the correct state
    expectLocalEq(await market.locals(user.address), {
      ...DEFAULT_LOCAL,
      currentId: delay + 1,
      latestId: delay,
    })
    expectOrderEq(await market.pendingOrders(user.address, delay + 1), {
      ...DEFAULT_ORDER,
      orders: 1,
      timestamp: await chainlink.oracle.current(),
      collateral: -1,
      makerPos: 1,
    })
    expectCheckpointEq(await market.checkpoints(user.address, delay + 1), {
      ...DEFAULT_CHECKPOINT,
      tradeFee: (await market.checkpoints(user.address, delay + 1)).tradeFee,
    })
    expectPositionEq(await market.positions(user.address), {
      ...DEFAULT_POSITION,
      timestamp: (await chainlink.oracle.latest()).timestamp,
      maker: POSITION.add(delay - 1),
    })

    // Check global state
    expectGlobalEq(await market.global(), {
      ...DEFAULT_GLOBAL,
      currentId: delay + 1,
      latestId: delay,
      protocolFee: (await market.global()).protocolFee,
      riskFee: (await market.global()).riskFee,
      oracleFee: (await market.global()).oracleFee,
      latestPrice: PRICE_0,
    })
    expectOrderEq(await market.pendingOrder(delay + 1), {
      ...DEFAULT_ORDER,
      timestamp: await chainlink.oracle.current(),
      orders: 1,
      makerPos: 1,
      collateral: -1,
    })
    expectPositionEq(await market.position(), {
      ...DEFAULT_POSITION,
      timestamp: (await chainlink.oracle.latest()).timestamp,
      maker: POSITION.add(delay - 1),
      long: POSITION.add(delay - 1),
    })
  })
})<|MERGE_RESOLUTION|>--- conflicted
+++ resolved
@@ -1649,11 +1649,7 @@
       currentId: 3,
       latestId: 2,
     })
-<<<<<<< HEAD
-    expect(await margin.crossMarginBalances(user.address)).to.equal(COLLATERAL.add(parse6decimal('873.156334')))
-=======
-    expect(await margin.isolatedBalances(user.address, market.address)).to.equal(parse6decimal('873.007697'))
->>>>>>> 1ff7d80e
+    expect(await margin.crossMarginBalances(user.address)).to.equal(COLLATERAL.add(parse6decimal('873.007697')))
     expectOrderEq(await market.pendingOrders(user.address, 3), {
       ...DEFAULT_ORDER,
       timestamp: TIMESTAMP_5,
