--- conflicted
+++ resolved
@@ -2494,7 +2494,6 @@
     })
   })
 
-  // TODO: this is broken on v2.4 branch; once fixed, merge and retest here
   // uncheck skip to see gas results
   it.skip('multi-delayed update w/ collateral (gas)', async () => {
     const positionFeesOn = true
@@ -2504,19 +2503,14 @@
     const POSITION = parse6decimal('10')
     const COLLATERAL = parse6decimal('1000')
 
-    const { user, userB, dsu, beneficiaryB, payoff, chainlink } = instanceVars
+    const { user, userB, dsu, beneficiaryB, payoff, chainlink, margin } = instanceVars
 
     // set delay
     chainlink.delay = delay
 
-<<<<<<< HEAD
-    const instanceVars = await deployProtocol(chainlink)
-    const { user, userB, dsu, margin } = instanceVars
-=======
     const nextWithConstantPrice = async () => {
       return instanceVars.chainlink.nextWithPriceModification(() => UNDERLYING_PRICE)
     }
->>>>>>> 740a148e
 
     const riskParameter = {
       margin: parse6decimal('0.3'),
@@ -2574,12 +2568,10 @@
     await dsu.connect(userB).approve(margin.address, COLLATERAL.mul(2).mul(1e12))
     await margin.connect(userB).deposit(userB.address, COLLATERAL.mul(2))
 
-    console.log('margin', margin.address, 'market.margin', await market.margin())
     await margin.connect(user).isolate(market.address)
     await margin.connect(user).adjustIsolatedBalance(market.address, COLLATERAL)
 
     for (let i = 0; i < delay; i++) {
-      // FIXME: first update blows up without revert reason
       await market
         .connect(user)
         ['update(address,uint256,uint256,uint256,int256,bool)'](
@@ -2603,7 +2595,6 @@
 
       await nextWithConstantPrice()
     }
-    return
 
     // ensure all pending can settle
     for (let i = 0; i < delay - 1; i++) await nextWithConstantPrice()
