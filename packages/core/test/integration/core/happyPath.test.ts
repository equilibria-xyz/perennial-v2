--- conflicted
+++ resolved
@@ -265,6 +265,86 @@
       ...DEFAULT_POSITION,
       timestamp: TIMESTAMP_1,
       maker: POSITION,
+    })
+  })
+
+  it('changes isolated balances', async () => {
+    const POSITION = parse6decimal('10')
+    const { user, dsu, margin, chainlink } = instanceVars
+
+    // user deposits and isolates most of their balance
+    const market = await createMarket(instanceVars)
+    await dsu.connect(user).approve(margin.address, utils.parseEther('1000'))
+    await margin.connect(user).deposit(user.address, parse6decimal('1000'))
+    await margin.connect(user).isolate(user.address, market.address, parse6decimal('900'))
+    expect(await margin.crossMarginBalances(user.address)).to.equal(parse6decimal('100'))
+    expect(await margin.isolatedBalances(user.address, market.address)).to.equal(parse6decimal('900'))
+    expectCheckpointEq(await market.checkpoints(user.address, TIMESTAMP_0), {
+      ...DEFAULT_CHECKPOINT,
+      collateral: parse6decimal('900'),
+    })
+    expectPositionEq(await market.positions(user.address), {
+      ...DEFAULT_POSITION,
+      timestamp: TIMESTAMP_0,
+    })
+
+    // user opens a maker position and settles
+    await expect(
+      market
+        .connect(user)
+        ['update(address,int256,int256,int256,address)'](user.address, POSITION, 0, 0, constants.AddressZero),
+    )
+    await chainlink.next()
+    await settle(market, user)
+    expectCheckpointEq(await market.checkpoints(user.address, TIMESTAMP_1), {
+      ...DEFAULT_CHECKPOINT,
+      collateral: parse6decimal('900'),
+    })
+    expectPositionEq(await market.positions(user.address), {
+      ...DEFAULT_POSITION,
+      timestamp: TIMESTAMP_1,
+      maker: POSITION,
+    })
+
+    // user increases their isolated balance after settling
+    await margin.connect(user).isolate(user.address, market.address, parse6decimal('50'))
+    expect(await margin.crossMarginBalances(user.address)).to.equal(parse6decimal('50'))
+    expect(await margin.isolatedBalances(user.address, market.address)).to.equal(parse6decimal('950'))
+    expectCheckpointEq(await market.checkpoints(user.address, TIMESTAMP_1), {
+      ...DEFAULT_CHECKPOINT,
+      collateral: parse6decimal('950'),
+    })
+    expectPositionEq(await market.positions(user.address), {
+      ...DEFAULT_POSITION,
+      maker: POSITION,
+      timestamp: TIMESTAMP_1,
+    })
+
+    // user reduces their position and then decreases their isolated balance
+    await expect(
+      market
+        .connect(user)
+        ['update(address,int256,int256,int256,address)'](
+          user.address,
+          parse6decimal('-2'),
+          0,
+          0,
+          constants.AddressZero,
+        ),
+    )
+    await margin.connect(user).isolate(user.address, market.address, parse6decimal('-150'), { gasLimit: 3_000_000 })
+    expect(await margin.crossMarginBalances(user.address)).to.equal(parse6decimal('200'))
+    expect(await margin.isolatedBalances(user.address, market.address)).to.equal(parse6decimal('800'))
+    await chainlink.next()
+    await settle(market, user)
+    expectCheckpointEq(await market.checkpoints(user.address, TIMESTAMP_2), {
+      ...DEFAULT_CHECKPOINT,
+      collateral: parse6decimal('800'),
+    })
+    expectPositionEq(await market.positions(user.address), {
+      ...DEFAULT_POSITION,
+      maker: parse6decimal('8'),
+      timestamp: TIMESTAMP_2,
     })
   })
 
@@ -1577,11 +1657,7 @@
       currentId: 3,
       latestId: 2,
     })
-<<<<<<< HEAD
     expect(await margin.isolatedBalances(user.address, market.address)).to.equal(parse6decimal('873.007697'))
-=======
-    expect(await margin.isolatedBalances(user.address, market.address)).to.equal(parse6decimal('873.156333'))
->>>>>>> fc32c837
     expectOrderEq(await market.pendingOrders(user.address, 3), {
       ...DEFAULT_ORDER,
       timestamp: TIMESTAMP_5,
@@ -1629,104 +1705,6 @@
     })
   })
 
-<<<<<<< HEAD
-=======
-  it('owner claims exposure', async () => {
-    const POSITION = parse6decimal('10')
-    const POSITION_B = parse6decimal('1')
-    const COLLATERAL = parse6decimal('1000')
-    const { owner, user, userB, dsu, margin, chainlink } = instanceVars
-
-    const market = await createMarket(instanceVars)
-    await dsu.connect(user).approve(margin.address, COLLATERAL.mul(1e12))
-    await margin.connect(user).deposit(user.address, COLLATERAL)
-    await dsu.connect(userB).approve(margin.address, COLLATERAL.mul(1e12))
-    await margin.connect(userB).deposit(userB.address, COLLATERAL)
-
-    await market
-      .connect(user)
-      ['update(address,int256,int256,int256,address)'](user.address, POSITION, 0, COLLATERAL, constants.AddressZero)
-    await market
-      .connect(userB)
-      ['update(address,int256,int256,address)'](userB.address, POSITION_B, COLLATERAL, constants.AddressZero)
-
-    await chainlink.nextWithPriceModification(price => price.mul(10))
-
-    await settle(market, user)
-
-    const riskParameter = {
-      margin: parse6decimal('0.3'),
-      maintenance: parse6decimal('0.3'),
-      takerFee: {
-        linearFee: parse6decimal('0.001'),
-        proportionalFee: parse6decimal('0.0006'),
-        adiabaticFee: parse6decimal('0.0004'),
-        scale: parse6decimal('10000'),
-      },
-      makerFee: {
-        linearFee: parse6decimal('0.0005'),
-        proportionalFee: parse6decimal('0.0002'),
-        adiabaticFee: 0,
-        scale: parse6decimal('10000'),
-      },
-      makerLimit: parse6decimal('100000'),
-      efficiencyLimit: parse6decimal('0.2'),
-      liquidationFee: parse6decimal('10.00'),
-      utilizationCurve: {
-        minRate: 0,
-        maxRate: parse6decimal('5.00'),
-        targetRate: parse6decimal('0.80'),
-        targetUtilization: parse6decimal('0.80'),
-      },
-      pController: {
-        k: parse6decimal('40000'),
-        min: parse6decimal('-1.20'),
-        max: parse6decimal('1.20'),
-      },
-      minMargin: parse6decimal('500'),
-      minMaintenance: parse6decimal('500'),
-      staleAfter: 64800, // enable long delays for testing
-      makerReceiveOnly: false,
-    }
-    const parameter = {
-      fundingFee: parse6decimal('0.1'),
-      interestFee: parse6decimal('0.1'),
-      riskFee: 0,
-      maxPendingGlobal: 8,
-      maxPendingLocal: 8,
-      makerFee: parse6decimal('0.2'),
-      takerFee: parse6decimal('0.1'),
-      maxPriceDeviation: parse6decimal('0.1'),
-      closed: false,
-      settle: false,
-    }
-
-    await market.updateParameter(parameter)
-    await market.updateRiskParameter(riskParameter)
-
-    // ensure exposure is negative
-    expect((await market.global()).exposure).to.lt(0)
-
-    await fundWallet(dsu, owner)
-
-    await market.connect(owner).claimExposure()
-
-    expect((await market.global()).exposure).to.equals(0)
-
-    // Update adiabatic fee to 0 to get positive exposure
-    riskParameter.takerFee.adiabaticFee = BigNumber.from(0)
-
-    await market.updateRiskParameter(riskParameter)
-
-    // ensure exposure is positive
-    expect((await market.global()).exposure).to.gt(0)
-
-    await market.connect(owner).claimExposure()
-
-    expect((await market.global()).exposure).to.equals(0)
-  })
-
->>>>>>> fc32c837
   it('opens intent order w/ signer', async () => {
     const { owner, user, userB, userC, marketFactory, verifier, dsu, margin } = instanceVars
 
@@ -1819,11 +1797,7 @@
 
     expectGuaranteeEq(await market.guarantee((await market.global()).currentId), {
       ...DEFAULT_GUARANTEE,
-<<<<<<< HEAD
-      orders: 1,
-=======
       orders: 2,
->>>>>>> fc32c837
       longPos: POSITION.div(2),
       shortPos: POSITION.div(2),
       takerFee: POSITION.div(2),
@@ -1834,12 +1808,8 @@
       orders: 1,
       notional: parse6decimal('625'),
       longPos: POSITION.div(2),
-<<<<<<< HEAD
-      referral: parse6decimal('0.5'),
-=======
       orderReferral: parse6decimal('1.0'),
       solverReferral: parse6decimal('0.5'),
->>>>>>> fc32c837
     })
     expectOrderEq(await market.pending(), {
       ...DEFAULT_ORDER,
@@ -1964,11 +1934,7 @@
 
     expectGuaranteeEq(await market.guarantee((await market.global()).currentId), {
       ...DEFAULT_GUARANTEE,
-<<<<<<< HEAD
-      orders: 1,
-=======
       orders: 2,
->>>>>>> fc32c837
       longPos: POSITION.div(2),
       shortPos: POSITION.div(2),
       takerFee: POSITION.div(2),
@@ -1979,12 +1945,8 @@
       orders: 1,
       notional: parse6decimal('625'),
       longPos: POSITION.div(2),
-<<<<<<< HEAD
-      referral: parse6decimal('0.5'),
-=======
       orderReferral: parse6decimal('1.0'),
       solverReferral: parse6decimal('0.5'),
->>>>>>> fc32c837
     })
     expectOrderEq(await market.pending(), {
       ...DEFAULT_ORDER,
@@ -2083,11 +2045,7 @@
 
     expectGuaranteeEq(await market.guarantee((await market.global()).currentId), {
       ...DEFAULT_GUARANTEE,
-<<<<<<< HEAD
-      orders: 1,
-=======
       orders: 2,
->>>>>>> fc32c837
       longPos: POSITION.div(2),
       shortPos: POSITION.div(2),
       takerFee: POSITION.div(2),
@@ -2098,12 +2056,8 @@
       orders: 1,
       notional: parse6decimal('625'),
       longPos: POSITION.div(2),
-<<<<<<< HEAD
-      referral: parse6decimal('0.5'),
-=======
       orderReferral: parse6decimal('1.0'),
       solverReferral: parse6decimal('0.5'),
->>>>>>> fc32c837
     })
     expectOrderEq(await market.pending(), {
       ...DEFAULT_ORDER,
@@ -2900,11 +2854,7 @@
 
     expectGuaranteeEq(await market.guarantee((await market.global()).currentId), {
       ...DEFAULT_GUARANTEE,
-<<<<<<< HEAD
-      orders: 1,
-=======
       orders: 2,
->>>>>>> fc32c837
       longPos: POSITION.div(2),
       shortPos: POSITION.div(2),
       takerFee: POSITION.div(2),
@@ -2915,12 +2865,8 @@
       orders: 1,
       notional: parse6decimal('625'),
       longPos: POSITION.div(2),
-<<<<<<< HEAD
-      referral: parse6decimal('0.5'),
-=======
       orderReferral: parse6decimal('1.0'),
       solverReferral: parse6decimal('0.5'),
->>>>>>> fc32c837
     })
     expectOrderEq(await market.pending(), {
       ...DEFAULT_ORDER,
@@ -3026,11 +2972,7 @@
 
     expectGuaranteeEq(await market.guarantee((await market.global()).currentId), {
       ...DEFAULT_GUARANTEE,
-<<<<<<< HEAD
-      orders: 1,
-=======
       orders: 2,
->>>>>>> fc32c837
       longPos: POSITION.div(2),
       shortPos: POSITION.div(2),
       takerFee: POSITION.div(2),
@@ -3041,12 +2983,8 @@
       orders: 1,
       notional: parse6decimal('625'),
       longPos: POSITION.div(2),
-<<<<<<< HEAD
-      referral: parse6decimal('0.5'),
-=======
       orderReferral: parse6decimal('1.0'),
       solverReferral: parse6decimal('0.5'),
->>>>>>> fc32c837
     })
     expectOrderEq(await market.pending(), {
       ...DEFAULT_ORDER,
