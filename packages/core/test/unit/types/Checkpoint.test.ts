import { smock } from '@defi-wonderland/smock'
import { SignerWithAddress } from '@nomiclabs/hardhat-ethers/signers'
import { expect, use } from 'chai'
import HRE from 'hardhat'

import {
  CheckpointLib,
  CheckpointLib__factory,
  CheckpointStorageLib,
  CheckpointStorageLib__factory,
  CheckpointTester,
  CheckpointTester__factory,
  IMarket__factory,
} from '../../../types/generated'
import { BigNumber } from 'ethers'
import {
  CheckpointStruct,
  PositionStruct,
  VersionStruct,
  OrderStruct,
  GuaranteeStruct,
} from '../../../types/generated/contracts/Market'
import {
  DEFAULT_ORDER,
  DEFAULT_CHECKPOINT,
  DEFAULT_VERSION,
  DEFAULT_POSITION,
  DEFAULT_GUARANTEE,
  DEFAULT_CONTEXT,
  DEFAULT_SETTLEMENT_CONTEXT,
  parse6decimal,
} from '../../../../common/testutil/types'

const { ethers } = HRE
use(smock.matchers)

const ORDER_ID = BigNumber.from(17)

const accumulateWithReturn = async (
  checkpoint: CheckpointTester,
  account: string,
  orderId: BigNumber,
  order: OrderStruct,
  guarantee: GuaranteeStruct,
  fromPosition: PositionStruct,
  fromVersion: VersionStruct,
  toVersion: VersionStruct,
) => {
  const marketInterface = new ethers.utils.Interface(IMarket__factory.abi)
  const accumulationResult = await checkpoint.callStatic.accumulate(
    { ...DEFAULT_CONTEXT, account, latestPositionLocal: fromPosition },
    { ...DEFAULT_SETTLEMENT_CONTEXT },
    orderId,
    order,
    guarantee,
    fromVersion,
    toVersion,
  )
  const tx = await checkpoint.accumulate(
    { ...DEFAULT_CONTEXT, account, latestPositionLocal: fromPosition },
    { ...DEFAULT_SETTLEMENT_CONTEXT },
    orderId,
    order,
    guarantee,
    fromVersion,
    toVersion,
  )
  const result = await tx.wait()
  const value = await checkpoint.read()
  return {
    ret: marketInterface.parseLog(result.events![0]).args.accumulationResult,
    value,
    rsp: accumulationResult[1],
  }
}

describe('Checkpoint', () => {
  let owner: SignerWithAddress
  let user: SignerWithAddress
  let checkpointLib: CheckpointLib
  let checkpointStorageLib: CheckpointStorageLib
  let checkpoint: CheckpointTester

  const VALID_CHECKPOINT: CheckpointStruct = {
    tradeFee: 3,
    settlementFee: 4,
    transfer: 6,
    collateral: 5,
  }

  beforeEach(async () => {
    ;[owner, user] = await ethers.getSigners()

    checkpointLib = await new CheckpointLib__factory(owner).deploy()
    checkpointStorageLib = await new CheckpointStorageLib__factory(owner).deploy()
    checkpoint = await new CheckpointTester__factory(
      {
        'contracts/libs/CheckpointLib.sol:CheckpointLib': checkpointLib.address,
        'contracts/types/Checkpoint.sol:CheckpointStorageLib': checkpointStorageLib.address,
      },
      owner,
    ).deploy()
  })

  describe('#store', () => {
    it('stores a new value', async () => {
      await checkpoint.store(VALID_CHECKPOINT)

      const value = await checkpoint.read()
      expect(value.tradeFee).to.equal(3)
      expect(value.settlementFee).to.equal(4)
      expect(value.transfer).to.equal(6)
      expect(value.collateral).to.equal(5)
    })

    describe('.tradeFee', async () => {
      const STORAGE_SIZE = 47
      it('saves if in range (above)', async () => {
        await checkpoint.store({
          ...VALID_CHECKPOINT,
          tradeFee: BigNumber.from(2).pow(STORAGE_SIZE).sub(1),
        })
        const value = await checkpoint.read()
        expect(value.tradeFee).to.equal(BigNumber.from(2).pow(STORAGE_SIZE).sub(1))
      })

      it('saves if in range (below)', async () => {
        await checkpoint.store({
          ...VALID_CHECKPOINT,
          tradeFee: BigNumber.from(2).pow(STORAGE_SIZE).mul(-1),
        })
        const value = await checkpoint.read()
        expect(value.tradeFee).to.equal(BigNumber.from(2).pow(STORAGE_SIZE).mul(-1))
      })

      it('reverts if tradeFee out of range (above)', async () => {
        await expect(
          checkpoint.store({
            ...VALID_CHECKPOINT,
            tradeFee: BigNumber.from(2).pow(STORAGE_SIZE),
          }),
        ).to.be.revertedWithCustomError(checkpointStorageLib, 'CheckpointStorageInvalidError')
      })

      it('reverts if tradeFee out of range (below)', async () => {
        await expect(
          checkpoint.store({
            ...VALID_CHECKPOINT,
            tradeFee: BigNumber.from(2).pow(STORAGE_SIZE).add(1).mul(-1),
          }),
        ).to.be.revertedWithCustomError(checkpointStorageLib, 'CheckpointStorageInvalidError')
      })
    })

    describe('.settlementFee', async () => {
      const STORAGE_SIZE = 48
      it('saves if in range', async () => {
        await checkpoint.store({
          ...VALID_CHECKPOINT,
          settlementFee: BigNumber.from(2).pow(STORAGE_SIZE).sub(1),
        })
        const value = await checkpoint.read()
        expect(value.settlementFee).to.equal(BigNumber.from(2).pow(STORAGE_SIZE).sub(1))
      })

      it('reverts if settlementFee out of range)', async () => {
        await expect(
          checkpoint.store({
            ...VALID_CHECKPOINT,
            settlementFee: BigNumber.from(2).pow(STORAGE_SIZE),
          }),
        ).to.be.revertedWithCustomError(checkpointStorageLib, 'CheckpointStorageInvalidError')
      })
    })

    describe('.transfer', async () => {
      const STORAGE_SIZE = 63
      it('saves if in range (above)', async () => {
        await checkpoint.store({
          ...VALID_CHECKPOINT,
          transfer: BigNumber.from(2).pow(STORAGE_SIZE).sub(1),
        })
        const value = await checkpoint.read()
        expect(value.transfer).to.equal(BigNumber.from(2).pow(STORAGE_SIZE).sub(1))
      })

      it('saves if in range (below)', async () => {
        await checkpoint.store({
          ...VALID_CHECKPOINT,
          transfer: BigNumber.from(2).pow(STORAGE_SIZE).mul(-1),
        })
        const value = await checkpoint.read()
        expect(value.transfer).to.equal(BigNumber.from(2).pow(STORAGE_SIZE).mul(-1))
      })

      it('reverts if delta out of range (above)', async () => {
        await expect(
          checkpoint.store({
            ...VALID_CHECKPOINT,
            transfer: BigNumber.from(2).pow(STORAGE_SIZE),
          }),
        ).to.be.revertedWithCustomError(checkpointStorageLib, 'CheckpointStorageInvalidError')
      })

      it('reverts if delta out of range (below)', async () => {
        await expect(
          checkpoint.store({
            ...VALID_CHECKPOINT,
            transfer: BigNumber.from(2).pow(STORAGE_SIZE).add(1).mul(-1),
          }),
        ).to.be.revertedWithCustomError(checkpointStorageLib, 'CheckpointStorageInvalidError')
      })
    })

    describe('.collateral', async () => {
      const STORAGE_SIZE = 63
      it('saves if in range (above)', async () => {
        await checkpoint.store({
          ...VALID_CHECKPOINT,
          collateral: BigNumber.from(2).pow(STORAGE_SIZE).sub(1),
        })
        const value = await checkpoint.read()
        expect(value.collateral).to.equal(BigNumber.from(2).pow(STORAGE_SIZE).sub(1))
      })

      it('saves if in range (below)', async () => {
        await checkpoint.store({
          ...VALID_CHECKPOINT,
          collateral: BigNumber.from(2).pow(STORAGE_SIZE).mul(-1),
        })
        const value = await checkpoint.read()
        expect(value.collateral).to.equal(BigNumber.from(2).pow(STORAGE_SIZE).mul(-1))
      })

      it('reverts if collateral out of range (above)', async () => {
        await expect(
          checkpoint.store({
            ...VALID_CHECKPOINT,
            collateral: BigNumber.from(2).pow(STORAGE_SIZE),
          }),
        ).to.be.revertedWithCustomError(checkpointStorageLib, 'CheckpointStorageInvalidError')
      })

      it('reverts if collateral out of range (below)', async () => {
        await expect(
          checkpoint.store({
            ...VALID_CHECKPOINT,
            collateral: BigNumber.from(2).pow(STORAGE_SIZE).add(1).mul(-1),
          }),
        ).to.be.revertedWithCustomError(checkpointStorageLib, 'CheckpointStorageInvalidError')
      })
    })
  })

  describe('#accumulate', () => {
    context('zero initial values', () => {
      beforeEach(async () => {
        await checkpoint.store({
          ...DEFAULT_CHECKPOINT,
        })
      })

      it('accumulates transfer', async () => {
        const { value } = await accumulateWithReturn(
          checkpoint,
          user.address,
          ORDER_ID,
          { ...DEFAULT_ORDER, collateral: parse6decimal('123') },
          { ...DEFAULT_GUARANTEE },
          { ...DEFAULT_POSITION },
          { ...DEFAULT_VERSION },
          { ...DEFAULT_VERSION },
        )

        expect(value.transfer).to.equal(parse6decimal('123'))
      })

      it('accumulates price override pnl (long open)', async () => {
        const { ret, value } = await accumulateWithReturn(
          checkpoint,
          user.address,
          ORDER_ID,
          { ...DEFAULT_ORDER, longPos: parse6decimal('10'), longNeg: parse6decimal('5') },
          {
            ...DEFAULT_GUARANTEE,
            longPos: parse6decimal('5'),
            longNeg: parse6decimal('2'),
            notional: parse6decimal('300'),
          },
          { ...DEFAULT_POSITION, long: parse6decimal('5') },
          { ...DEFAULT_VERSION },
          { ...DEFAULT_VERSION, price: parse6decimal('123') },
        )
        expect(ret.priceOverride).to.equal(parse6decimal('69')) // open 3 long @ 100 w/ 123 price

        expect(value.collateral).to.equal(parse6decimal('69'))
      })

      it('accumulates price override pnl (long close)', async () => {
        const { ret, value } = await accumulateWithReturn(
          checkpoint,
          user.address,
          ORDER_ID,
          { ...DEFAULT_ORDER, shortPos: parse6decimal('10'), shortNeg: parse6decimal('5') },
          {
            ...DEFAULT_GUARANTEE,
<<<<<<< HEAD
            shortPos: parse6decimal('5'),
            shortNeg: parse6decimal('2'),
=======
            longNeg: parse6decimal('5'),
            longPos: parse6decimal('2'),
>>>>>>> fc32c837
            notional: parse6decimal('-300'),
          },
          { ...DEFAULT_POSITION, short: parse6decimal('5') },
          { ...DEFAULT_VERSION },
          { ...DEFAULT_VERSION, price: parse6decimal('123') },
        )
        expect(ret.priceOverride).to.equal(parse6decimal('-69')) // open 3 short @ 100 w/ 123 price

        expect(value.collateral).to.equal(parse6decimal('-69'))
      })

      it('accumulates price override pnl (short open)', async () => {
        const { ret, value } = await accumulateWithReturn(
          checkpoint,
          user.address,
          ORDER_ID,
          { ...DEFAULT_ORDER, shortPos: parse6decimal('10'), shortNeg: parse6decimal('5') },
          {
            ...DEFAULT_GUARANTEE,
            shortPos: parse6decimal('5'),
            shortNeg: parse6decimal('2'),
            notional: parse6decimal('-300'),
          },
          { ...DEFAULT_POSITION },
          { ...DEFAULT_VERSION },
          { ...DEFAULT_VERSION, price: parse6decimal('123') },
        )
        expect(ret.priceOverride).to.equal(parse6decimal('-69')) // open 3 short @ 100 w/ 123 price

        expect(value.collateral).to.equal(parse6decimal('-69'))
      })

      it('accumulates price override pnl (short close)', async () => {
        const { ret, value } = await accumulateWithReturn(
          checkpoint,
          user.address,
          ORDER_ID,
          { ...DEFAULT_ORDER, longPos: parse6decimal('10'), longNeg: parse6decimal('5') },
          {
            ...DEFAULT_GUARANTEE,
            shortNeg: parse6decimal('5'),
            shortPos: parse6decimal('2'),
            notional: parse6decimal('300'),
          },
          { ...DEFAULT_POSITION },
          { ...DEFAULT_VERSION },
          { ...DEFAULT_VERSION, price: parse6decimal('123') },
        )
        expect(ret.priceOverride).to.equal(parse6decimal('69')) // open 3 long @ 100 w/ 123 price

        expect(value.collateral).to.equal(parse6decimal('69'))
      })

      it('accumulates pnl (maker)', async () => {
        const { ret, value } = await accumulateWithReturn(
          checkpoint,
          user.address,
          ORDER_ID,
          { ...DEFAULT_ORDER },
          { ...DEFAULT_GUARANTEE },
          { ...DEFAULT_POSITION, maker: parse6decimal('10') },
          { ...DEFAULT_VERSION, makerPreValue: { _value: parse6decimal('100') } },
          { ...DEFAULT_VERSION, makerPreValue: { _value: parse6decimal('200') } },
        )
        expect(ret.collateral).to.equal(parse6decimal('1000'))

        expect(value.collateral).to.equal(parse6decimal('1000'))
      })

      it('accumulates pnl (long)', async () => {
        const { ret, value } = await accumulateWithReturn(
          checkpoint,
          user.address,
          ORDER_ID,
          { ...DEFAULT_ORDER },
          { ...DEFAULT_GUARANTEE },
          { ...DEFAULT_POSITION, long: parse6decimal('10') },
          { ...DEFAULT_VERSION, longPreValue: { _value: parse6decimal('100') } },
          { ...DEFAULT_VERSION, longPreValue: { _value: parse6decimal('200') } },
        )
        expect(ret.collateral).to.equal(parse6decimal('1000'))

        expect(value.collateral).to.equal(parse6decimal('1000'))
      })

      it('accumulates pnl (short)', async () => {
        const { ret, value } = await accumulateWithReturn(
          checkpoint,
          user.address,
          ORDER_ID,
          { ...DEFAULT_ORDER },
          { ...DEFAULT_GUARANTEE },
          { ...DEFAULT_POSITION, short: parse6decimal('10') },
          { ...DEFAULT_VERSION, shortPreValue: { _value: parse6decimal('100') } },
          { ...DEFAULT_VERSION, shortPreValue: { _value: parse6decimal('200') } },
        )
        expect(ret.collateral).to.equal(parse6decimal('1000'))

        expect(value.collateral).to.equal(parse6decimal('1000'))
      })

      it('accumulates received spread (maker close)', async () => {
        const { ret, value } = await accumulateWithReturn(
          checkpoint,
          user.address,
          ORDER_ID,
          { ...DEFAULT_ORDER },
          { ...DEFAULT_GUARANTEE },
          { ...DEFAULT_POSITION, maker: parse6decimal('10') },
          { ...DEFAULT_VERSION, makerCloseValue: { _value: parse6decimal('100') } },
          { ...DEFAULT_VERSION, makerCloseValue: { _value: parse6decimal('200') } },
        )
        expect(ret.collateral).to.equal(parse6decimal('1000'))

        expect(value.collateral).to.equal(parse6decimal('1000'))
      })

      it('accumulates received spread (long close)', async () => {
        const { ret, value } = await accumulateWithReturn(
          checkpoint,
          user.address,
          ORDER_ID,
          { ...DEFAULT_ORDER },
          { ...DEFAULT_GUARANTEE },
          { ...DEFAULT_POSITION, long: parse6decimal('10') },
          { ...DEFAULT_VERSION, longCloseValue: { _value: parse6decimal('100') } },
          { ...DEFAULT_VERSION, longCloseValue: { _value: parse6decimal('200') } },
        )
        expect(ret.collateral).to.equal(parse6decimal('1000'))

        expect(value.collateral).to.equal(parse6decimal('1000'))
      })

      it('accumulates received spread (short close)', async () => {
        const { ret, value } = await accumulateWithReturn(
          checkpoint,
          user.address,
          ORDER_ID,
          { ...DEFAULT_ORDER },
          { ...DEFAULT_GUARANTEE },
          { ...DEFAULT_POSITION, short: parse6decimal('10') },
          { ...DEFAULT_VERSION, shortCloseValue: { _value: parse6decimal('100') } },
          { ...DEFAULT_VERSION, shortCloseValue: { _value: parse6decimal('200') } },
        )
        expect(ret.collateral).to.equal(parse6decimal('1000'))

        expect(value.collateral).to.equal(parse6decimal('1000'))
      })

      it('accumulates received spread (long post)', async () => {
        const { ret, value } = await accumulateWithReturn(
          checkpoint,
          user.address,
          ORDER_ID,
          { ...DEFAULT_ORDER },
          { ...DEFAULT_GUARANTEE },
          { ...DEFAULT_POSITION, long: parse6decimal('10') },
          { ...DEFAULT_VERSION, longPostValue: { _value: parse6decimal('100') } },
          { ...DEFAULT_VERSION, longPostValue: { _value: parse6decimal('200') } },
        )
        expect(ret.collateral).to.equal(parse6decimal('1000'))

        expect(value.collateral).to.equal(parse6decimal('1000'))
      })

      it('accumulates received spread (short post)', async () => {
        const { ret, value } = await accumulateWithReturn(
          checkpoint,
          user.address,
          ORDER_ID,
          { ...DEFAULT_ORDER },
          { ...DEFAULT_GUARANTEE },
          { ...DEFAULT_POSITION, short: parse6decimal('10') },
          { ...DEFAULT_VERSION, shortPostValue: { _value: parse6decimal('100') } },
          { ...DEFAULT_VERSION, shortPostValue: { _value: parse6decimal('200') } },
        )
        expect(ret.collateral).to.equal(parse6decimal('1000'))

        expect(value.collateral).to.equal(parse6decimal('1000'))
      })

      it('accumulates fees (maker)', async () => {
        const { ret, value } = await accumulateWithReturn(
          checkpoint,
          user.address,
          ORDER_ID,
          { ...DEFAULT_ORDER, makerPos: parse6decimal('10') },
          { ...DEFAULT_GUARANTEE },
          { ...DEFAULT_POSITION },
          { ...DEFAULT_VERSION },
          { ...DEFAULT_VERSION, makerFee: { _value: parse6decimal('-2') } },
        )
        expect(ret.tradeFee).to.equal(parse6decimal('20'))

        expect(value.tradeFee).to.equal(parse6decimal('20'))
      })

      it('accumulates fees (taker)', async () => {
        const { ret, value } = await accumulateWithReturn(
          checkpoint,
          user.address,
          ORDER_ID,
          { ...DEFAULT_ORDER, longPos: parse6decimal('10') },
          { ...DEFAULT_GUARANTEE },
          { ...DEFAULT_POSITION },
          { ...DEFAULT_VERSION },
          { ...DEFAULT_VERSION, takerFee: { _value: parse6decimal('-2') } },
        )
        expect(ret.tradeFee).to.equal(parse6decimal('20'))

        expect(value.tradeFee).to.equal(parse6decimal('20'))
      })

      it('accumulates charged price impact (spread pos)', async () => {
        const { ret, value } = await accumulateWithReturn(
          checkpoint,
          user.address,
          ORDER_ID,
          { ...DEFAULT_ORDER, longPos: parse6decimal('10') },
          { ...DEFAULT_GUARANTEE },
          { ...DEFAULT_POSITION },
          { ...DEFAULT_VERSION },
          { ...DEFAULT_VERSION, spreadPos: { _value: parse6decimal('-2') }, longPosExposure: parse6decimal('1') },
        )
        expect(ret.spread).to.equal(parse6decimal('20'))

        expect(value.tradeFee).to.equal(parse6decimal('20'))
      })

      it('accumulates charged price impact (spread neg)', async () => {
        const { ret, value } = await accumulateWithReturn(
          checkpoint,
          user.address,
          ORDER_ID,
          { ...DEFAULT_ORDER, longNeg: parse6decimal('10') },
          { ...DEFAULT_GUARANTEE },
          { ...DEFAULT_POSITION, long: parse6decimal('10') },
          { ...DEFAULT_VERSION },
          { ...DEFAULT_VERSION, spreadNeg: { _value: parse6decimal('-2') }, longNegExposure: parse6decimal('-1') },
        )
        expect(ret.spread).to.equal(parse6decimal('20'))

        expect(value.tradeFee).to.equal(parse6decimal('20'))
      })

      it('accumulates settlement fee', async () => {
        const { ret, value } = await accumulateWithReturn(
          checkpoint,
          user.address,
          ORDER_ID,
          { ...DEFAULT_ORDER, orders: 2 },
          { ...DEFAULT_GUARANTEE },
          { ...DEFAULT_POSITION },
          { ...DEFAULT_VERSION },
          { ...DEFAULT_VERSION, settlementFee: { _value: parse6decimal('-4') } },
        )
        expect(ret.settlementFee).to.equal(parse6decimal('8'))

        expect(value.settlementFee).to.equal(parse6decimal('8'))
      })

      it('accumulates liquidation fee', async () => {
        const { ret, value } = await accumulateWithReturn(
          checkpoint,
          user.address,
          ORDER_ID,
          { ...DEFAULT_ORDER, protection: 1 },
          { ...DEFAULT_GUARANTEE },
          { ...DEFAULT_POSITION },
          { ...DEFAULT_VERSION },
          { ...DEFAULT_VERSION, liquidationFee: { _value: parse6decimal('-4') } },
        )
        expect(ret.liquidationFee).to.equal(parse6decimal('4'))

        expect(value.settlementFee).to.equal(parse6decimal('4'))
      })
    })
  })
})<|MERGE_RESOLUTION|>--- conflicted
+++ resolved
@@ -304,16 +304,11 @@
           { ...DEFAULT_ORDER, shortPos: parse6decimal('10'), shortNeg: parse6decimal('5') },
           {
             ...DEFAULT_GUARANTEE,
-<<<<<<< HEAD
-            shortPos: parse6decimal('5'),
-            shortNeg: parse6decimal('2'),
-=======
             longNeg: parse6decimal('5'),
             longPos: parse6decimal('2'),
->>>>>>> fc32c837
             notional: parse6decimal('-300'),
           },
-          { ...DEFAULT_POSITION, short: parse6decimal('5') },
+          { ...DEFAULT_POSITION },
           { ...DEFAULT_VERSION },
           { ...DEFAULT_VERSION, price: parse6decimal('123') },
         )
@@ -334,7 +329,7 @@
             shortNeg: parse6decimal('2'),
             notional: parse6decimal('-300'),
           },
-          { ...DEFAULT_POSITION },
+          { ...DEFAULT_POSITION, short: parse6decimal('5') },
           { ...DEFAULT_VERSION },
           { ...DEFAULT_VERSION, price: parse6decimal('123') },
         )
