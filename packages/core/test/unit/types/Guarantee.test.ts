--- conflicted
+++ resolved
@@ -32,20 +32,12 @@
       orders: 2,
       longPos: 3,
       longNeg: 4,
-<<<<<<< HEAD
-      shortPos: 5,
-      shortNeg: 6,
-      notional: 0,
-      takerFee: 7,
-      referral: 0,
-=======
       shortPos: 6,
       shortNeg: 7,
       notional: 0,
       takerFee: 5,
       orderReferral: 9,
       solverReferral: 0,
->>>>>>> fc32c837
     }
 
     let guaranteeStorageGlobalLib: GuaranteeStorageGlobalLib
@@ -59,17 +51,12 @@
       ).deploy()
     })
 
-<<<<<<< HEAD
     describe('common behavior', () => {
-      shouldBehaveLike(() => ({ guarantee: guaranteeGlobal, validStoredGuarantee: VALID_STORED_GUARANTEE }))
-=======
-    describe('common behavoir', () => {
       shouldBehaveLike(() => ({
         guarantee: guaranteeGlobal,
         storageLib: guaranteeStorageGlobalLib,
         validStoredGuarantee: VALID_STORED_GUARANTEE,
       }))
->>>>>>> fc32c837
     })
 
     describe('#store', () => {
@@ -80,20 +67,12 @@
         expect(value.orders).to.equal(2)
         expect(value.longPos).to.equal(3)
         expect(value.longNeg).to.equal(4)
-<<<<<<< HEAD
-        expect(value.shortPos).to.equal(5)
-        expect(value.shortNeg).to.equal(6)
-        expect(value.notional).to.equal(0)
-        expect(value.takerFee).to.equal(7)
-        expect(value.referral).to.equal(0)
-=======
         expect(value.shortPos).to.equal(6)
         expect(value.shortNeg).to.equal(7)
         expect(value.notional).to.equal(0)
         expect(value.takerFee).to.equal(5)
         expect(value.orderReferral).to.equal(9)
         expect(value.solverReferral).to.equal(0)
->>>>>>> fc32c837
       })
     })
   })
@@ -103,20 +82,12 @@
       orders: 2,
       longPos: 3,
       longNeg: 4,
-<<<<<<< HEAD
-      shortPos: 5,
-      shortNeg: 6,
-      notional: 14,
-      takerFee: 7,
-      referral: 15,
-=======
       shortPos: 6,
       shortNeg: 7,
       notional: 14,
       takerFee: 5,
       orderReferral: 16,
       solverReferral: 15,
->>>>>>> fc32c837
     }
 
     let guaranteeStorageLocalLib: GuaranteeStorageLocalLib
@@ -146,19 +117,11 @@
         expect(value.orders).to.equal(2)
         expect(value.longPos).to.equal(3)
         expect(value.longNeg).to.equal(4)
-<<<<<<< HEAD
-        expect(value.shortPos).to.equal(5)
-        expect(value.shortNeg).to.equal(6)
-        expect(value.notional).to.equal(14)
-        expect(value.takerFee).to.equal(7)
-        expect(value.referral).to.equal(15)
-=======
         expect(value.shortPos).to.equal(6)
         expect(value.shortNeg).to.equal(7)
         expect(value.notional).to.equal(14)
         expect(value.takerFee).to.equal(5)
         expect(value.solverReferral).to.equal(15)
->>>>>>> fc32c837
       })
 
       context('.notional', async () => {
@@ -259,27 +222,6 @@
         })
       })
 
-<<<<<<< HEAD
-      it('generates correct guarantee (long w/ settlement fee)', async () => {
-        await guaranteeLocal.from(
-          { ...DEFAULT_ORDER, orders: 1, longPos: parse6decimal('10') },
-          parse6decimal('123'),
-          0,
-          true,
-          false,
-        )
-        const newGuarantee = await guaranteeLocal.read()
-
-        expectGuaranteeEq(newGuarantee, {
-          ...DEFAULT_GUARANTEE,
-          longPos: parse6decimal('10'),
-          notional: parse6decimal('1230'),
-          takerFee: parse6decimal('10'),
-        })
-      })
-
-=======
->>>>>>> fc32c837
       it('generates correct guarantee (long w/ trade fee)', async () => {
         await guaranteeLocal.from(
           { ...DEFAULT_ORDER, orders: 1, longPos: parse6decimal('10') },
@@ -293,95 +235,11 @@
           ...DEFAULT_GUARANTEE,
           orders: 1,
           longPos: parse6decimal('10'),
-<<<<<<< HEAD
           notional: parse6decimal('1230'),
         })
       })
 
-      it('generates correct guarantee (long w/ both fee)', async () => {
-        await guaranteeLocal.from(
-          { ...DEFAULT_ORDER, orders: 1, longPos: parse6decimal('10') },
-          parse6decimal('123'),
-          0,
-          true,
-          true,
-        )
-        const newGuarantee = await guaranteeLocal.read()
-
-        expectGuaranteeEq(newGuarantee, {
-          ...DEFAULT_GUARANTEE,
-          longPos: parse6decimal('10'),
-=======
->>>>>>> fc32c837
-          notional: parse6decimal('1230'),
-        })
-      })
-
-      it('generates correct guarantee (long w/ solverReferral + trade fee)', async () => {
-        await guaranteeLocal.from(
-          { ...DEFAULT_ORDER, orders: 1, longPos: parse6decimal('10'), takerReferral: parse6decimal('2') },
-          parse6decimal('123'),
-          parse6decimal('0.5'),
-          true,
-<<<<<<< HEAD
-          false,
-        )
-        const newGuarantee = await guaranteeLocal.read()
-
-        expectGuaranteeEq(newGuarantee, {
-          ...DEFAULT_GUARANTEE,
-          longPos: parse6decimal('10'),
-          notional: parse6decimal('1230'),
-          referral: parse6decimal('1'),
-          takerFee: parse6decimal('10'),
-        })
-      })
-
-      it('generates correct guarantee (long w/ referral + trade fee)', async () => {
-        await guaranteeLocal.from(
-          { ...DEFAULT_ORDER, orders: 1, longPos: parse6decimal('10'), takerReferral: parse6decimal('2') },
-          parse6decimal('123'),
-          parse6decimal('0.5'),
-          false,
-          true,
-=======
->>>>>>> fc32c837
-        )
-        const newGuarantee = await guaranteeLocal.read()
-
-        expectGuaranteeEq(newGuarantee, {
-          ...DEFAULT_GUARANTEE,
-          orders: 1,
-          longPos: parse6decimal('10'),
-          notional: parse6decimal('1230'),
-          orderReferral: parse6decimal('2'),
-          solverReferral: parse6decimal('1'),
-        })
-      })
-
-<<<<<<< HEAD
-      it('generates correct guarantee (long w/ referral + both fee)', async () => {
-        await guaranteeLocal.from(
-          { ...DEFAULT_ORDER, orders: 1, longPos: parse6decimal('10'), takerReferral: parse6decimal('2') },
-          parse6decimal('123'),
-          parse6decimal('0.5'),
-          true,
-          true,
-        )
-        const newGuarantee = await guaranteeLocal.read()
-
-        expectGuaranteeEq(newGuarantee, {
-          ...DEFAULT_GUARANTEE,
-          longPos: parse6decimal('10'),
-          notional: parse6decimal('1230'),
-          referral: parse6decimal('1'),
-        })
-      })
-
-      it('generates correct guarantee (long w/ referral)', async () => {
-=======
       it('generates correct guarantee (long w/ solverReferral)', async () => {
->>>>>>> fc32c837
         await guaranteeLocal.from(
           { ...DEFAULT_ORDER, orders: 1, longPos: parse6decimal('10'), takerReferral: parse6decimal('2') },
           parse6decimal('123'),
@@ -437,28 +295,7 @@
         })
       })
 
-<<<<<<< HEAD
-      it('generates correct guarantee (short w/ settlement fee)', async () => {
-        await guaranteeLocal.from(
-          { ...DEFAULT_ORDER, orders: 1, shortPos: parse6decimal('10') },
-          parse6decimal('123'),
-          0,
-          true,
-          false,
-        )
-        const newGuarantee = await guaranteeLocal.read()
-
-        expectGuaranteeEq(newGuarantee, {
-          ...DEFAULT_GUARANTEE,
-          shortPos: parse6decimal('10'),
-          notional: parse6decimal('-1230'),
-          takerFee: parse6decimal('10'),
-        })
-      })
-
-=======
->>>>>>> fc32c837
-      it('generates correct guarantee (short w/ tarde fee)', async () => {
+      it('generates correct guarantee (short w/ trade fee)', async () => {
         await guaranteeLocal.from(
           { ...DEFAULT_ORDER, orders: 1, shortPos: parse6decimal('10') },
           parse6decimal('123'),
@@ -475,28 +312,7 @@
         })
       })
 
-<<<<<<< HEAD
-      it('generates correct guarantee (short w/ both fee)', async () => {
-        await guaranteeLocal.from(
-          { ...DEFAULT_ORDER, orders: 1, shortPos: parse6decimal('10') },
-          parse6decimal('123'),
-          0,
-          true,
-          true,
-        )
-        const newGuarantee = await guaranteeLocal.read()
-
-        expectGuaranteeEq(newGuarantee, {
-          ...DEFAULT_GUARANTEE,
-          shortPos: parse6decimal('10'),
-          notional: parse6decimal('-1230'),
-        })
-      })
-
-      it('generates correct guarantee (short w/ referral + settlement fee)', async () => {
-=======
       it('generates correct guarantee (short w/ solverReferral + trade fee)', async () => {
->>>>>>> fc32c837
         await guaranteeLocal.from(
           { ...DEFAULT_ORDER, orders: 1, shortPos: parse6decimal('10'), takerReferral: parse6decimal('2') },
           parse6decimal('123'),
@@ -507,10 +323,7 @@
 
         expectGuaranteeEq(newGuarantee, {
           ...DEFAULT_GUARANTEE,
-<<<<<<< HEAD
-=======
           orders: 1,
->>>>>>> fc32c837
           shortPos: parse6decimal('10'),
           notional: parse6decimal('-1230'),
           orderReferral: parse6decimal('2'),
@@ -553,14 +366,6 @@
       })
     })
 
-<<<<<<< HEAD
-        expectGuaranteeEq(newGuarantee, {
-          ...DEFAULT_GUARANTEE,
-          shortPos: parse6decimal('10'),
-          notional: parse6decimal('-1230'),
-          referral: parse6decimal('1'),
-        })
-=======
     describe('#takerNeg', () => {
       it('calculates taker pos', async () => {
         await expect(
@@ -572,7 +377,6 @@
             shortNeg: 6,
           }),
         ).to.equal(9)
->>>>>>> fc32c837
       })
     })
 
@@ -590,89 +394,68 @@
       })
     })
 
-<<<<<<< HEAD
-        expectGuaranteeEq(newGuarantee, {
-          ...DEFAULT_GUARANTEE,
-          orders: 1,
-          shortPos: parse6decimal('10'),
-          notional: parse6decimal('-1230'),
-          takerFee: parse6decimal('10'),
-          referral: parse6decimal('1'),
-        })
-=======
     describe('#takerTotal', () => {
       it('calculate taker total', async () => {
         await expect(
           await guaranteeLocal.takerTotal({
             ...DEFAULT_GUARANTEE,
-            longPos: 1,
-            longNeg: 2,
-            shortPos: 7,
-            shortNeg: 6,
-          }),
-        ).to.equal(16)
->>>>>>> fc32c837
-      })
-    })
-
-    describe('#isEmpty', () => {
-      it('calculates empty', async () => {
-        await expect(
-          await guaranteeLocal.isEmpty({
-            ...DEFAULT_GUARANTEE,
-          }),
-        ).to.equal(true)
-      })
-
-      it('calculates not empty longPos', async () => {
-        await expect(
-          await guaranteeLocal.isEmpty({
-            ...DEFAULT_GUARANTEE,
-            longPos: 1,
-          }),
-        ).to.equal(false)
-      })
-
-      it('calculates not empty longNeg', async () => {
-        await expect(
-          await guaranteeLocal.isEmpty({
-            ...DEFAULT_GUARANTEE,
-            longNeg: 1,
-          }),
-        ).to.equal(false)
-      })
-
-      it('calculates not empty shortPos', async () => {
-        await expect(
-          await guaranteeLocal.isEmpty({
-            ...DEFAULT_GUARANTEE,
-            shortPos: 1,
-          }),
-        ).to.equal(false)
-      })
-
-      it('calculates not empty shortNeg', async () => {
-        await expect(
-          await guaranteeLocal.isEmpty({
-            ...DEFAULT_GUARANTEE,
-<<<<<<< HEAD
             longPos: 2,
             longNeg: 3,
             shortPos: 4,
             shortNeg: 5,
           }),
         ).to.equal(14)
-=======
+      })
+    })
+
+    describe('#isEmpty', () => {
+      it('calculates empty', async () => {
+        await expect(
+          await guaranteeLocal.isEmpty({
+            ...DEFAULT_GUARANTEE,
+          }),
+        ).to.equal(true)
+      })
+
+      it('calculates not empty longPos', async () => {
+        await expect(
+          await guaranteeLocal.isEmpty({
+            ...DEFAULT_GUARANTEE,
+            longPos: 1,
+          }),
+        ).to.equal(false)
+      })
+
+      it('calculates not empty longNeg', async () => {
+        await expect(
+          await guaranteeLocal.isEmpty({
+            ...DEFAULT_GUARANTEE,
+            longNeg: 1,
+          }),
+        ).to.equal(false)
+      })
+
+      it('calculates not empty shortPos', async () => {
+        await expect(
+          await guaranteeLocal.isEmpty({
+            ...DEFAULT_GUARANTEE,
+            shortPos: 1,
+          }),
+        ).to.equal(false)
+      })
+
+      it('calculates not empty shortNeg', async () => {
+        await expect(
+          await guaranteeLocal.isEmpty({
+            ...DEFAULT_GUARANTEE,
             shortNeg: 1,
           }),
         ).to.equal(false)
->>>>>>> fc32c837
       })
     })
 
     describe('#priceAdjustment', () => {
       it('long open / higher price', async () => {
-<<<<<<< HEAD
         await expect(
           await guaranteeLocal.priceAdjustment(
             {
@@ -686,146 +469,19 @@
       })
 
       it('short close / higher price', async () => {
-=======
->>>>>>> fc32c837
-        await expect(
-          await guaranteeLocal.priceAdjustment(
-            {
-              ...DEFAULT_GUARANTEE,
-              notional: parse6decimal('1230'),
-<<<<<<< HEAD
+        await expect(
+          await guaranteeLocal.priceAdjustment(
+            {
+              ...DEFAULT_GUARANTEE,
+              notional: parse6decimal('1230'),
               shortNeg: parse6decimal('10'),
-=======
-              longPos: parse6decimal('10'),
->>>>>>> fc32c837
             },
             parse6decimal('125'),
           ),
         ).to.equal(parse6decimal('20'))
       })
 
-<<<<<<< HEAD
       it('short open / lower price', async () => {
-=======
-      it('long close / lower price', async () => {
->>>>>>> fc32c837
-        await expect(
-          await guaranteeLocal.priceAdjustment(
-            {
-              ...DEFAULT_GUARANTEE,
-              notional: parse6decimal('-1230'),
-<<<<<<< HEAD
-              shortPos: parse6decimal('10'),
-=======
-              longNeg: parse6decimal('10'),
->>>>>>> fc32c837
-            },
-            parse6decimal('121'),
-          ),
-        ).to.equal(parse6decimal('20'))
-      })
-
-<<<<<<< HEAD
-      it('long close / lower price', async () => {
-=======
-      it('short open / lower price', async () => {
->>>>>>> fc32c837
-        await expect(
-          await guaranteeLocal.priceAdjustment(
-            {
-              ...DEFAULT_GUARANTEE,
-              notional: parse6decimal('-1230'),
-<<<<<<< HEAD
-              longNeg: parse6decimal('10'),
-=======
-              shortPos: parse6decimal('10'),
->>>>>>> fc32c837
-            },
-            parse6decimal('121'),
-          ),
-        ).to.equal(parse6decimal('20'))
-      })
-
-<<<<<<< HEAD
-      it('long open/ lower price', async () => {
-=======
-      it('short close / higher price', async () => {
->>>>>>> fc32c837
-        await expect(
-          await guaranteeLocal.priceAdjustment(
-            {
-              ...DEFAULT_GUARANTEE,
-              notional: parse6decimal('1230'),
-<<<<<<< HEAD
-=======
-              shortNeg: parse6decimal('10'),
-            },
-            parse6decimal('125'),
-          ),
-        ).to.equal(parse6decimal('20'))
-      })
-
-      it('long open / lower price', async () => {
-        await expect(
-          await guaranteeLocal.priceAdjustment(
-            {
-              ...DEFAULT_GUARANTEE,
-              notional: parse6decimal('1230'),
->>>>>>> fc32c837
-              longPos: parse6decimal('10'),
-            },
-            parse6decimal('121'),
-          ),
-        ).to.equal(parse6decimal('-20'))
-      })
-
-<<<<<<< HEAD
-      it('short close / lower price', async () => {
-        await expect(
-          await guaranteeLocal.priceAdjustment(
-            {
-              ...DEFAULT_GUARANTEE,
-              notional: parse6decimal('1230'),
-              shortNeg: parse6decimal('10'),
-            },
-            parse6decimal('121'),
-          ),
-        ).to.equal(parse6decimal('-20'))
-      })
-
-      it('short open / higher price', async () => {
-=======
-      it('long neg / higher price', async () => {
->>>>>>> fc32c837
-        await expect(
-          await guaranteeLocal.priceAdjustment(
-            {
-              ...DEFAULT_GUARANTEE,
-              notional: parse6decimal('-1230'),
-<<<<<<< HEAD
-              shortPos: parse6decimal('10'),
-            },
-            parse6decimal('125'),
-          ),
-        ).to.equal(parse6decimal('-20'))
-      })
-
-      it('long close / higher price', async () => {
-        await expect(
-          await guaranteeLocal.priceAdjustment(
-            {
-              ...DEFAULT_GUARANTEE,
-              notional: parse6decimal('-1230'),
-=======
->>>>>>> fc32c837
-              longNeg: parse6decimal('10'),
-            },
-            parse6decimal('125'),
-          ),
-        ).to.equal(parse6decimal('-20'))
-      })
-
-      it('short open / higher price', async () => {
         await expect(
           await guaranteeLocal.priceAdjustment(
             {
@@ -833,6 +489,71 @@
               notional: parse6decimal('-1230'),
               shortPos: parse6decimal('10'),
             },
+            parse6decimal('121'),
+          ),
+        ).to.equal(parse6decimal('20'))
+      })
+
+      it('long close / lower price', async () => {
+        await expect(
+          await guaranteeLocal.priceAdjustment(
+            {
+              ...DEFAULT_GUARANTEE,
+              notional: parse6decimal('-1230'),
+              longNeg: parse6decimal('10'),
+            },
+            parse6decimal('121'),
+          ),
+        ).to.equal(parse6decimal('20'))
+      })
+
+      it('long open/ lower price', async () => {
+        await expect(
+          await guaranteeLocal.priceAdjustment(
+            {
+              ...DEFAULT_GUARANTEE,
+              notional: parse6decimal('1230'),
+              longPos: parse6decimal('10'),
+            },
+            parse6decimal('121'),
+          ),
+        ).to.equal(parse6decimal('-20'))
+      })
+
+      it('short close / lower price', async () => {
+        await expect(
+          await guaranteeLocal.priceAdjustment(
+            {
+              ...DEFAULT_GUARANTEE,
+              notional: parse6decimal('1230'),
+              shortNeg: parse6decimal('10'),
+            },
+            parse6decimal('121'),
+          ),
+        ).to.equal(parse6decimal('-20'))
+      })
+
+      it('short open / higher price', async () => {
+        await expect(
+          await guaranteeLocal.priceAdjustment(
+            {
+              ...DEFAULT_GUARANTEE,
+              notional: parse6decimal('-1230'),
+              shortPos: parse6decimal('10'),
+            },
+            parse6decimal('125'),
+          ),
+        ).to.equal(parse6decimal('-20'))
+      })
+
+      it('long close / higher price', async () => {
+        await expect(
+          await guaranteeLocal.priceAdjustment(
+            {
+              ...DEFAULT_GUARANTEE,
+              notional: parse6decimal('-1230'),
+              longNeg: parse6decimal('10'),
+            },
             parse6decimal('125'),
           ),
         ).to.equal(parse6decimal('-20'))
@@ -877,7 +598,6 @@
     })
 
     describe('#priceDeviation', () => {
-<<<<<<< HEAD
       it('long pos / higher price', async () => {
         await expect(
           await guaranteeLocal.priceDeviation(
@@ -892,27 +612,31 @@
       })
 
       it('short close / higher price', async () => {
-=======
-      it('long open / higher price', async () => {
->>>>>>> fc32c837
-        await expect(
-          await guaranteeLocal.priceDeviation(
-            {
-              ...DEFAULT_GUARANTEE,
-              notional: parse6decimal('1230'),
-<<<<<<< HEAD
+        await expect(
+          await guaranteeLocal.priceDeviation(
+            {
+              ...DEFAULT_GUARANTEE,
+              notional: parse6decimal('1230'),
               shortNeg: parse6decimal('10'),
-=======
-              longPos: parse6decimal('10'),
->>>>>>> fc32c837
             },
             parse6decimal('125'),
           ),
         ).to.equal(parse6decimal('0.016260'))
       })
 
-<<<<<<< HEAD
-=======
+      it('short open / lower price', async () => {
+        await expect(
+          await guaranteeLocal.priceDeviation(
+            {
+              ...DEFAULT_GUARANTEE,
+              notional: parse6decimal('-1230'),
+              shortPos: parse6decimal('10'),
+            },
+            parse6decimal('121'),
+          ),
+        ).to.equal(parse6decimal('0.016528'))
+      })
+
       it('long close / lower price', async () => {
         await expect(
           await guaranteeLocal.priceDeviation(
@@ -926,8 +650,33 @@
         ).to.equal(parse6decimal('0.016528'))
       })
 
->>>>>>> fc32c837
-      it('short open / lower price', async () => {
+      it('long open / lower price', async () => {
+        await expect(
+          await guaranteeLocal.priceDeviation(
+            {
+              ...DEFAULT_GUARANTEE,
+              notional: parse6decimal('1230'),
+              longPos: parse6decimal('10'),
+            },
+            parse6decimal('121'),
+          ),
+        ).to.equal(parse6decimal('0.016528'))
+      })
+
+      it('short close / lower price', async () => {
+        await expect(
+          await guaranteeLocal.priceDeviation(
+            {
+              ...DEFAULT_GUARANTEE,
+              notional: parse6decimal('1230'),
+              shortNeg: parse6decimal('10'),
+            },
+            parse6decimal('121'),
+          ),
+        ).to.equal(parse6decimal('0.016528'))
+      })
+
+      it('short open / higher price', async () => {
         await expect(
           await guaranteeLocal.priceDeviation(
             {
@@ -935,110 +684,18 @@
               notional: parse6decimal('-1230'),
               shortPos: parse6decimal('10'),
             },
-            parse6decimal('121'),
-          ),
-        ).to.equal(parse6decimal('0.016528'))
-      })
-
-<<<<<<< HEAD
-      it('long close / lower price', async () => {
+            parse6decimal('125'),
+          ),
+        ).to.equal(parse6decimal('0.016260'))
+      })
+
+      it('long close / higher price', async () => {
         await expect(
           await guaranteeLocal.priceDeviation(
             {
               ...DEFAULT_GUARANTEE,
               notional: parse6decimal('-1230'),
               longNeg: parse6decimal('10'),
-            },
-            parse6decimal('121'),
-          ),
-        ).to.equal(parse6decimal('0.016528'))
-      })
-
-      it('long open / lower price', async () => {
-        await expect(
-          await guaranteeLocal.priceDeviation(
-            {
-              ...DEFAULT_GUARANTEE,
-              notional: parse6decimal('1230'),
-              longPos: parse6decimal('10'),
-            },
-            parse6decimal('121'),
-          ),
-        ).to.equal(parse6decimal('0.016528'))
-      })
-
-      it('short close / lower price', async () => {
-=======
-      it('short close / higher price', async () => {
->>>>>>> fc32c837
-        await expect(
-          await guaranteeLocal.priceDeviation(
-            {
-              ...DEFAULT_GUARANTEE,
-              notional: parse6decimal('1230'),
-              shortNeg: parse6decimal('10'),
-<<<<<<< HEAD
-=======
-            },
-            parse6decimal('125'),
-          ),
-        ).to.equal(parse6decimal('0.016260'))
-      })
-
-      it('long open / lower price', async () => {
-        await expect(
-          await guaranteeLocal.priceDeviation(
-            {
-              ...DEFAULT_GUARANTEE,
-              notional: parse6decimal('1230'),
-              longPos: parse6decimal('10'),
->>>>>>> fc32c837
-            },
-            parse6decimal('121'),
-          ),
-        ).to.equal(parse6decimal('0.016528'))
-      })
-
-<<<<<<< HEAD
-      it('short open / higher price', async () => {
-=======
-      it('long close / higher price', async () => {
->>>>>>> fc32c837
-        await expect(
-          await guaranteeLocal.priceDeviation(
-            {
-              ...DEFAULT_GUARANTEE,
-              notional: parse6decimal('-1230'),
-<<<<<<< HEAD
-              shortPos: parse6decimal('10'),
-            },
-            parse6decimal('125'),
-          ),
-        ).to.equal(parse6decimal('0.016260'))
-      })
-
-      it('long close / higher price', async () => {
-        await expect(
-          await guaranteeLocal.priceDeviation(
-            {
-              ...DEFAULT_GUARANTEE,
-              notional: parse6decimal('-1230'),
-=======
->>>>>>> fc32c837
-              longNeg: parse6decimal('10'),
-            },
-            parse6decimal('125'),
-          ),
-        ).to.equal(parse6decimal('0.016260'))
-      })
-
-      it('short open / higher price', async () => {
-        await expect(
-          await guaranteeLocal.priceDeviation(
-            {
-              ...DEFAULT_GUARANTEE,
-              notional: parse6decimal('-1230'),
-              shortPos: parse6decimal('10'),
             },
             parse6decimal('125'),
           ),
@@ -1175,28 +832,6 @@
         })
       })
 
-<<<<<<< HEAD
-      context('.longPos', async () => {
-        const STORAGE_SIZE = 64
-        it('saves if in range', async () => {
-          await guarantee.store({
-            ...DEFAULT_GUARANTEE,
-            longPos: BigNumber.from(2).pow(STORAGE_SIZE).sub(1),
-          })
-          const value = await guarantee.read()
-          expect(value.longPos).to.equal(BigNumber.from(2).pow(STORAGE_SIZE).sub(1))
-        })
-
-        it('reverts if longPos out of range', async () => {
-          await expect(
-            guarantee.store({
-              ...DEFAULT_GUARANTEE,
-              longPos: BigNumber.from(2).pow(STORAGE_SIZE),
-            }),
-          ).to.be.revertedWithCustomError(guarantee, 'GuaranteeStorageInvalidError')
-        })
-      })
-
       context('.longNeg', async () => {
         const STORAGE_SIZE = 64
         it('saves if in range', async () => {
@@ -1219,14 +854,10 @@
       })
 
       context('.shortPos', async () => {
-=======
-      context('.longNeg', async () => {
->>>>>>> fc32c837
         const STORAGE_SIZE = 64
         it('saves if in range', async () => {
           await guarantee.store({
             ...DEFAULT_GUARANTEE,
-<<<<<<< HEAD
             shortPos: BigNumber.from(2).pow(STORAGE_SIZE).sub(1),
           })
           const value = await guarantee.read()
@@ -1238,60 +869,8 @@
             guarantee.store({
               ...DEFAULT_GUARANTEE,
               shortPos: BigNumber.from(2).pow(STORAGE_SIZE),
-=======
-            longNeg: BigNumber.from(2).pow(STORAGE_SIZE).sub(1),
-          })
-          const value = await guarantee.read()
-          expect(value.longNeg).to.equal(BigNumber.from(2).pow(STORAGE_SIZE).sub(1))
-        })
-
-        it('reverts if longNeg out of range', async () => {
-          await expect(
-            guarantee.store({
-              ...DEFAULT_GUARANTEE,
-              longNeg: BigNumber.from(2).pow(STORAGE_SIZE),
->>>>>>> fc32c837
             }),
-          ).to.be.revertedWithCustomError(storageLib, 'GuaranteeStorageInvalidError')
-        })
-      })
-
-<<<<<<< HEAD
-      context('.shortNeg', async () => {
-=======
-      context('.shortPos', async () => {
->>>>>>> fc32c837
-        const STORAGE_SIZE = 64
-        it('saves if in range', async () => {
-          await guarantee.store({
-            ...DEFAULT_GUARANTEE,
-<<<<<<< HEAD
-            shortNeg: BigNumber.from(2).pow(STORAGE_SIZE).sub(1),
-          })
-          const value = await guarantee.read()
-          expect(value.shortNeg).to.equal(BigNumber.from(2).pow(STORAGE_SIZE).sub(1))
-        })
-
-        it('reverts if shortNeg out of range', async () => {
-          await expect(
-            guarantee.store({
-              ...DEFAULT_GUARANTEE,
-              shortNeg: BigNumber.from(2).pow(STORAGE_SIZE),
-=======
-            shortPos: BigNumber.from(2).pow(STORAGE_SIZE).sub(1),
-          })
-          const value = await guarantee.read()
-          expect(value.shortPos).to.equal(BigNumber.from(2).pow(STORAGE_SIZE).sub(1))
-        })
-
-        it('reverts if shortPos out of range', async () => {
-          await expect(
-            guarantee.store({
-              ...DEFAULT_GUARANTEE,
-              shortPos: BigNumber.from(2).pow(STORAGE_SIZE),
->>>>>>> fc32c837
-            }),
-          ).to.be.revertedWithCustomError(storageLib, 'GuaranteeStorageInvalidError')
+          ).to.be.revertedWithCustomError(guarantee, 'GuaranteeStorageInvalidError')
         })
       })
 
