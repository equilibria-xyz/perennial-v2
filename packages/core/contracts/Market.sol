// SPDX-License-Identifier: BUSL-1.1
pragma solidity 0.8.24;

import { UFixed6, UFixed6Lib } from "@equilibria/root/number/types/UFixed6.sol";
import { UFixed18, UFixed18Lib } from "@equilibria/root/number/types/UFixed18.sol";
import { Fixed6, Fixed6Lib } from "@equilibria/root/number/types/Fixed6.sol";
import { Instance } from "@equilibria/root/attribute/Instance.sol";
import { ReentrancyGuard } from "@equilibria/root/attribute/ReentrancyGuard.sol";
import { IMarket } from "./interfaces/IMarket.sol";
import { IMarketFactory } from "./interfaces/IMarketFactory.sol";
import { IMargin } from "./interfaces/IMargin.sol";
import { IOracleProvider } from "./interfaces/IOracleProvider.sol";
import { IVerifier } from "./interfaces/IVerifier.sol";
import { MarketParameter, MarketParameterStorage } from "./types/MarketParameter.sol";
import { RiskParameter, RiskParameterStorage } from "./types/RiskParameter.sol";
import { Global, GlobalStorage } from "./types/Global.sol";
import { Position, PositionLib, PositionStorageGlobal, PositionStorageLocal } from "./types/Position.sol";
import { Local, LocalStorage } from "./types/Local.sol";
import { Version, VersionStorage } from "./types/Version.sol";
import { Order, OrderLib, OrderStorageGlobal, OrderStorageLocal } from "./types/Order.sol";
import { Guarantee, GuaranteeLib, GuaranteeStorageGlobal, GuaranteeStorageLocal } from "./types/Guarantee.sol";
import { Intent } from "./types/Intent.sol";
import { OracleVersion } from "./types/OracleVersion.sol";
import { OracleReceipt } from "./types/OracleReceipt.sol";
import { InvariantLib } from "./libs/InvariantLib.sol";
import { VersionAccumulationResponse, VersionLib } from "./libs/VersionLib.sol";
import { Checkpoint, CheckpointAccumulationResponse, CheckpointLib } from "./libs/CheckpointLib.sol";

/// @title Market
/// @notice Manages logic and state for a single market.
/// @dev Cloned by the Factory contract to launch new markets.
contract Market is IMarket, Instance, ReentrancyGuard {
    /// @dev Verifies intent messages
    IVerifier public immutable verifier;

    /// @dev Handles collateral across all markets
    IMargin public immutable margin;

    /// @dev DEPRECATED SLOT -- previously the collateral token
    bytes32 private __unused0__;

    /// @dev DEPRECATED SLOT -- previously the reward token
    bytes32 private __unused1__;

    /// @dev The oracle that provides the market price
    IOracleProvider public oracle;

    /// @dev DEPRECATED SLOT -- previously the payoff provider
    bytes32 private __unused2__;

    /// @dev Beneficiary of the market, receives donations
    address public beneficiary;

    /// @dev Risk coordinator of the market
    address public coordinator;

    /// @dev Risk parameters of the market
    RiskParameterStorage private _riskParameter;

    /// @dev Parameters of the market
    MarketParameterStorage private _parameter;

    /// @dev Current global state of the market
    GlobalStorage private _global;

    /// @dev Current global position of the market
    PositionStorageGlobal private _position;

    /// @dev DEPRECATED SLOT -- previously the global pending positions
    bytes32 private __unused3__;

    /// @dev Current local state of each account
    mapping(address => LocalStorage) private _locals;

    /// @dev Current local position of each account
    mapping(address => PositionStorageLocal) private _positions;

    /// @dev DEPRECATED SLOT -- previously the local pending positions
    bytes32 private __unused4__;

    /// @dev The historical version accumulator data for each accessed version
    mapping(uint256 => VersionStorage) private _versions;

    /// @dev The global pending order for each id
    mapping(uint256 => OrderStorageGlobal) private _pendingOrder;

    /// @dev The local pending order for each id for each account
    mapping(address => mapping(uint256 => OrderStorageLocal)) private _pendingOrders;

    /// @dev The global aggregate pending order
    OrderStorageGlobal private _pending;

    /// @dev The local aggregate pending order for each account
    mapping(address => OrderStorageLocal) private _pendings;

    /// @dev DEPRECATED SLOT -- previously the local checkpoints
    bytes32 private __unused5__;

    /// @dev The liquidator for each id for each account
    mapping(address => mapping(uint256 => address)) public liquidators;

    /// @dev The referrer for each id for each account
    mapping(address => mapping(uint256 => address)) public orderReferrers;

    /// @dev The referrer for each id for each account
    mapping(address => mapping(uint256 => address)) public guaranteeReferrers;

    /// @dev The global pending guarantee for each id
    mapping(uint256 => GuaranteeStorageGlobal) private _guarantee;

    /// @dev The local pending guarantee for each id for each account
    mapping(address => mapping(uint256 => GuaranteeStorageLocal)) private _guarantees;

    /// @dev Construct the contract implementation
    /// @param verifier_ The verifier contract to use
    /// @param margin_ The margin contract to use
    constructor(IVerifier verifier_, IMargin margin_) {
        verifier = verifier_;
        margin = margin_;
    }

    /// @notice Initializes the contract state
    /// @param oracle_ Provider used for requesting prices
    function initialize(IOracleProvider oracle_) external initializer(1) {
        __Instance__initialize();
        __ReentrancyGuard__initialize();

        oracle = oracle_;
    }

    /// @notice Settles the account's position and collateral
    /// @param account The account to operate on
    function settle(address account) external nonReentrant whenNotPaused {
        Context memory context = _loadContext(account);

        _settle(context);

        _storeContext(context);
    }

    /// @notice Updates both the long and short positions of an intent order
    /// @dev - One side is specified in the signed intent, while the sender is assumed to be the counterparty
    ///      - The sender is charged the settlement fee
    /// @param account The account that is filling this intent (maker)
    /// @param intent The intent that is being filled
    /// @param signature The signature of the intent that is being filled
    function update(address account, Intent calldata intent, bytes memory signature) external nonReentrant whenNotPaused {
        if (intent.fee.gt(UFixed6Lib.ONE)) revert MarketInvalidIntentFeeError();

        verifier.verifyIntent(intent, signature);

        _updateIntent(
            account,
            address(0),
            intent.amount.mul(Fixed6Lib.NEG_ONE),
            intent.price,
            address(0),
            address(0),
            UFixed6Lib.ZERO,
            UFixed6Lib.ZERO,
            true,
            false
        ); // account
        _updateIntent(
            intent.common.account,
            intent.common.signer,
            intent.amount,
            intent.price,
            intent.originator,
            intent.solver,
            intent.fee,
            intent.collateralization,
            false,
            true
        ); // signer
    }

    /// @notice Updates the account's position and collateral
    /// @param account The account to operate on
    /// @param takerAmount The position delta of the order (positive for long, negative for short)
    /// @param collateral In isolated mode, amount of collateral to add to or remove from the market
    /// @param referrer The referrer of the order
    function update(
        address account,
        Fixed6 takerAmount,
        Fixed6 collateral,
        address referrer
    ) external {
        update(account, Fixed6Lib.ZERO, takerAmount, collateral, referrer);
    }

    /// @notice Updates the account's position and collateral
    /// @param account The account to operate on
    /// @param makerAmount The maker of the order
    /// @param takerAmount The taker of the order (positive for long, negative for short)
    /// @param collateral In isolated mode, amount of collateral to add to or remove from the market
    /// @param referrer The referrer of the order
    function update(
        address account,
        Fixed6 makerAmount,
        Fixed6 takerAmount,
        Fixed6 collateral,
        address referrer
    ) public nonReentrant whenNotPaused {
        (Context memory context, UpdateContext memory updateContext) =
            _loadForUpdate(account, address(0), referrer, address(0), UFixed6Lib.ZERO, UFixed6Lib.ZERO);

        // create new order & guarantee
        Order memory newOrder = OrderLib.from(
            context.currentTimestamp,
            updateContext.currentPositionLocal,
            makerAmount,
            takerAmount,
            collateral,
            false,
            updateContext.orderReferralFee
        );
        Guarantee memory newGuarantee; // no guarantee is created for a market order

        // process update
        _updateAndStore(context, updateContext, newOrder, newGuarantee, referrer, address(0));
    }

    /// @notice Closes the account's position
    /// @param account The account to operate on
    /// @param protect Whether to put the account into a protected status for liquidations
    /// @param referrer The referrer of the order
    function close(address account, bool protect, address referrer) external {
        (Context memory context, UpdateContext memory updateContext) =
            _loadForUpdate(account, address(0), referrer, address(0), UFixed6Lib.ZERO, UFixed6Lib.ZERO);

        Fixed6 makerAmount;
        Fixed6 takerAmount;

        UFixed6 closable = context.latestPositionLocal.magnitude().sub(context.pendingLocal.neg());

        if (updateContext.currentPositionLocal.maker.gt(UFixed6Lib.ZERO)) {
            makerAmount = Fixed6Lib.from(-1, closable);
        } else if (updateContext.currentPositionLocal.long.gt(UFixed6Lib.ZERO)) {
            takerAmount = Fixed6Lib.from(-1, closable);
        } else {
            takerAmount = Fixed6Lib.from(1, closable);
        }

        // create new order & guarantee
        Order memory newOrder = OrderLib.from(
            context.currentTimestamp,
            updateContext.currentPositionLocal,
            makerAmount,
            takerAmount,
            Fixed6Lib.ZERO,
            protect,
            updateContext.orderReferralFee
        );

        Guarantee memory newGuarantee; // no guarantee is created for a market order

        // process update
        _updateAndStore(context, updateContext, newOrder, newGuarantee, referrer, address(0));
    }

    /// @notice Updates the beneficiary of the market
    /// @param newBeneficiary The new beneficiary address
    function updateBeneficiary(address newBeneficiary) external onlyOwner {
        beneficiary = newBeneficiary;
        emit BeneficiaryUpdated(newBeneficiary);
    }

    /// @notice Updates the coordinator of the market
    /// @param newCoordinator The new coordinator address
    function updateCoordinator(address newCoordinator) external onlyOwner {
        coordinator = newCoordinator;
        emit CoordinatorUpdated(newCoordinator);
    }

    /// @notice Updates the parameter set of the market
    /// @param newParameter The new parameter set
    function updateParameter(MarketParameter memory newParameter) external onlyOwner {
        _parameter.validateAndStore(newParameter, IMarketFactory(address(factory())).parameter());
        emit ParameterUpdated(newParameter);
    }

    /// @notice Updates the risk parameter set of the market
    /// @param newRiskParameter The new risk parameter set
    function updateRiskParameter(RiskParameter memory newRiskParameter) external onlyCoordinator {
        _riskParameter.validateAndStore(newRiskParameter, IMarketFactory(address(factory())).parameter());
        emit RiskParameterUpdated(newRiskParameter);
    }

    /// @notice Transfers a fee that the sender has accrued to the Margin contract
    /// @dev Applicable fees include: protocol, oracle, and risk
    /// @return feeReceived The amount of the fee claimed
    function claimFee(address account) external onlyOperator(account) returns (UFixed6 feeReceived) {
        Global memory newGlobal = _global.read();

        // protocol fee
        if (account == factory().owner()) {
            feeReceived = feeReceived.add(newGlobal.protocolFee);
            newGlobal.protocolFee = UFixed6Lib.ZERO;
        }

        // oracle fee
        if (account == address(oracle)) {
            feeReceived = feeReceived.add(newGlobal.oracleFee);
            newGlobal.oracleFee = UFixed6Lib.ZERO;
        }

        // risk fee
        if (account == coordinator) {
            feeReceived = feeReceived.add(newGlobal.riskFee);
            newGlobal.riskFee = UFixed6Lib.ZERO;
        }

        _global.store(newGlobal);

        if (!feeReceived.isZero()) {
            margin.updateClaimable(msg.sender, Fixed6Lib.from(feeReceived));
            emit FeeClaimed(account, msg.sender, feeReceived);
        }
    }

<<<<<<< HEAD
=======
    /// @notice Settles any exposure that has accrued to the market
    /// @dev Resets exposure to zero, caller pays or receives to net out the exposure
    function claimExposure() external onlyOwner {
        Global memory newGlobal = _global.read();

        margin.updateClaimable(msg.sender, newGlobal.exposure);
        emit ExposureClaimed(msg.sender, newGlobal.exposure);

        newGlobal.exposure = Fixed6Lib.ZERO;
        _global.store(newGlobal);
    }

>>>>>>> c38dbdf1
    /// @notice Returns the current parameter set
    function parameter() external view returns (MarketParameter memory) {
        return _parameter.read();
    }

    /// @notice Returns the current risk parameter set
    function riskParameter() external view returns (RiskParameter memory) {
        return _riskParameter.read();
    }

    /// @notice Returns the current global position
    function position() external view returns (Position memory) {
        return _position.read();
    }

    /// @notice Returns the current local position for the account
    /// @param account The account to query
    function positions(address account) external view returns (Position memory) {
        return _positions[account].read();
    }

    /// @notice Returns the current global state
    function global() external view returns (Global memory) {
        return _global.read();
    }

    /// @notice Returns the historical version snapshot at the given timestamp
    /// @param timestamp The timestamp to query
    function versions(uint256 timestamp) external view returns (Version memory) {
        return _versions[timestamp].read();
    }

    /// @notice Returns the local state for the given account
    /// @param account The account to query
    function locals(address account) external view returns (Local memory) {
        return _locals[account].read();
    }

    /// @notice Returns the global pending order for the given id
    /// @param id The id to query
    function pendingOrder(uint256 id) external view returns (Order memory) {
        return _pendingOrder[id].read();
    }

    /// @notice Returns the local pending order for the given account and id
    /// @param account The account to query
    /// @param id The id to query
    function pendingOrders(address account, uint256 id) external view returns (Order memory) {
        return _pendingOrders[account][id].read();
    }

    /// @notice Returns the global pending guarantee for the given id
    /// @param id The id to query
    function guarantee(uint256 id) external view returns (Guarantee memory) {
        return _guarantee[id].read();
    }

    /// @notice Returns the local pending guarantee for the given account and id
    /// @param account The account to query
    /// @param id The id to query
    function guarantees(address account, uint256 id) external view returns (Guarantee memory) {
        return _guarantees[account][id].read();
    }

    /// @notice Returns the aggregate global pending order
    function pending() external view returns (Order memory) {
        return _pending.read();
    }

    /// @notice Returns the aggregate local pending order for the given account
    /// @param account The account to query
    function pendings(address account) external view returns (Order memory) {
        return _pendings[account].read();
    }

    // TODO: deprecate this in favor of calling the margin contract directly
    /// @notice Returns the local isolated checkpoint for the given account and version
    /// @param account The account with isolated collateral to query
    /// @param version The version to query
    function checkpoints(address account, uint256 version) external view returns (Checkpoint memory) {
        return margin.isolatedCheckpoints(account, this, version);
    }

    /// @inheritdoc IMarket
    function hasPosition(address account) external view returns (bool) {
        return !(_positions[account].read().empty() && _pendings[account].read().isEmpty());
    }

    /// @inheritdoc IMarket
    function maintenanceRequired(
        address account
    ) external view returns (UFixed6 requirement) {
        (OracleVersion memory latestOracleVersion, ) = oracle.status();
        // TODO: add pending pos() to this as well, even though previous implementation excluded it
        UFixed6 positionMagnitude = _positions[account].read().magnitude();
        requirement = PositionLib.maintenance(positionMagnitude, latestOracleVersion, _riskParameter.read());
    }

    /// @inheritdoc IMarket
    function marginRequired(
        address account,
        UFixed6 minCollateralization
    ) external view returns (UFixed6 requirement) {
        (OracleVersion memory latestOracleVersion, ) = oracle.status();
        UFixed6 positionMagnitude = _positions[account].read().magnitude().add(_pendings[account].read().pos());
        return PositionLib.margin(positionMagnitude, latestOracleVersion, _riskParameter.read(), minCollateralization);
    }

    /// @inheritdoc IMarket
    function stale() external view returns (bool isStale) {
        (OracleVersion memory latest, uint256 currentTimestamp) = oracle.status();
        isStale = _stale(latest, currentTimestamp, _riskParameter.read().staleAfter);
    }

    /// @notice Loads the transaction context
    /// @param account The account to load for
    /// @return context The transaction context
    function _loadContext(address account) private view returns (Context memory context) {
        // account
        context.account = account;

        // parameters
        context.marketParameter = _parameter.read();
        context.riskParameter = _riskParameter.read();

        // oracle
        (context.latestOracleVersion, context.currentTimestamp) = oracle.status();

        // state
        context.global = _global.read();
        context.local = _locals[account].read();

        // latest positions
        context.latestPositionGlobal = _position.read();
        context.latestPositionLocal = _positions[account].read();

        // aggregate pending orders
        context.pendingGlobal = _pending.read();
        context.pendingLocal = _pendings[account].read();
    }

    /// @notice Stores the context for the transaction
    /// @param context The context to store
    function _storeContext(Context memory context) private {
        // state
        _global.store(context.global);
        _locals[context.account].store(context.local);

        // latest positions
        _position.store(context.latestPositionGlobal);
        _positions[context.account].store(context.latestPositionLocal);

        // aggregate pending orders
        _pending.store(context.pendingGlobal);
        _pendings[context.account].store(context.pendingLocal);
    }

    /// @notice Loads the context for the update process
    /// @param context The context to load to
    /// @param signer The signer of the update order, if one exists
    /// @param orderReferrer The order referrer to load for
    /// @param guaranteeReferrer The guarantee referrer to load for
    /// @param guaranteeReferralFee The guarantee referral fee to load for
    /// @param collateralization The collateralization to load for
    /// @return updateContext The update context
    function _loadUpdateContext(
        Context memory context,
        address signer,
        address orderReferrer,
        address guaranteeReferrer,
        UFixed6 guaranteeReferralFee,
        UFixed6 collateralization
    ) private view returns (UpdateContext memory updateContext) {
        // load current position
        updateContext.currentPositionGlobal = context.latestPositionGlobal.clone();
        updateContext.currentPositionGlobal.update(context.pendingGlobal);
        updateContext.currentPositionLocal = context.latestPositionLocal.clone();
        updateContext.currentPositionLocal.update(context.pendingLocal);

        // load current order
        updateContext.orderGlobal = _pendingOrder[context.global.currentId].read();
        updateContext.orderLocal = _pendingOrders[context.account][context.local.currentId].read();
        updateContext.guaranteeGlobal = _guarantee[context.global.currentId].read();
        updateContext.guaranteeLocal = _guarantees[context.account][context.local.currentId].read();

        // load order metadata
        updateContext.liquidator = liquidators[context.account][context.local.currentId];
        updateContext.orderReferrer = orderReferrers[context.account][context.local.currentId];
        updateContext.guaranteeReferrer = guaranteeReferrers[context.account][context.local.currentId];
        updateContext.collateralization = collateralization;

        // load factory metadata
        (updateContext.operator, updateContext.signer, updateContext.orderReferralFee) =
            IMarketFactory(address(factory())).authorization(context.account, msg.sender, signer, orderReferrer);
        if (guaranteeReferrer != address(0)) updateContext.guaranteeReferralFee = guaranteeReferralFee;
    }

    /// @notice Stores the context for the update process
    /// @param context The transaction context
    /// @param updateContext The update context to store
    function _storeUpdateContext(Context memory context, UpdateContext memory updateContext) private {
        // current orders
        _pendingOrder[context.global.currentId].store(updateContext.orderGlobal);
        _pendingOrders[context.account][context.local.currentId].store(updateContext.orderLocal);
        _guarantee[context.global.currentId].store(updateContext.guaranteeGlobal);
        _guarantees[context.account][context.local.currentId].store(updateContext.guaranteeLocal);

        // external actors
        liquidators[context.account][context.local.currentId] = updateContext.liquidator;
        orderReferrers[context.account][context.local.currentId] = updateContext.orderReferrer;
        guaranteeReferrers[context.account][context.local.currentId] = updateContext.guaranteeReferrer;
    }

    /// @notice Loads the both context and update context, and settles the account
    /// @param account The account to load the context for
    /// @param signer The signer of the update order, if one exists
    /// @param orderReferrer The order referrer, if one exists
    /// @param guaranteeReferrer The guarantee referrer, if one exists
    /// @param guaranteeReferralFee The guarantee referral fee, if one exists
    /// @param collateralization The collateralization override for the order, if one exists
    function _loadForUpdate(
        address account,
        address signer,
        address orderReferrer,
        address guaranteeReferrer,
        UFixed6 guaranteeReferralFee,
        UFixed6 collateralization
    ) private returns (Context memory context, UpdateContext memory updateContext) {
        // settle market & account
        context = _loadContext(account);
        _settle(context);

        // load update context
        updateContext =
            _loadUpdateContext(context, signer, orderReferrer, guaranteeReferrer, guaranteeReferralFee, collateralization);
    }

    /// @notice Updates the account's position and collateral, and stores the resulting context in state
    /// @param context The context to use
    /// @param updateContext The update context to use
    /// @param newOrder The new order to apply
    /// @param newGuarantee The new guarantee to apply
    /// @param orderReferrer The referrer of the order
    /// @param guaranteeReferrer The referrer of the guarantee
    function _updateAndStore(
        Context memory context,
        UpdateContext memory updateContext,
        Order memory newOrder,
        Guarantee memory newGuarantee,
        address orderReferrer,
        address guaranteeReferrer
    ) private {
        // update collateral in margin contract
        if (!newOrder.collateral.isZero()) {
            if (
                !updateContext.signer && // sender is relaying the account's signed intention
                !updateContext.operator  // sender is operator approved for account
            ) revert IMarket.MarketOperatorNotAllowedError();
            margin.handleMarketUpdate(context.account, newOrder.collateral);
        }

        // process update
        _update(context, updateContext, newOrder, newGuarantee, orderReferrer, guaranteeReferrer);

        // store updated state
        _storeContext(context);

        // TODO: consider updating these three checks into a post-save invariant;
        // perhaps moving into a new InvariantLib function to reduce contract size

        // when liquidating, ensure maintenance requirements are not met
        if (newOrder.protected() && (
            !context.pendingLocal.neg().eq(context.latestPositionLocal.magnitude()) || // total pending close is not equal to latest position
            margin.maintained(context.account) ||                                      // latest position is properly maintained
            !newOrder.collateral.eq(Fixed6Lib.ZERO)                                    // TODO: can eliminate because close method doesn't touch collateral
        )) revert IMarket.MarketInvalidProtectionError();

        // TODO: This doesn't need to be done post-save; keeping adjacent to maintenance/margin checks for future refactoring.
        if (
            !(updateContext.currentPositionLocal.magnitude().isZero() && context.latestPositionLocal.magnitude().isZero()) && // sender has no position
            !(newOrder.isEmpty() && newOrder.collateral.gte(Fixed6Lib.ZERO)) &&                                               // sender is isolating collateral into account, without position change
            _stale(context.latestOracleVersion, context.currentTimestamp, context.riskParameter.staleAfter)                                                                                                          // price is not stale
        ) revert IMarket.MarketStalePriceError();

        // check margin
        if (!newOrder.protected() && (
            !margin.margined(
                context.account,
                updateContext.collateralization,
                newGuarantee.priceAdjustment(context.latestOracleVersion.price) // apply price override adjustment from intent if present
        ))) revert IMarket.MarketInsufficientMarginError();
    }

    /// @notice Updates the account's position for an intent order
    /// @param account The account to operate on
    /// @param signer The signer of the order
    /// @param amount The size and direction of the order being opened
    /// @param price The price to execute the order at
    /// @param orderReferrer The referrer of the order
    /// @param guaranteeReferrer The referrer of the guarantee
    /// @param guaranteeReferralFee The referral fee for the guarantee
    /// @param collateralization The minimum collateralization ratio that must be maintained after the order is executed
    /// @param chargeSettlementFee Whether to charge the settlement fee
    /// @param chargeTradeFee Whether to charge the trade fee
    function _updateIntent(
        address account,
        address signer,
        Fixed6 amount,
        Fixed6 price,
        address orderReferrer,
        address guaranteeReferrer,
        UFixed6 guaranteeReferralFee,
        UFixed6 collateralization,
        bool chargeSettlementFee,
        bool chargeTradeFee
    ) private {
        (Context memory context, UpdateContext memory updateContext) =
            _loadForUpdate(account, signer, orderReferrer, guaranteeReferrer, guaranteeReferralFee, collateralization);

        // create new order & guarantee
        Order memory newOrder = OrderLib.from(
            context.currentTimestamp,
            updateContext.currentPositionLocal,
            Fixed6Lib.ZERO,
            amount,
            Fixed6Lib.ZERO,
            false,
            updateContext.orderReferralFee
        );
        Guarantee memory newGuarantee = GuaranteeLib.from(
            newOrder,
            price,
            updateContext.guaranteeReferralFee,
            chargeSettlementFee,
            chargeTradeFee
        );

        _updateAndStore(context, updateContext, newOrder, newGuarantee, orderReferrer, guaranteeReferrer);
    }

    /// @notice Updates the current position with a new order
    /// @param context The context to use
    /// @param updateContext The update context to use
    /// @param newOrder The new order to apply
    /// @param newGuarantee The new guarantee to apply
    /// @param orderReferrer The referrer of the order
    /// @param guaranteeReferrer The referrer of the guarantee
    function _update(
        Context memory context,
        UpdateContext memory updateContext,
        Order memory newOrder,
        Guarantee memory newGuarantee,
        address orderReferrer,
        address guaranteeReferrer
    ) private notSettleOnly(context) {
        // advance to next id if applicable
        if (context.currentTimestamp > updateContext.orderLocal.timestamp) {
            updateContext.orderLocal.next(context.currentTimestamp);
            updateContext.guaranteeLocal.next();
            updateContext.liquidator = address(0);
            updateContext.orderReferrer = address(0);
            updateContext.guaranteeReferrer = address(0);
            context.local.currentId++;
        }
        if (context.currentTimestamp > updateContext.orderGlobal.timestamp) {
            updateContext.orderGlobal.next(context.currentTimestamp);
            updateContext.guaranteeGlobal.next();
            context.global.currentId++;
        }

        // update current position
        updateContext.currentPositionGlobal.update(newOrder);
        updateContext.currentPositionLocal.update(newOrder);

        // apply new order
        updateContext.orderLocal.add(newOrder);
        updateContext.orderGlobal.add(newOrder);
        context.pendingGlobal.add(newOrder);
        context.pendingLocal.add(newOrder);
        updateContext.guaranteeGlobal.add(newGuarantee);
        updateContext.guaranteeLocal.add(newGuarantee);

        // protect account
        if (newOrder.protected()) updateContext.liquidator = msg.sender;

        // apply referrer
        _processReferrer(updateContext, newOrder, newGuarantee, orderReferrer, guaranteeReferrer);

        // request version, only request new price on position change
        if (!newOrder.isEmpty()) oracle.request(IMarket(this), context.account);

        // after
        InvariantLib.validate(context, updateContext, newOrder, newGuarantee);

        // store
        _storeUpdateContext(context, updateContext);
    }

    /// @notice Processes the referrer for the given order
    /// @param updateContext The update context to use
    /// @param newOrder The order to process
    /// @param newGuarantee The guarantee to process
    /// @param orderReferrer The referrer of the order
    /// @param guaranteeReferrer The referrer of the guarantee
    function _processReferrer(
        UpdateContext memory updateContext,
        Order memory newOrder,
        Guarantee memory newGuarantee,
        address orderReferrer,
        address guaranteeReferrer
    ) private pure {
        if (!newOrder.makerReferral.isZero() || !newOrder.takerReferral.isZero()) {
            if (updateContext.orderReferrer == address(0)) updateContext.orderReferrer = orderReferrer;
            if (updateContext.orderReferrer != orderReferrer) revert MarketInvalidReferrerError();
        }
        if (!newGuarantee.referral.isZero()) {
            if (updateContext.guaranteeReferrer == address(0)) updateContext.guaranteeReferrer = guaranteeReferrer;
            if (updateContext.guaranteeReferrer != guaranteeReferrer) revert MarketInvalidReferrerError();
        }
    }

    /// @notice Loads the settlement context
    /// @param context The transaction context
    /// @return settlementContext The settlement context
    function _loadSettlementContext(
        Context memory context
    ) private view returns (SettlementContext memory settlementContext) {
        settlementContext.latestVersion = _versions[context.latestPositionGlobal.timestamp].read();
        settlementContext.latestCheckpoint = margin.isolatedCheckpoints(
            context.account,
            this,
            context.latestPositionLocal.timestamp
        );

        (settlementContext.orderOracleVersion, ) = oracle.at(context.latestPositionGlobal.timestamp);
        context.global.overrideIfZero(settlementContext.orderOracleVersion);
    }

    /// @notice Settles the account position up to the latest version
    /// @param context The context to use
    function _settle(Context memory context) private {
        SettlementContext memory settlementContext = _loadSettlementContext(context);

        Order memory nextOrder;

        // settle - process orders whose requested prices are now available from oracle
        //        - all requested prices are guaranteed to be present in the oracle, but could be stale
        while (
            context.global.currentId != context.global.latestId &&
            (nextOrder = _pendingOrder[context.global.latestId + 1].read()).ready(context.latestOracleVersion)
        ) _processOrderGlobal(context, settlementContext, context.global.latestId + 1, nextOrder.timestamp, nextOrder);

        while (
            context.local.currentId != context.local.latestId &&
            (nextOrder = _pendingOrders[context.account][context.local.latestId + 1].read()).ready(context.latestOracleVersion)
        ) _processOrderLocal(context, settlementContext, context.local.latestId + 1, nextOrder.timestamp, nextOrder);

        // don't sync in settle-only mode
        if (context.marketParameter.settle) return;

        // sync - advance position timestamps to the latest oracle version
        //      - latest versions are guaranteed to have present prices in the oracle, but could be stale
        if (context.latestOracleVersion.timestamp > context.latestPositionGlobal.timestamp)
            _processOrderGlobal(
                context,
                settlementContext,
                context.global.latestId,
                context.latestOracleVersion.timestamp,
                _pendingOrder[context.global.latestId].read()
            );

        if (context.latestOracleVersion.timestamp > context.latestPositionLocal.timestamp)
            _processOrderLocal(
                context,
                settlementContext,
                context.local.latestId,
                context.latestOracleVersion.timestamp,
                _pendingOrders[context.account][context.local.latestId].read()
            );
    }

    /// @notice Processes the given global pending position into the latest position
    /// @param context The context to use
    /// @param newOrderId The id of the pending position to process
    /// @param newOrderTimestamp The timestamp of the pending position to process
    /// @param newOrder The pending position to process
    function _processOrderGlobal(
        Context memory context,
        SettlementContext memory settlementContext,
        uint256 newOrderId,
        uint256 newOrderTimestamp,
        Order memory newOrder
    ) private {
        (OracleVersion memory oracleVersion, OracleReceipt memory oracleReceipt) = oracle.at(newOrderTimestamp);
        context.global.overrideIfZero(oracleVersion);
        Guarantee memory newGuarantee = _guarantee[newOrderId].read();

        // if latest timestamp is more recent than order timestamp, sync the order data
        if (newOrderTimestamp > newOrder.timestamp) {
            newOrder.next(newOrderTimestamp);
            newGuarantee.next();
        }

        context.pendingGlobal.sub(newOrder);

        // if version is not valid, invalidate order data
        if (!oracleVersion.valid) {
            newOrder.invalidate();
            newGuarantee.invalidate();
        }

        VersionAccumulationResponse memory accumulationResponse;
        (settlementContext.latestVersion, context.global, accumulationResponse) = VersionLib.accumulate(
            context,
            settlementContext,
            newOrderId,
            newOrder,
            newGuarantee,
            oracleVersion,
            oracleReceipt
        );

        context.global.update(newOrderId, accumulationResponse, context.marketParameter, oracleReceipt);
        context.latestPositionGlobal.update(newOrder);

        settlementContext.orderOracleVersion = oracleVersion;
        _versions[newOrder.timestamp].store(settlementContext.latestVersion);
    }

    /// @notice Processes the given local pending position into the latest position
    /// @param context The context to use
    /// @param newOrderId The id of the pending position to process
    /// @param newOrderTimestamp The timestamp of the pending position to process
    /// @param newOrder The pending order to process
    function _processOrderLocal(
        Context memory context,
        SettlementContext memory settlementContext,
        uint256 newOrderId,
        uint256 newOrderTimestamp,
        Order memory newOrder
    ) private {
        Version memory versionFrom = _versions[context.latestPositionLocal.timestamp].read();
        Version memory versionTo = _versions[newOrderTimestamp].read();
        Guarantee memory newGuarantee = _guarantees[context.account][newOrderId].read();

        // if latest timestamp is more recent than order timestamp, sync the order data
        if (newOrderTimestamp > newOrder.timestamp) {
            newOrder.next(newOrderTimestamp);
            newGuarantee.next();
        }

        context.pendingLocal.sub(newOrder);

        // if version is not valid, invalidate order data
        if (!versionTo.valid) {
            newOrder.invalidate();
            newGuarantee.invalidate();
        }

        CheckpointAccumulationResponse memory accumulationResponse;
        (settlementContext.latestCheckpoint, accumulationResponse) = CheckpointLib.accumulate(
            context,
            settlementContext,
            newOrderId,
            newOrder,
            newGuarantee,
            versionFrom,
            versionTo
        );

        context.latestPositionLocal.update(newOrder);
        // calculate and store collateral change for account
        Fixed6 pnl = context.local.update(newOrderId, accumulationResponse);
        margin.updateCheckpoint(context.account, newOrder.timestamp, settlementContext.latestCheckpoint, pnl);

        _credit(liquidators[context.account][newOrderId], accumulationResponse.liquidationFee);
        _credit(orderReferrers[context.account][newOrderId], accumulationResponse.subtractiveFee);
        _credit(guaranteeReferrers[context.account][newOrderId], accumulationResponse.solverFee);
    }

    /// @notice Credits an account's claimable balance in the margin contract
    /// @dev The amount must have already come from a corresponding debit in the settlement flow.
    /// @param receiver The account to credit
    /// @param amount The amount to credit
    function _credit(address receiver, UFixed6 amount) private {
        if (amount.isZero()) return;
        margin.updateClaimable(receiver, Fixed6Lib.from(amount));
    }

    /// @dev Returns true if the oracle price is stale, which should prevent position change and deisolation of collateral
    function _stale(OracleVersion memory latest, uint256 currentTimestamp, uint256 staleAfter) private pure returns (bool) {
        return !latest.valid || currentTimestamp - latest.timestamp >= staleAfter;
    }

    /// @notice Only the coordinator or the owner can call
    modifier onlyCoordinator {
        if (msg.sender != coordinator && msg.sender != factory().owner()) revert MarketNotCoordinatorError();
        _;
    }

    /// @notice Only the account or an operator can call
    modifier onlyOperator(address account) {
        if (msg.sender != account && !IMarketFactory(address(factory())).operators(account, msg.sender))
            revert MarketNotOperatorError();
        _;
    }

    /// @notice Only when the market is not in settle-only mode
    modifier notSettleOnly(Context memory context) {
        if (context.marketParameter.settle) revert MarketSettleOnlyError();
        _;
    }
}<|MERGE_RESOLUTION|>--- conflicted
+++ resolved
@@ -319,21 +319,6 @@
         }
     }
 
-<<<<<<< HEAD
-=======
-    /// @notice Settles any exposure that has accrued to the market
-    /// @dev Resets exposure to zero, caller pays or receives to net out the exposure
-    function claimExposure() external onlyOwner {
-        Global memory newGlobal = _global.read();
-
-        margin.updateClaimable(msg.sender, newGlobal.exposure);
-        emit ExposureClaimed(msg.sender, newGlobal.exposure);
-
-        newGlobal.exposure = Fixed6Lib.ZERO;
-        _global.store(newGlobal);
-    }
-
->>>>>>> c38dbdf1
     /// @notice Returns the current parameter set
     function parameter() external view returns (MarketParameter memory) {
         return _parameter.read();
