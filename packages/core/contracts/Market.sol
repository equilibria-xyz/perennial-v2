--- conflicted
+++ resolved
@@ -19,10 +19,7 @@
 import { Version, VersionStorage } from "./types/Version.sol";
 import { Order, OrderLib, OrderStorageGlobal, OrderStorageLocal } from "./types/Order.sol";
 import { Guarantee, GuaranteeLib, GuaranteeStorageGlobal, GuaranteeStorageLocal } from "./types/Guarantee.sol";
-<<<<<<< HEAD
-=======
 import { Fill } from "./types/Fill.sol";
->>>>>>> fc32c837
 import { Intent } from "./types/Intent.sol";
 import { Take } from "./types/Take.sol";
 import { OracleVersion } from "./types/OracleVersion.sol";
@@ -229,8 +226,6 @@
     /// @dev No collateral movement, signer is allowed to self-send
     /// @param account The account to operate on
     /// @param takerAmount The position delta of the order (positive for long, negative for short)
-<<<<<<< HEAD
-=======
     /// @param referrer The referrer of the order
     function update(address account, Fixed6 takerAmount, address referrer) external nonReentrant whenNotPaused {
        _updateMarket(account, msg.sender, Fixed6Lib.ZERO, takerAmount, Fixed6Lib.ZERO, referrer);
@@ -239,7 +234,6 @@
     /// @notice Updates the account's taker position and isolated collateral
     /// @param account The account to operate on
     /// @param takerAmount The position delta of the order (positive for long, negative for short)
->>>>>>> fc32c837
     /// @param collateral In isolated mode, amount of collateral to add to or remove from the market
     /// @param referrer The referrer of the order
     function update(
@@ -366,21 +360,6 @@
         }
     }
 
-<<<<<<< HEAD
-=======
-    /// @notice Settles any exposure that has accrued to the market
-    /// @dev Resets exposure to zero, caller pays or receives to net out the exposure
-    function claimExposure() external onlyOwner {
-        Global memory newGlobal = _global.read();
-
-        margin.updateClaimable(msg.sender, newGlobal.exposure);
-        emit ExposureClaimed(msg.sender, newGlobal.exposure);
-
-        newGlobal.exposure = Fixed6Lib.ZERO;
-        _global.store(newGlobal);
-    }
-
->>>>>>> fc32c837
     /// @notice Returns the current parameter set
     function parameter() external view returns (MarketParameter memory) {
         return _parameter.read();
@@ -675,12 +654,8 @@
             !margin.margined(
                 context.account,
                 updateContext.collateralization,
-<<<<<<< HEAD
-                newGuarantee.priceAdjustment(context.latestOracleVersion.price) // apply price override adjustment from intent if present
-=======
                 updateContext.priceAdjustment                                             // apply price override adjustment from pending intents if present
                     .add(newGuarantee.priceAdjustment(context.latestOracleVersion.price)) // apply price override adjustment from new intent if present
->>>>>>> fc32c837
         ))) revert IMarket.MarketInsufficientMarginError();
     }
 
