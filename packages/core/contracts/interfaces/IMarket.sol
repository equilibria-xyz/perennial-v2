// SPDX-License-Identifier: Apache-2.0
pragma solidity ^0.8.13;

import { IInstance } from "@equilibria/root/attribute/interfaces/IInstance.sol";
import { UFixed6 } from "@equilibria/root/number/types/UFixed6.sol";
import { Fixed6 } from "@equilibria/root/number/types/Fixed6.sol";
import { Token18 } from "@equilibria/root/token/types/Token18.sol";
import { IOracleProvider } from "./IOracleProvider.sol";
import { OracleVersion } from "../types/OracleVersion.sol";
import { MarketParameter } from "../types/MarketParameter.sol";
import { RiskParameter } from "../types/RiskParameter.sol";
import { Version } from "../types/Version.sol";
import { Local } from "../types/Local.sol";
import { Global } from "../types/Global.sol";
import { Position } from "../types/Position.sol";
import { Checkpoint } from "../types/Checkpoint.sol";
import { Order } from "../types/Order.sol";
import { Guarantee } from "../types/Guarantee.sol";
import { Intent } from "../types/Intent.sol";
import { VersionAccumulationResult } from "../libs/VersionLib.sol";
import { CheckpointAccumulationResult } from "../libs/CheckpointLib.sol";

interface IMarket is IInstance {
    struct MarketDefinition {
        Token18 token;
        IOracleProvider oracle;
    }

    struct Context {
        address account;
        MarketParameter marketParameter;
        RiskParameter riskParameter;
        OracleVersion latestOracleVersion;
        uint256 currentTimestamp;
        Global global;
        Local local;
        Position latestPositionGlobal;
        Position latestPositionLocal;
        Order pendingGlobal;
        Order pendingLocal;
    }

    struct SettlementContext {
        Version latestVersion;
        Checkpoint latestCheckpoint;
        OracleVersion orderOracleVersion;
    }

    struct UpdateContext {
        bool operator;
        bool signer;
        address liquidator;
        address orderReferrer;
        UFixed6 orderReferralFee;
        address guaranteeReferrer;
        UFixed6 guaranteeReferralFee;
        Order orderGlobal;
        Order orderLocal;
        Position currentPositionGlobal;
        Position currentPositionLocal;
        Guarantee guaranteeGlobal;
        Guarantee guaranteeLocal;
        UFixed6 collateralization;
    }

    event OrderCreated(address indexed account, Order order, Guarantee guarantee, address liquidator, address orderReferrer, address guaranteeReferrer);
    event PositionProcessed(uint256 orderId, Order order, VersionAccumulationResult accumulationResult);
    event AccountPositionProcessed(address indexed account, uint256 orderId, Order order, CheckpointAccumulationResult accumulationResult);
    event BeneficiaryUpdated(address newBeneficiary);
    event CoordinatorUpdated(address newCoordinator);
    /// @notice Fee earned by an account was transferred from market to a receiver
    /// @param account User who earned the fee
    /// @param receiver Delegated operator of the account, or the account itself
    /// @param amount Collateral transferred from market to receiver
    event FeeClaimed(address indexed account, address indexed receiver, UFixed6 amount);
    event ExposureClaimed(address indexed account, Fixed6 amount);
    event ParameterUpdated(MarketParameter newParameter);
    event RiskParameterUpdated(RiskParameter newRiskParameter);

    // sig: 0x0fe90964
    error MarketInsufficientLiquidityError();
    // sig: 0x00e2b6a8
    error MarketInsufficientMarginError();
    // sig: 0x442145e5
    error MarketInsufficientCollateralError();
    // sig: 0xba555da7
    error MarketProtectedError();
    // sig: 0x6ed43d8e
    error MarketMakerOverLimitError();
    // sig: 0x29ab4c44
    error MarketClosedError();
    // sig: 0x07732aee
    error MarketCollateralBelowLimitError();
    // sig: 0x5bdace60
    error MarketOperatorNotAllowedError();
    // sig: 0x8a68c1dc
    error MarketNotSingleSidedError();
    // sig: 0x736f9fda
    error MarketOverCloseError();
    // sig: 0x935bdc21
    error MarketExceedsPendingIdLimitError();
    // sig: 0x9bca0625
    error MarketNotCoordinatorError();
    // sig: 0xb602d086
    error MarketNotBeneficiaryError();
    // sig: 0x3222db45
    /// @custom:error Sender is not authorized to interact with markets on behalf of the account
    error MarketNotOperatorError();
    // sig: 0x534f7fe6
    error MarketInvalidProtectionError();
    // sig: 0xab1e3a00
    error MarketStalePriceError();
    // sig: 0x15f9ae70
    error MarketEfficiencyUnderLimitError();
    // sig: 0x7302d51a
    error MarketInvalidMarketParameterError(uint256 code);
    // sig: 0xc5f0e98a
    error MarketInvalidRiskParameterError(uint256 code);
    // sig: 0x9dbdc5fd
    error MarketInvalidReferrerError();
    // sig: 0x5c5cb438
    error MarketSettleOnlyError();
    // sig: 0x1e9d2296
    error MarketInvalidIntentFeeError();
    // sig: 0xaf5dfc8f
    error MarketIntentPriceDeviationError();

    // sig: 0x2142bc27
    error GlobalStorageInvalidError();
    // sig: 0xc83d08ec
    error LocalStorageInvalidError();
    // sig: 0x7c53e926
    error MarketParameterStorageInvalidError();
    // sig: 0x98eb4898
    error PositionStorageLocalInvalidError();
    // sig: 0x7ecd083f
    error RiskParameterStorageInvalidError();
    // sig: 0xd2777e72
    error VersionStorageInvalidError();

    function initialize(MarketDefinition calldata definition_) external;
    function token() external view returns (Token18);
    function oracle() external view returns (IOracleProvider);
    function beneficiary() external view returns (address);
    function coordinator() external view returns (address);
    function positions(address account) external view returns (Position memory);
    function pendingOrders(address account, uint256 id) external view returns (Order memory);
    function guarantees(address account, uint256 id) external view returns (Guarantee memory);
    function pendings(address account) external view returns (Order memory);
    function locals(address account) external view returns (Local memory);
    function versions(uint256 timestamp) external view returns (Version memory);
    function position() external view returns (Position memory);
    function pendingOrder(uint256 id) external view returns (Order memory);
    function guarantee(uint256 id) external view returns (Guarantee memory);
    function pending() external view returns (Order memory);
    function global() external view returns (Global memory);
    function checkpoints(address account, uint256 version) external view returns (Checkpoint memory);
    function liquidators(address account, uint256 id) external view returns (address);
    function orderReferrers(address account, uint256 id) external view returns (address);
    function guaranteeReferrers(address account, uint256 id) external view returns (address);
    function settle(address account) external;
    function update(address account, Intent calldata intent, bytes memory signature) external;
    function update(address account, Fixed6 amount, Fixed6 collateral, address referrer) external;
<<<<<<< HEAD
    function update(address account, Fixed6 taker, Fixed6 maker, Fixed6 collateral, address referrer) external;
    function close(address account, bool protect) external;
=======
    function update(address account, Fixed6 makerAmount, Fixed6 takerAmount, Fixed6 collateral, address referrer) external;
    function update(address account, UFixed6 newMaker, UFixed6 newLong, UFixed6 newShort, Fixed6 collateral, bool protect) external;
    function update(address account, UFixed6 newMaker, UFixed6 newLong, UFixed6 newShort, Fixed6 collateral, bool protect, address referrer) external;
>>>>>>> b3f2f905
    function close(address account, bool protect, address referrer) external;
    function parameter() external view returns (MarketParameter memory);
    function riskParameter() external view returns (RiskParameter memory);
    function updateBeneficiary(address newBeneficiary) external;
    function updateCoordinator(address newCoordinator) external;
    function updateParameter(MarketParameter memory newParameter) external;
    function updateRiskParameter(RiskParameter memory newRiskParameter) external;
    function claimFee(address account) external returns (UFixed6);
}<|MERGE_RESOLUTION|>--- conflicted
+++ resolved
@@ -160,15 +160,8 @@
     function guaranteeReferrers(address account, uint256 id) external view returns (address);
     function settle(address account) external;
     function update(address account, Intent calldata intent, bytes memory signature) external;
-    function update(address account, Fixed6 amount, Fixed6 collateral, address referrer) external;
-<<<<<<< HEAD
-    function update(address account, Fixed6 taker, Fixed6 maker, Fixed6 collateral, address referrer) external;
-    function close(address account, bool protect) external;
-=======
+    function update(address account, Fixed6 takerAmount, Fixed6 collateral, address referrer) external;
     function update(address account, Fixed6 makerAmount, Fixed6 takerAmount, Fixed6 collateral, address referrer) external;
-    function update(address account, UFixed6 newMaker, UFixed6 newLong, UFixed6 newShort, Fixed6 collateral, bool protect) external;
-    function update(address account, UFixed6 newMaker, UFixed6 newLong, UFixed6 newShort, Fixed6 collateral, bool protect, address referrer) external;
->>>>>>> b3f2f905
     function close(address account, bool protect, address referrer) external;
     function parameter() external view returns (MarketParameter memory);
     function riskParameter() external view returns (RiskParameter memory);
