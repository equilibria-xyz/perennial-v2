// SPDX-License-Identifier: Apache-2.0
pragma solidity 0.8.24;

import { Instance } from "@equilibria/root/attribute/Instance.sol";
import { ReentrancyGuard } from "@equilibria/root/attribute/ReentrancyGuard.sol";
import { Fixed6, Fixed6Lib } from "@equilibria/root/number/types/Fixed6.sol";
import { UFixed6, UFixed6Lib } from "@equilibria/root/number/types/UFixed6.sol";
import { Token18, UFixed18, UFixed18Lib } from "@equilibria/root/token/types/Token18.sol";

import { Checkpoint, CheckpointStorage } from "./types/Checkpoint.sol";
import { Guarantee } from "./types/Guarantee.sol";
import { Local } from "./types/Local.sol";
import { Position } from "./types/Position.sol";
import { RiskParameter } from "./types/RiskParameter.sol";
import { IMargin, OracleVersion } from "./interfaces/IMargin.sol";
import { IMarket, IMarketFactory } from "./interfaces/IMarketFactory.sol";

contract Margin is IMargin, Instance, ReentrancyGuard {
    IMarket private constant CROSS_MARGIN = IMarket(address(0));

    /// @inheritdoc IMargin
    uint256 public constant MAX_CROSS_MARGIN_MARKETS = 8;

    /// @inheritdoc IMargin
    Token18 public immutable DSU; // solhint-disable-line var-name-mixedcase

    /// @dev Contract used to validate markets
    IMarketFactory public marketFactory;

    /// @dev Iterable collection of cross-margined markets for a user (account => markets)
    mapping(address => IMarket[]) private crossMarginMarkets;

    /// @dev Looks up index of the cross-margined market (account => market => index)
    mapping(address => mapping(IMarket => uint256)) private crossMarginMarketIndex;

    // TODO: Once exposure is eliminated, make this unsigned
    /// @notice Storage for claimable balances: user -> market -> balance
    mapping(address => Fixed6) public claimables;

    /// @notice Storage for account balances: user -> market -> balance
    /// Cross-margin balances stored under IMarket(address(0))
    mapping(address => mapping(IMarket => Fixed6)) private _balances;

    /// @dev Storage for account checkpoints: user -> market -> version -> checkpoint
    /// Cross-margin checkpoints stored as IMarket(address(0))
    mapping(address => mapping(IMarket => mapping(uint256 => CheckpointStorage))) private _checkpoints;

    /// @dev Creates instance
    /// @param dsu Digital Standard Unit stablecoin used as collateral
    constructor(Token18 dsu) {
        DSU = dsu;
    }

    /// @notice Initializes the contract state
    /// @param marketFactory_ Identifies the deployment to which this contract belongs
    function initialize(IMarketFactory marketFactory_) external initializer(1) {
        __Instance__initialize();
        __ReentrancyGuard__initialize();
        marketFactory = marketFactory_;
    }

    /// @inheritdoc IMargin
    function deposit(address account, UFixed6 amount) external nonReentrant {
        DSU.pull(msg.sender, UFixed18Lib.from(amount));
        _balances[account][CROSS_MARGIN] = _balances[account][CROSS_MARGIN].add(Fixed6Lib.from(amount));
        emit FundsDeposited(account, amount);
    }

    // TODO: support a magic number for full withdrawal?
    /// @inheritdoc IMargin
    function withdraw(address account, UFixed6 amount) external nonReentrant onlyOperator(account) {
        Fixed6 balance = _balances[account][CROSS_MARGIN];
        if (balance.lt(Fixed6Lib.from(amount))) revert MarginInsufficientCrossedBalance();
        _balances[account][CROSS_MARGIN] = balance.sub(Fixed6Lib.from(amount));

        // ensure crossed markets remain margined after withdrawal
        if (!_crossMargined(account)) revert IMarket.MarketInsufficientMarginError();

        // withdrawal goes to sender, not account, consistent with legacy Market behavior
        DSU.push(msg.sender, UFixed18Lib.from(amount));
        emit FundsWithdrawn(account, amount);
    }

    /// @inheritdoc IMargin
    function isolate(
        address account,
        IMarket market,
        Fixed6 amount
    ) external nonReentrant onlyOperator(account){
        market.settle(account);
        _isolate(account, market, amount, true);
    }

    /// @inheritdoc IMargin
    function claim(address account, address receiver) external nonReentrant onlyOperator(account) returns (UFixed6 feeReceived) {
        feeReceived = UFixed6Lib.from(claimables[account]);
        claimables[account] = Fixed6Lib.ZERO;
        DSU.push(receiver, UFixed18Lib.from(feeReceived));
        emit ClaimableWithdrawn(account, receiver, feeReceived);
    }

    /// @inheritdoc IMargin
    function maintained(
        address account
    ) external onlyMarket view returns (bool isMaintained) {
        IMarket market = IMarket(msg.sender);
        // TODO: calculate effective collateral with price adjustments and pending intent fees
        if (_isIsolated(account, market)) {
            Fixed6 collateral = _balances[account][market];
            UFixed6 requirement = market.maintenanceRequired(account);
            return UFixed6Lib.unsafeFrom(collateral).gte(requirement);
        } else {
            return _crossMaintained(account);
        }
    }

    /// @inheritdoc IMargin
    function margined(
        address account,
        UFixed6 minCollateralization
    ) external onlyMarket view returns (bool isMargined) {
        return _margined(account, IMarket(msg.sender), minCollateralization);
    }


    /// @inheritdoc IMargin
    function handleMarketUpdate(address account, Fixed6 collateralDelta) external onlyMarket {
        if (!collateralDelta.isZero() || _isIsolated(account, IMarket(msg.sender)))
            // Account's isolated collateral is changing, or market is already isolated
            _isolate(account, IMarket(msg.sender), collateralDelta, false);
        else
            // Ensure market is tracked as cross-margined
            _cross(account, IMarket(msg.sender));
    }

    /// @inheritdoc IMargin
    function updateClaimable(address account, Fixed6 collateralDelta) external onlyMarket {
        claimables[account] = claimables[account].add(collateralDelta);
        emit ClaimableChanged(account, collateralDelta);
    }

    /// @inheritdoc IMargin
    function updateCheckpoint(address account, uint256 version, Checkpoint memory latest, Fixed6 pnl) external onlyMarket{
        // Store the checkpoint
        _checkpoints[account][IMarket(msg.sender)][version].store(latest);
        // Adjust cross-margin or isolated collateral balance accordingly
        _updateCollateralBalance(account, IMarket(msg.sender), pnl);
    }

    /// @inheritdoc IMargin
    function crossMarginBalances(address account) external view returns (Fixed6) {
        return _balances[account][CROSS_MARGIN];
    }

    /// @inheritdoc IMargin
    function isolatedBalances(address account, IMarket market) external view returns (Fixed6) {
        return _balances[account][market];
    }

    /// @inheritdoc IMargin
    function isCrossed(address account, IMarket market) external view returns (bool) {
        return _isCrossed(account, market);
    }

    /// @inheritdoc IMargin
    function isIsolated(address account, IMarket market) external view returns (bool) {
        return _isIsolated(account, market);
    }

    // TODO: crossMarginCheckpoints accessor view

    /// @inheritdoc IMargin
    function isolatedCheckpoints(address account, IMarket market, uint256 version) external view returns (Checkpoint memory) {
        return _checkpoints[account][market][version].read();
    }

    /// @dev Shares logic for margin checks initiated internally and from a Market
    function _margined(
        address account,
        IMarket market,
        UFixed6 minCollateralization
    ) private view returns (bool isMargined) {
        Fixed6 collateral = _balances[account][market];
        if (_isIsolated(account, market)) {
<<<<<<< HEAD
            // TODO: subtract pending intent fees from collateral
            Fixed6 collateral = _balances[account][market].add(guaranteePriceAdjustment);
=======
            // Market in isolated mode; only need to check against isolated balance
>>>>>>> 35a9b9b3
            UFixed6 requirement = market.marginRequired(account, minCollateralization);
            return UFixed6Lib.unsafeFrom(collateral).gte(requirement);
        } else {
            // Market in cross-margin mode; check all cross-margined markets
            return _crossMargined(account);
        }
    }

    // TODO: handle minCollateralization for cross-margined markets
    function _crossMargined(address account) private view returns (bool isMargined) {
        IMarket market;
        UFixed6 requirement;
        for (uint256 i; i < crossMarginMarkets[account].length; i++) {
            market = crossMarginMarkets[account][i];
            requirement = requirement.add(market.marginRequired(account, UFixed6Lib.ZERO));
        }
        return UFixed6Lib.unsafeFrom(_balances[account][CROSS_MARGIN]).gte(requirement);
    }

    function _crossMaintained(address account) private view returns (bool isMaintained) {
        IMarket market;
        UFixed6 requirement;
        for (uint256 i; i < crossMarginMarkets[account].length; i++) {
            market = crossMarginMarkets[account][i];
            requirement = requirement.add(market.maintenanceRequired(account));
        }
        return UFixed6Lib.unsafeFrom(_balances[account][CROSS_MARGIN]).gte(requirement);
    }

    /// @dev Upserts a market into cross-margin collections
    function _cross(address account, IMarket market) private {
        if (!_isCrossed(account, market)) {
            uint256 newIndex = crossMarginMarkets[account].length;
            if (newIndex == MAX_CROSS_MARGIN_MARKETS) revert MarginTooManyCrossedMarkets();
            crossMarginMarkets[account].push(market);
            crossMarginMarketIndex[account][market] = newIndex;
            emit MarketCrossed(account, market);
        }
    }

    /// @dev Removes a market from cross-margin collections
    function _uncross(address account, IMarket market) private {
        if (_isCrossed(account, market)) {
            uint256 index = crossMarginMarketIndex[account][market];
            uint256 lastIndex = crossMarginMarkets[account].length - 1;
            if (index != lastIndex) {
                // Swap last item with the one being removed
                IMarket lastMarket = crossMarginMarkets[account][lastIndex];
                crossMarginMarkets[account][index] = lastMarket;
                crossMarginMarketIndex[account][lastMarket] = index;
            }
            // Remove the last item
            crossMarginMarkets[account].pop();
            delete crossMarginMarketIndex[account][market];
        }
    }

    /// @dev Implementation logic for adjusting isolated collateral, without settling market
    function _isolate(
        address account,
        IMarket market,
        Fixed6 amount,
        bool updateCheckpoint_
    ) private {
        // Calculate new balances
        Fixed6 newCrossBalance = _balances[account][CROSS_MARGIN].sub(amount);
        if (newCrossBalance.lt(Fixed6Lib.ZERO)) revert MarginInsufficientCrossedBalance();
        Fixed6 oldIsolatedBalance = _balances[account][market];
        Fixed6 newIsolatedBalance = oldIsolatedBalance.add(amount);
        if (newIsolatedBalance.lt(Fixed6Lib.ZERO)) revert MarginInsufficientIsolatedBalance();

        // Ensure no position if switching modes
        bool isolating = oldIsolatedBalance.isZero() && !newIsolatedBalance.isZero();
        bool deisolating = !oldIsolatedBalance.isZero() && newIsolatedBalance.isZero();
        // TODO: We could add logic here to support switching modes with a position.
        if ((isolating || deisolating) && _hasPosition(account, market)) revert MarginHasPosition();
        bool decreasingIsolatedBalance = newIsolatedBalance.lt(oldIsolatedBalance);

        // If switching mode to isolated, remove from cross-margin collections
        if (isolating) _uncross(account, market);

        // Update storage
        _balances[account][CROSS_MARGIN] = newCrossBalance;
        _balances[account][market] = newIsolatedBalance;
        if (updateCheckpoint_) {
            uint256 latestTimestamp = market.oracle().latest().timestamp;
            Checkpoint memory checkpoint = _checkpoints[account][market][latestTimestamp].read();
            checkpoint.collateral = checkpoint.collateral.add(amount);
            _checkpoints[account][market][latestTimestamp].store(checkpoint);
        }

        // TODO: Reduce storage reads by moving margin checks above storage updates, passing new balances into margin check methods

        // If reducing isolated balance (but not deisolating), ensure sufficient margin still exists for the market
        if ((isolating || decreasingIsolatedBalance) && !_margined(account, market, UFixed6Lib.ZERO)) {
            revert IMarket.MarketInsufficientMarginError();
        }
        // Ensure decreased cross-margin balance remains sufficient for crossed markets
        if (newIsolatedBalance.gt(oldIsolatedBalance) && !_crossMargined(account)) {
            revert IMarket.MarketInsufficientMarginError();
        }

        // If decreasing an existing isolated balance with position, ensure price is not stale
        if (market.hasPosition(account) && decreasingIsolatedBalance && market.stale()) {
            revert IMarket.MarketStalePriceError();
        }

        if (isolating) emit MarketIsolated(account, market);
        emit IsolatedFundsChanged(account, market, amount);
    }

    /// @dev Applies a change in collateral to a user
    function _updateCollateralBalance(address account, IMarket market, Fixed6 collateralDelta) private {
        Fixed6 isolatedBalance = _balances[account][market];
        if (isolatedBalance.isZero()) {
            _balances[account][CROSS_MARGIN] = _balances[account][CROSS_MARGIN].add(collateralDelta);
            emit FundsChanged(account, collateralDelta);
        } else {
            _balances[account][market] = isolatedBalance.add(collateralDelta);
            emit IsolatedFundsChanged(account, market, collateralDelta);
        }
    }

    /// @dev Determines whether user has a position in a specific market
    function _hasPosition(address account, IMarket market) private view returns (bool) {
        return !market.positions(account).magnitude().isZero();
    }

    /// @dev Determines whether a market update occurred for a non-isolated market
    function _isCrossed(address account, IMarket market) private view returns (bool) {
        return crossMarginMarkets[account].length != 0 // at least one market is cross-margined
            // market actually exists at the specified index (since index defaults to 0)
            && crossMarginMarkets[account][crossMarginMarketIndex[account][market]] == market;
    }

    /// @dev Determines whether market is in isolated mode for a specific user
    function _isIsolated(address account, IMarket market) private view returns (bool) {
        // market has an isolated balance
        return !_balances[account][market].isZero();
    }

    /// @dev Only if caller is a market from the same Perennial deployment
    modifier onlyMarket {
        IMarket market = IMarket(msg.sender);
        if (market.factory() != marketFactory) revert MarginInvalidMarket();
        _;
    }

    /// @dev Only if caller is the account on which action is performed or authorized to interact with account
    modifier onlyOperator(address account) {
        (bool isOperator, ,) = marketFactory.authorization(account, msg.sender, address(0), address(0));
        if (!isOperator) revert MarginOperatorNotAllowedError();
        _;
    }
}<|MERGE_RESOLUTION|>--- conflicted
+++ resolved
@@ -182,12 +182,7 @@
     ) private view returns (bool isMargined) {
         Fixed6 collateral = _balances[account][market];
         if (_isIsolated(account, market)) {
-<<<<<<< HEAD
-            // TODO: subtract pending intent fees from collateral
-            Fixed6 collateral = _balances[account][market].add(guaranteePriceAdjustment);
-=======
             // Market in isolated mode; only need to check against isolated balance
->>>>>>> 35a9b9b3
             UFixed6 requirement = market.marginRequired(account, minCollateralization);
             return UFixed6Lib.unsafeFrom(collateral).gte(requirement);
         } else {
