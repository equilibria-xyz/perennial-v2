// SPDX-License-Identifier: Apache-2.0
pragma solidity ^0.8.13;

import { UFixed6, UFixed6Lib } from "@equilibria/root/number/types/UFixed6.sol";
import { Fixed6 } from "@equilibria/root/number/types/Fixed6.sol";
import { UJumpRateUtilizationCurve6 } from "@equilibria/root/utilization/types/UJumpRateUtilizationCurve6.sol";
import { PController6 } from "@equilibria/root/pid/types/PController6.sol";
import { SynBook6 } from "@equilibria/root/synbook/types/SynBook6.sol";
import { ProtocolParameter } from "./ProtocolParameter.sol";

/// @dev RiskParameter type
struct RiskParameter {
    /// @dev The minimum amount of collateral required to open a new position as a percentage of notional
    UFixed6 margin;

    /// @dev The minimum amount of collateral that must be maintained as a percentage of notional
    UFixed6 maintenance;

    /// @dev The synthetic orderbook
    SynBook6 synBook;

    /// @dev The maximum amount of maker positions that opened
    UFixed6 makerLimit;

    /// @dev The minimum limit of the efficiency metric
    UFixed6 efficiencyLimit;

    /// @dev Multiple of the settlement fee charged when a position is liquidated
    UFixed6 liquidationFee;

    /// @dev The utilization curve that is used to compute maker interest
    UJumpRateUtilizationCurve6 utilizationCurve;

    /// @dev The p controller that is used to compute long-short funding
    PController6 pController;

    /// @dev The minimum fixed amount that is required to open a position
    UFixed6 minMargin;

    /// @dev The minimum fixed amount that is required for maintenance
    UFixed6 minMaintenance;

    /// @dev The maximum amount of time since the latest oracle version that update may still be called
    uint256 staleAfter;

    /// @dev Whether or not the maker should always receive positive funding
    bool makerReceiveOnly;
}
struct RiskParameterStorage { uint256 slot0; uint256 slot1; uint256 slot2; } // SECURITY: must remain at (3) slots
using RiskParameterStorageLib for RiskParameterStorage global;

/// @dev Manually encodes and decodes the local Position struct into storage.
///      (external-safe): this library is safe to externalize
///
///    struct StoredRiskParameter {
///        /* slot 0 */ (30)
///        uint24 margin;                              // <= 1677%
///        uint24 maintenance;                         // <= 1677%
///        uint24 synBookD0;                           // <= 1677%
///        uint24 synBookD1;                           // <= 1677%
///        uint24 synBookD2;                           // <= 1677%
///        uint24 synBookD3;                           // <= 1677%
///        bytes3 __unallocated__;                     // <= 1677%
///        uint48 makerLimit;                          // <= 281t (no decimals)
///        uint24 efficiencyLimit;                     // <= 1677%
///
///        /* slot 1 */ (31)
///        bytes9 __unallocated__;
///        uint48 takerSkewScale;                      // <= 281t (no decimals)
///        uint24 utilizationCurveMinRate;             // <= 1677%
///        uint24 utilizationCurveMaxRate;             // <= 1677%
///        uint24 utilizationCurveTargetRate;          // <= 1677%
///        uint24 utilizationCurveTargetUtilization;   // <= 1677%
///        int32 pControllerMin;                       // <= 214748%
///
///        /* slot 2 */ (30)
///        uint48 pControllerK;                        // <= 281m
///        int32 pControllerMax;                       // <= 214748%
///        uint48 minMargin;                           // <= 281m
///        uint48 minMaintenance;                      // <= 281m
///        uint32 liquidationFee;                      // <= 4294
///        uint16 staleAfter;                          // <= 65536 seconds
///        bool makerReceiveOnly;
///    }
library RiskParameterStorageLib {
    // sig: 0x7ecd083f
    error RiskParameterStorageInvalidError();

    function read(RiskParameterStorage storage self) internal view returns (RiskParameter memory) {
        (uint256 slot0, uint256 slot1, uint256 slot2) = (self.slot0, self.slot1, self.slot2);
        return RiskParameter(
            UFixed6.wrap(uint256(       slot0 << (256 - 24)) >> (256 - 24)),
            UFixed6.wrap(uint256(       slot0 << (256 - 24 - 24)) >> (256 - 24)),
            SynBook6(
                UFixed6.wrap(uint256(   slot0 << (256 - 24 - 24 - 24)) >> (256 - 24)),
                UFixed6.wrap(uint256(   slot0 << (256 - 24 - 24 - 24 - 24)) >> (256 - 24)),
                UFixed6.wrap(uint256(   slot0 << (256 - 24 - 24 - 24 - 24 - 24)) >> (256 - 24)),
                UFixed6.wrap(uint256(   slot0 << (256 - 24 - 24 - 24 - 24 - 24 - 24)) >> (256 - 24)),
                UFixed6Lib.from(uint256(slot1 << (256 - 24 - 48 - 48)) >> (256 - 48))
            ),
            UFixed6Lib.from(uint256(    slot0 << (256 - 24 - 24 - 24 - 24 - 24 - 24 - 24 - 48)) >> (256 - 48)),
            UFixed6.wrap(uint256(       slot0 << (256 - 24 - 24 - 24 - 24 - 24 - 24 - 24 - 48 - 24)) >> (256 - 24)),

            UFixed6.wrap(uint256(       slot2 << (256 - 48 - 32 - 48 - 48 - 32)) >> (256 - 32)),
            UJumpRateUtilizationCurve6(
                UFixed6.wrap(uint256(   slot1 << (256 - 24 - 48 - 48 - 24)) >> (256 - 24)),
                UFixed6.wrap(uint256(   slot1 << (256 - 24 - 48 - 48 - 24 - 24)) >> (256 - 24)),
                UFixed6.wrap(uint256(   slot1 << (256 - 24 - 48 - 48 - 24 - 24 - 24)) >> (256 - 24)),
                UFixed6.wrap(uint256(   slot1 << (256 - 24 - 48 - 48 - 24 - 24 - 24 - 24)) >> (256 - 24))
            ),

            PController6(
                UFixed6.wrap(uint256(   slot2 << (256 - 48)) >> (256 - 48)),
                Fixed6.wrap(int256(     slot1 << (256 - 24 - 48 - 48 - 24 - 24 - 24 - 24 - 32)) >> (256 - 32)),
                Fixed6.wrap(int256(     slot2 << (256 - 48 - 32)) >> (256 - 32))
            ),
            UFixed6.wrap(uint256(       slot2 << (256 - 48 - 32 - 48)) >> (256 - 48)),
            UFixed6.wrap(uint256(       slot2 << (256 - 48 - 32 - 48 - 48)) >> (256 - 48)),
                         uint256(       slot2 << (256 - 48 - 32 - 48 - 48 - 32 - 16)) >> (256 - 16),
            0 !=        (uint256(       slot2 << (256 - 48 - 32 - 48 - 48 - 32 - 16 - 8)) >> (256 - 8))
        );
    }

    function validate(RiskParameter memory self, ProtocolParameter memory protocolParameter) private pure {
        if (self.synBook.d0.max(self.synBook.d1).max(self.synBook.d2).max(self.synBook.d3).gt(protocolParameter.maxFee))
            revert RiskParameterStorageInvalidError();

        if (self.liquidationFee.gt(protocolParameter.maxLiquidationFee)) revert RiskParameterStorageInvalidError();

        if (
            self.utilizationCurve.minRate.max(self.utilizationCurve.maxRate).max(self.utilizationCurve.targetRate)
                .max(self.pController.max.abs()).max(self.pController.min.abs())
                .gt(protocolParameter.maxRate)
        ) revert RiskParameterStorageInvalidError();

        if (self.staleAfter > protocolParameter.maxStaleAfter) revert RiskParameterStorageInvalidError();

        if (self.maintenance.lt(protocolParameter.minMaintenance)) revert RiskParameterStorageInvalidError();
        if (self.maintenance.gt(UFixed6Lib.ONE)) revert RiskParameterStorageInvalidError();

        if (self.margin.lt(self.maintenance)) revert RiskParameterStorageInvalidError();
        if (self.margin.gt(UFixed6Lib.ONE)) revert RiskParameterStorageInvalidError();

        if (self.efficiencyLimit.lt(protocolParameter.minEfficiency)) revert RiskParameterStorageInvalidError();

        if (self.utilizationCurve.targetUtilization.gt(UFixed6Lib.ONE)) revert RiskParameterStorageInvalidError();

        if (self.minMargin.lt(self.minMaintenance)) revert RiskParameterStorageInvalidError();

        (UFixed6 makerLimitTruncated, UFixed6 synBookScaleTruncated) = (
            UFixed6Lib.from(self.makerLimit.truncate()),
            UFixed6Lib.from(self.synBook.scale.truncate())
        );
        if (synBookScaleTruncated.lt(makerLimitTruncated.div(self.efficiencyLimit).mul(protocolParameter.minScale)))
            revert RiskParameterStorageInvalidError();

        if (self.minMaintenance.lt(protocolParameter.minMinMaintenance)) revert RiskParameterStorageInvalidError();
    }

    function validateAndStore(
        RiskParameterStorage storage self,
        RiskParameter memory newValue,
        ProtocolParameter memory protocolParameter
    ) external {
        validate(newValue, protocolParameter);

        if (newValue.margin.gt(UFixed6.wrap(type(uint24).max))) revert RiskParameterStorageInvalidError();
        if (newValue.minMargin.gt(UFixed6.wrap(type(uint48).max))) revert RiskParameterStorageInvalidError();
        if (newValue.efficiencyLimit.gt(UFixed6.wrap(type(uint24).max))) revert RiskParameterStorageInvalidError();
        if (newValue.makerLimit.gt(UFixed6Lib.from(type(uint48).max))) revert RiskParameterStorageInvalidError();
        if (newValue.pController.k.gt(UFixed6.wrap(type(uint48).max))) revert RiskParameterStorageInvalidError();
<<<<<<< HEAD
        if (newValue.synBook.scale.gt(UFixed6Lib.from(type(uint48).max))) revert RiskParameterStorageInvalidError();
        if (newValue.staleAfter > uint256(type(uint24).max)) revert RiskParameterStorageInvalidError();
=======
        if (newValue.takerFee.scale.gt(UFixed6Lib.from(type(uint48).max))) revert RiskParameterStorageInvalidError();
        if (newValue.makerFee.scale.gt(UFixed6Lib.from(type(uint48).max))) revert RiskParameterStorageInvalidError();
        if (newValue.staleAfter > uint256(type(uint16).max)) revert RiskParameterStorageInvalidError();
>>>>>>> e0623a0a

        uint256 encoded0 =
            uint256(UFixed6.unwrap(newValue.margin)                    << (256 - 24)) >> (256 - 24) |
            uint256(UFixed6.unwrap(newValue.maintenance)               << (256 - 24)) >> (256 - 24 - 24) |
            uint256(UFixed6.unwrap(newValue.synBook.d0)                << (256 - 24)) >> (256 - 24 - 24 - 24) |
            uint256(UFixed6.unwrap(newValue.synBook.d1)                << (256 - 24)) >> (256 - 24 - 24 - 24 - 24) |
            uint256(UFixed6.unwrap(newValue.synBook.d2)                << (256 - 24)) >> (256 - 24 - 24 - 24 - 24 - 24) |
            uint256(UFixed6.unwrap(newValue.synBook.d3)                << (256 - 24)) >> (256 - 24 - 24 - 24 - 24 - 24 - 24) |
            uint256(newValue.makerLimit.truncate()                     << (256 - 48)) >> (256 - 24 - 24 - 24 - 24 - 24 - 24 - 24 - 48) |
            uint256(UFixed6.unwrap(newValue.efficiencyLimit)           << (256 - 24)) >> (256 - 24 - 24 - 24 - 24 - 24 - 24 - 24 - 48 - 24);

        uint256 encoded1 =
            uint256(newValue.synBook.scale.truncate()                           << (256 - 48)) >> (256 - 24 - 48 - 48) |
            uint256(UFixed6.unwrap(newValue.utilizationCurve.minRate)           << (256 - 24)) >> (256 - 24 - 48 - 48 - 24) |
            uint256(UFixed6.unwrap(newValue.utilizationCurve.maxRate)           << (256 - 24)) >> (256 - 24 - 48 - 48 - 24 - 24) |
            uint256(UFixed6.unwrap(newValue.utilizationCurve.targetRate)        << (256 - 24)) >> (256 - 24 - 48 - 48 - 24 - 24 - 24) |
            uint256(UFixed6.unwrap(newValue.utilizationCurve.targetUtilization) << (256 - 24)) >> (256 - 24 - 48 - 48 - 24 - 24 - 24 - 24) |
            uint256(Fixed6.unwrap(newValue.pController.min)                     << (256 - 32)) >> (256 - 24 - 48 - 48 - 24 - 24 - 24 - 24 - 32);

        uint256 encoded2 =
            uint256(UFixed6.unwrap(newValue.pController.k)                  << (256 - 48)) >> (256 - 48) |
            uint256(Fixed6.unwrap(newValue.pController.max)                 << (256 - 32)) >> (256 - 48 - 32) |
            uint256(UFixed6.unwrap(newValue.minMargin)                      << (256 - 48)) >> (256 - 48 - 32 - 48) |
            uint256(UFixed6.unwrap(newValue.minMaintenance)                 << (256 - 48)) >> (256 - 48 - 32 - 48 - 48) |
            uint256(UFixed6.unwrap(newValue.liquidationFee)                 << (256 - 32)) >> (256 - 48 - 32 - 48 - 48 - 32) |
            uint256(newValue.staleAfter                                     << (256 - 16)) >> (256 - 48 - 32 - 48 - 48 - 32 - 16) |
            uint256((newValue.makerReceiveOnly ? uint256(1) : uint256(0))   << (256 - 8))  >> (256 - 48 - 32 - 48 - 48 - 32 - 16 - 8);

        assembly {
            sstore(self.slot, encoded0)
            sstore(add(self.slot, 1), encoded1)
            sstore(add(self.slot, 2), encoded2)
        }
    }
}<|MERGE_RESOLUTION|>--- conflicted
+++ resolved
@@ -169,14 +169,7 @@
         if (newValue.efficiencyLimit.gt(UFixed6.wrap(type(uint24).max))) revert RiskParameterStorageInvalidError();
         if (newValue.makerLimit.gt(UFixed6Lib.from(type(uint48).max))) revert RiskParameterStorageInvalidError();
         if (newValue.pController.k.gt(UFixed6.wrap(type(uint48).max))) revert RiskParameterStorageInvalidError();
-<<<<<<< HEAD
         if (newValue.synBook.scale.gt(UFixed6Lib.from(type(uint48).max))) revert RiskParameterStorageInvalidError();
-        if (newValue.staleAfter > uint256(type(uint24).max)) revert RiskParameterStorageInvalidError();
-=======
-        if (newValue.takerFee.scale.gt(UFixed6Lib.from(type(uint48).max))) revert RiskParameterStorageInvalidError();
-        if (newValue.makerFee.scale.gt(UFixed6Lib.from(type(uint48).max))) revert RiskParameterStorageInvalidError();
-        if (newValue.staleAfter > uint256(type(uint16).max)) revert RiskParameterStorageInvalidError();
->>>>>>> e0623a0a
 
         uint256 encoded0 =
             uint256(UFixed6.unwrap(newValue.margin)                    << (256 - 24)) >> (256 - 24) |
