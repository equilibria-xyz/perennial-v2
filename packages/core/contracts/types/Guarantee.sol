// SPDX-License-Identifier: Apache-2.0
pragma solidity ^0.8.13;

import { UFixed6, UFixed6Lib } from "@equilibria/root/number/types/UFixed6.sol";
import { Fixed6, Fixed6Lib } from "@equilibria/root/number/types/Fixed6.sol";
import { Order } from "./Order.sol";

/// @dev Guarantee type
struct Guarantee {
    /// @dev The quantity of guarantees that that will be exempt from the settlement fee
    uint256 orders;

    /// @dev The notional of the magnitude with the price override (local only)
    Fixed6 notional;

    /// @dev The long open guarantee size
    UFixed6 longPos;

    /// @dev The long close guarantee size
    UFixed6 longNeg;

    /// @dev The short open guarantee size
    UFixed6 shortPos;

    /// @dev The short close guarantee size
    UFixed6 shortNeg;

    /// @dev The magnitude of the guarantee that be exempt from the trade fee
    UFixed6 takerFee;

    /// @dev The order referral fee multiplied by the size applicable to the referral
    UFixed6 orderReferral;

    /// @dev The solver portion of the order referral fee multiplied by the size applicable to the referral (local only)
    UFixed6 solverReferral;
}
using GuaranteeLib for Guarantee global;
struct GuaranteeStorageGlobal { uint256 slot0; uint256 slot1; }
using GuaranteeStorageGlobalLib for GuaranteeStorageGlobal global;
struct GuaranteeStorageLocal { uint256 slot0; uint256 slot1; uint256 slot2; }
using GuaranteeStorageLocalLib for GuaranteeStorageLocal global;

/// @title Guarantee
/// @dev (external-unsafe): this library must be used internally only
/// @notice Holds the state for an account's update guarantee
library GuaranteeLib {
    /// @notice Prepares the next guarantee from the current guarantee
    /// @param self The guarantee object to update
    function next(Guarantee memory self) internal pure  {
        self.orders = 0;
<<<<<<< HEAD
    }

    /// @notice Invalidates the guarantee
    /// @param self The guarantee object to update
    function invalidate(Guarantee memory self) internal pure {
        (self.longPos, self.longNeg, self.shortPos, self.shortNeg, self.notional, self.takerFee, self.referral) =
            (UFixed6Lib.ZERO, UFixed6Lib.ZERO, UFixed6Lib.ZERO, UFixed6Lib.ZERO, Fixed6Lib.ZERO, UFixed6Lib.ZERO, UFixed6Lib.ZERO);
=======
        (self.notional, self.takerFee, self.orderReferral, self.solverReferral) =
            (Fixed6Lib.ZERO, UFixed6Lib.ZERO, UFixed6Lib.ZERO, UFixed6Lib.ZERO);
        (self.longPos, self.longNeg, self.shortPos, self.shortNeg) =
            (UFixed6Lib.ZERO, UFixed6Lib.ZERO, UFixed6Lib.ZERO, UFixed6Lib.ZERO);
>>>>>>> fc32c837
    }

    /// @notice Creates a new guarantee from an order
    /// @param order The order to create the guarantee from
    /// @param priceOverride The price override
    /// @param solverReferralFee The the percentage of the subtractive fee to take as a solver referral fee
    /// @param chargeTradeFee Whether the order will still be charged the trade fee
    /// @return newGuarantee The resulting guarantee
    function from(
        Order memory order,
        Fixed6 priceOverride,
        UFixed6 solverReferralFee,
        bool chargeTradeFee
    ) internal pure returns (Guarantee memory newGuarantee) {
        newGuarantee.orders = order.orders;

        (newGuarantee.longPos, newGuarantee.longNeg, newGuarantee.shortPos, newGuarantee.shortNeg) =
<<<<<<< HEAD
            (order.longPos, order.longNeg,order.shortPos, order.shortNeg);
=======
            (order.longPos, order.longNeg, order.shortPos, order.shortNeg);
>>>>>>> fc32c837
        newGuarantee.takerFee = chargeTradeFee ? UFixed6Lib.ZERO : order.takerTotal();

        newGuarantee.notional = taker(newGuarantee).mul(priceOverride);
        newGuarantee.orderReferral = order.takerReferral;
        newGuarantee.solverReferral = order.takerReferral.mul(solverReferralFee);
    }

    /// @notice Returns the positive side of the taker position of the guarantee
    /// @param self The guarantee object to check
    /// @return The positive side of the taker position of the guarantee
    function takerPos(Guarantee memory self) internal pure returns (UFixed6) {
        return self.longPos.add(self.shortNeg);
    }

    /// @notice Returns the negative side of the taker position of the guarantee
    /// @param self The guarantee object to check
    /// @return The negative side of the taker position of the guarantee
    function takerNeg(Guarantee memory self) internal pure returns (UFixed6) {
        return self.longNeg.add(self.shortPos);
    }

    /// @notice Returns the positive side of the taker position of the guarantee
    /// @param self The guarantee object to check
    /// @return The positive side of the taker position of the guarantee
    function takerPos(Guarantee memory self) internal pure returns (UFixed6) {
        return self.longPos.add(self.shortNeg);
    }

    /// @notice Returns the negative side of the taker position of the guarantee
    /// @param self The guarantee object to check
    /// @return The negative side of the taker position of the guarantee
    function takerNeg(Guarantee memory self) internal pure returns (UFixed6) {
        return self.longNeg.add(self.shortPos);
    }

    /// @notice Returns the taker delta of the guarantee
    /// @param self The guarantee object to check
    /// @return The taker delta of the guarantee
    function taker(Guarantee memory self) internal pure returns (Fixed6) {
        return Fixed6Lib.from(takerPos(self)).sub(Fixed6Lib.from(takerNeg(self)));
    }

    /// @notice Returns the total taker delta of the guarantee
    /// @param self The guarantee object to check
    /// @return The total taker delta of the guarantee
    function takerTotal(Guarantee memory self) internal pure returns (UFixed6) {
        return takerPos(self).add(takerNeg(self));
<<<<<<< HEAD
=======
    }

    /// @notice Returns whether the guarantee is empty
    /// @param self The guarantee object to check
    /// @return Whether the guarantee is empty
    function isEmpty(Guarantee memory self) internal pure returns (bool) {
        return takerTotal(self).isZero();
>>>>>>> fc32c837
    }

    /// @notice Returns the collateral adjusted due to the price override
    /// @param self The guarantee object to check
    /// @param price The oracle price to compare to the price override
    /// @return The collateral adjusted due to the price override
    function priceAdjustment(Guarantee memory self, Fixed6 price) internal pure returns (Fixed6) {
        return self.taker().mul(price).sub(self.notional);
    }

    /// @notice Returns the price deviation of the guarantee from the oracle price
    /// @dev The price deviation is the difference between the prices over the closest price to zero
    ///      Only supports new guarantees for updates, does not work for aggregated guarantees (local / global)
    /// @param self The guarantee object to check
    /// @param price The oracle price to compare
    /// @return The price deviation of the guarantee from the oracle price
    function priceDeviation(Guarantee memory self, Fixed6 price) internal pure returns (UFixed6) {
        if (takerTotal(self).isZero()) return UFixed6Lib.ZERO;

        Fixed6 guaranteePrice = self.notional.div(taker(self));
        return guaranteePrice.sub(price).abs().unsafeDiv(guaranteePrice.abs().min(price.abs()));
    }

    /// @notice Updates the current global guarantee with a new local guarantee
    /// @param self The guarantee object to update
    /// @param guarantee The new guarantee
    function add(Guarantee memory self, Guarantee memory guarantee) internal pure {
        self.orders = self.orders + guarantee.orders;
<<<<<<< HEAD
        (self.notional, self.longPos, self.longNeg, self.shortPos, self.shortNeg, self.takerFee, self.referral) = (
=======
        (self.notional, self.longPos, self.longNeg, self.shortPos, self.shortNeg) = (
>>>>>>> fc32c837
            self.notional.add(guarantee.notional),
            self.longPos.add(guarantee.longPos),
            self.longNeg.add(guarantee.longNeg),
            self.shortPos.add(guarantee.shortPos),
<<<<<<< HEAD
            self.shortNeg.add(guarantee.shortNeg),
=======
            self.shortNeg.add(guarantee.shortNeg)
        );
        (self.takerFee, self.orderReferral, self.solverReferral) = (
>>>>>>> fc32c837
            self.takerFee.add(guarantee.takerFee),
            self.orderReferral.add(guarantee.orderReferral),
            self.solverReferral.add(guarantee.solverReferral)
        );
    }
}

/// @dev Manually encodes and decodes the global Guarantee struct into storage.
///      (external-safe): this library is safe to externalize
///
///     struct StoredGuaranteeGlobal {
///         /* slot 0 */
///         uint32 orders;
///         uint64 takerFee;
<<<<<<< HEAD
=======
///         uint64 orderReferral;
>>>>>>> fc32c837
///
///         /* slot 1 */
///         uint64 longPos;
///         uint64 longNeg;
///         uint64 shortPos;
///         uint64 shortNeg;
///     }
///
library GuaranteeStorageGlobalLib {
    function read(GuaranteeStorageGlobal storage self) internal view returns (Guarantee memory) {
        (uint256 slot0, uint256 slot1) = (self.slot0, self.slot1);
        return Guarantee(
            uint256(slot0 << (256 - 32)) >> (256 - 32),
            Fixed6Lib.ZERO,
            UFixed6.wrap(uint256(slot1 << (256 - 64)) >> (256 - 64)),
            UFixed6.wrap(uint256(slot1 << (256 - 64 - 64)) >> (256 - 64)),
            UFixed6.wrap(uint256(slot1 << (256 - 64 - 64 - 64)) >> (256 - 64)),
            UFixed6.wrap(uint256(slot1 << (256 - 64 - 64 - 64 - 64)) >> (256 - 64)),
            UFixed6.wrap(uint256(slot0 << (256 - 32 - 64)) >> (256 - 64)),
<<<<<<< HEAD
=======
            UFixed6.wrap(uint256(slot0 << (256 - 32 - 64 - 64)) >> (256 - 64)),
>>>>>>> fc32c837
            UFixed6Lib.ZERO
        );
    }

    function store(GuaranteeStorageGlobal storage self, Guarantee memory newValue) external {
        GuaranteeStorageLib.validate(newValue);

        uint256 encoded0 =
            uint256(newValue.orders << (256 - 32)) >> (256 - 32) |
<<<<<<< HEAD
            uint256(UFixed6.unwrap(newValue.takerFee) << (256 - 64)) >> (256 - 32 - 64);
=======
            uint256(UFixed6.unwrap(newValue.takerFee) << (256 - 64)) >> (256 - 32 - 64) |
            uint256(UFixed6.unwrap(newValue.orderReferral) << (256 - 64)) >> (256 - 32 - 64 - 64);

>>>>>>> fc32c837
        uint256 encode1 =
            uint256(UFixed6.unwrap(newValue.longPos) << (256 - 64)) >> (256 - 64) |
            uint256(UFixed6.unwrap(newValue.longNeg) << (256 - 64)) >> (256 - 64 - 64) |
            uint256(UFixed6.unwrap(newValue.shortPos) << (256 - 64)) >> (256 - 64 - 64 - 64) |
            uint256(UFixed6.unwrap(newValue.shortNeg) << (256 - 64)) >> (256 - 64 - 64 - 64 - 64);

        assembly {
            sstore(self.slot, encoded0)
            sstore(add(self.slot, 1), encode1)
        }
    }
}

/// @dev Manually encodes and decodes the local Guarantee struct into storage.
///      (external-safe): this library is safe to externalize
///
///     struct StoredGuaranteeLocal {
///         /* slot 0 */
///         uint32 orders;
///         int64 notional;
///         uint64 takerFee;
<<<<<<< HEAD
///         uint64 referral;
=======
>>>>>>> fc32c837
///
///         /* slot 1 */
///         uint64 longPos;
///         uint64 longNeg;
///         uint64 shortPos;
///         uint64 shortNeg;
<<<<<<< HEAD
=======
///
///         /* slot 2 */
///         uint64 orderReferral;
///         uint64 solverReferral;
>>>>>>> fc32c837
///     }
///
library GuaranteeStorageLocalLib {
    function read(GuaranteeStorageLocal storage self) internal view returns (Guarantee memory) {
        (uint256 slot0, uint256 slot1, uint256 slot2) = (self.slot0, self.slot1, self.slot2);
        return Guarantee(
            uint256(slot0 << (256 - 32)) >> (256 - 32),
            Fixed6.wrap(int256(slot0 << (256 - 32 - 64)) >> (256 - 64)),
            UFixed6.wrap(uint256(slot1 << (256 - 64)) >> (256 - 64)),
            UFixed6.wrap(uint256(slot1 << (256 - 64 - 64)) >> (256 - 64)),
            UFixed6.wrap(uint256(slot1 << (256 - 64 - 64 - 64)) >> (256 - 64)),
            UFixed6.wrap(uint256(slot1 << (256 - 64 - 64 - 64 - 64)) >> (256 - 64)),
            UFixed6.wrap(uint256(slot0 << (256 - 32 - 64 - 64)) >> (256 - 64)),
<<<<<<< HEAD
            UFixed6.wrap(uint256(slot0 << (256 - 32 - 64 - 64 - 64)) >> (256 - 64))
=======
            UFixed6.wrap(uint256(slot2 << (256 - 64)) >> (256 - 64)),
            UFixed6.wrap(uint256(slot2 << (256 - 64 - 64)) >> (256 - 64))
>>>>>>> fc32c837
        );
    }

    function store(GuaranteeStorageLocal storage self, Guarantee memory newValue) external {
        GuaranteeStorageLib.validate(newValue);

        if (newValue.notional.gt(Fixed6.wrap(type(int64).max))) revert GuaranteeStorageLib.GuaranteeStorageInvalidError();
        if (newValue.notional.lt(Fixed6.wrap(type(int64).min))) revert GuaranteeStorageLib.GuaranteeStorageInvalidError();
        if (newValue.solverReferral.gt(UFixed6.wrap(type(uint64).max))) revert GuaranteeStorageLib.GuaranteeStorageInvalidError();

        uint256 encoded0 =
            uint256(newValue.orders << (256 - 32)) >> (256 - 32) |
            uint256(Fixed6.unwrap(newValue.notional) << (256 - 64)) >> (256 - 32 - 64) |
<<<<<<< HEAD
            uint256(UFixed6.unwrap(newValue.takerFee) << (256 - 64)) >> (256 - 32 - 64 - 64) |
            uint256(UFixed6.unwrap(newValue.referral) << (256 - 64)) >> (256 - 32 - 64 - 64 - 64);
=======
            uint256(UFixed6.unwrap(newValue.takerFee) << (256 - 64)) >> (256 - 32 - 64 - 64);
>>>>>>> fc32c837
        uint256 encode1 =
            uint256(UFixed6.unwrap(newValue.longPos) << (256 - 64)) >> (256 - 64) |
            uint256(UFixed6.unwrap(newValue.longNeg) << (256 - 64)) >> (256 - 64 - 64) |
            uint256(UFixed6.unwrap(newValue.shortPos) << (256 - 64)) >> (256 - 64 - 64 - 64) |
            uint256(UFixed6.unwrap(newValue.shortNeg) << (256 - 64)) >> (256 - 64 - 64 - 64 - 64);
<<<<<<< HEAD
=======
        uint256 encode2 =
            uint256(UFixed6.unwrap(newValue.orderReferral) << (256 - 64)) >> (256 - 64) |
            uint256(UFixed6.unwrap(newValue.solverReferral) << (256 - 64)) >> (256 - 64 - 64);
>>>>>>> fc32c837

        assembly {
            sstore(self.slot, encoded0)
            sstore(add(self.slot, 1), encode1)
            sstore(add(self.slot, 2), encode2)
        }
    }
}

library GuaranteeStorageLib {
    // sig: 0xfd030f36
    error GuaranteeStorageInvalidError();

    function validate(Guarantee memory newValue) internal pure {
        if (newValue.orders > type(uint32).max) revert GuaranteeStorageInvalidError();
        if (newValue.longPos.gt(UFixed6.wrap(type(uint64).max))) revert GuaranteeStorageLib.GuaranteeStorageInvalidError();
        if (newValue.longNeg.gt(UFixed6.wrap(type(uint64).max))) revert GuaranteeStorageLib.GuaranteeStorageInvalidError();
        if (newValue.shortPos.gt(UFixed6.wrap(type(uint64).max))) revert GuaranteeStorageLib.GuaranteeStorageInvalidError();
        if (newValue.shortNeg.gt(UFixed6.wrap(type(uint64).max))) revert GuaranteeStorageLib.GuaranteeStorageInvalidError();
        if (newValue.takerFee.gt(UFixed6.wrap(type(uint64).max))) revert GuaranteeStorageLib.GuaranteeStorageInvalidError();
        if (newValue.orderReferral.gt(UFixed6.wrap(type(uint64).max))) revert GuaranteeStorageLib.GuaranteeStorageInvalidError();
    }
}<|MERGE_RESOLUTION|>--- conflicted
+++ resolved
@@ -48,20 +48,10 @@
     /// @param self The guarantee object to update
     function next(Guarantee memory self) internal pure  {
         self.orders = 0;
-<<<<<<< HEAD
-    }
-
-    /// @notice Invalidates the guarantee
-    /// @param self The guarantee object to update
-    function invalidate(Guarantee memory self) internal pure {
-        (self.longPos, self.longNeg, self.shortPos, self.shortNeg, self.notional, self.takerFee, self.referral) =
-            (UFixed6Lib.ZERO, UFixed6Lib.ZERO, UFixed6Lib.ZERO, UFixed6Lib.ZERO, Fixed6Lib.ZERO, UFixed6Lib.ZERO, UFixed6Lib.ZERO);
-=======
         (self.notional, self.takerFee, self.orderReferral, self.solverReferral) =
             (Fixed6Lib.ZERO, UFixed6Lib.ZERO, UFixed6Lib.ZERO, UFixed6Lib.ZERO);
         (self.longPos, self.longNeg, self.shortPos, self.shortNeg) =
             (UFixed6Lib.ZERO, UFixed6Lib.ZERO, UFixed6Lib.ZERO, UFixed6Lib.ZERO);
->>>>>>> fc32c837
     }
 
     /// @notice Creates a new guarantee from an order
@@ -79,11 +69,7 @@
         newGuarantee.orders = order.orders;
 
         (newGuarantee.longPos, newGuarantee.longNeg, newGuarantee.shortPos, newGuarantee.shortNeg) =
-<<<<<<< HEAD
-            (order.longPos, order.longNeg,order.shortPos, order.shortNeg);
-=======
             (order.longPos, order.longNeg, order.shortPos, order.shortNeg);
->>>>>>> fc32c837
         newGuarantee.takerFee = chargeTradeFee ? UFixed6Lib.ZERO : order.takerTotal();
 
         newGuarantee.notional = taker(newGuarantee).mul(priceOverride);
@@ -105,20 +91,6 @@
         return self.longNeg.add(self.shortPos);
     }
 
-    /// @notice Returns the positive side of the taker position of the guarantee
-    /// @param self The guarantee object to check
-    /// @return The positive side of the taker position of the guarantee
-    function takerPos(Guarantee memory self) internal pure returns (UFixed6) {
-        return self.longPos.add(self.shortNeg);
-    }
-
-    /// @notice Returns the negative side of the taker position of the guarantee
-    /// @param self The guarantee object to check
-    /// @return The negative side of the taker position of the guarantee
-    function takerNeg(Guarantee memory self) internal pure returns (UFixed6) {
-        return self.longNeg.add(self.shortPos);
-    }
-
     /// @notice Returns the taker delta of the guarantee
     /// @param self The guarantee object to check
     /// @return The taker delta of the guarantee
@@ -131,8 +103,6 @@
     /// @return The total taker delta of the guarantee
     function takerTotal(Guarantee memory self) internal pure returns (UFixed6) {
         return takerPos(self).add(takerNeg(self));
-<<<<<<< HEAD
-=======
     }
 
     /// @notice Returns whether the guarantee is empty
@@ -140,7 +110,6 @@
     /// @return Whether the guarantee is empty
     function isEmpty(Guarantee memory self) internal pure returns (bool) {
         return takerTotal(self).isZero();
->>>>>>> fc32c837
     }
 
     /// @notice Returns the collateral adjusted due to the price override
@@ -169,22 +138,14 @@
     /// @param guarantee The new guarantee
     function add(Guarantee memory self, Guarantee memory guarantee) internal pure {
         self.orders = self.orders + guarantee.orders;
-<<<<<<< HEAD
-        (self.notional, self.longPos, self.longNeg, self.shortPos, self.shortNeg, self.takerFee, self.referral) = (
-=======
         (self.notional, self.longPos, self.longNeg, self.shortPos, self.shortNeg) = (
->>>>>>> fc32c837
             self.notional.add(guarantee.notional),
             self.longPos.add(guarantee.longPos),
             self.longNeg.add(guarantee.longNeg),
             self.shortPos.add(guarantee.shortPos),
-<<<<<<< HEAD
-            self.shortNeg.add(guarantee.shortNeg),
-=======
             self.shortNeg.add(guarantee.shortNeg)
         );
         (self.takerFee, self.orderReferral, self.solverReferral) = (
->>>>>>> fc32c837
             self.takerFee.add(guarantee.takerFee),
             self.orderReferral.add(guarantee.orderReferral),
             self.solverReferral.add(guarantee.solverReferral)
@@ -199,10 +160,14 @@
 ///         /* slot 0 */
 ///         uint32 orders;
 ///         uint64 takerFee;
-<<<<<<< HEAD
-=======
 ///         uint64 orderReferral;
->>>>>>> fc32c837
+///
+///         /* slot 1 */
+///         uint64 longPos;
+///         uint64 longNeg;
+///         uint64 shortPos;
+///         uint64 shortNeg;
+///         uint64 orderReferral;
 ///
 ///         /* slot 1 */
 ///         uint64 longPos;
@@ -222,10 +187,7 @@
             UFixed6.wrap(uint256(slot1 << (256 - 64 - 64 - 64)) >> (256 - 64)),
             UFixed6.wrap(uint256(slot1 << (256 - 64 - 64 - 64 - 64)) >> (256 - 64)),
             UFixed6.wrap(uint256(slot0 << (256 - 32 - 64)) >> (256 - 64)),
-<<<<<<< HEAD
-=======
             UFixed6.wrap(uint256(slot0 << (256 - 32 - 64 - 64)) >> (256 - 64)),
->>>>>>> fc32c837
             UFixed6Lib.ZERO
         );
     }
@@ -235,13 +197,9 @@
 
         uint256 encoded0 =
             uint256(newValue.orders << (256 - 32)) >> (256 - 32) |
-<<<<<<< HEAD
-            uint256(UFixed6.unwrap(newValue.takerFee) << (256 - 64)) >> (256 - 32 - 64);
-=======
+            uint256(UFixed6.unwrap(newValue.takerFee) << (256 - 64)) >> (256 - 32 - 64) |
             uint256(UFixed6.unwrap(newValue.takerFee) << (256 - 64)) >> (256 - 32 - 64) |
             uint256(UFixed6.unwrap(newValue.orderReferral) << (256 - 64)) >> (256 - 32 - 64 - 64);
-
->>>>>>> fc32c837
         uint256 encode1 =
             uint256(UFixed6.unwrap(newValue.longPos) << (256 - 64)) >> (256 - 64) |
             uint256(UFixed6.unwrap(newValue.longNeg) << (256 - 64)) >> (256 - 64 - 64) |
@@ -263,23 +221,16 @@
 ///         uint32 orders;
 ///         int64 notional;
 ///         uint64 takerFee;
-<<<<<<< HEAD
-///         uint64 referral;
-=======
->>>>>>> fc32c837
 ///
 ///         /* slot 1 */
 ///         uint64 longPos;
 ///         uint64 longNeg;
 ///         uint64 shortPos;
 ///         uint64 shortNeg;
-<<<<<<< HEAD
-=======
 ///
 ///         /* slot 2 */
 ///         uint64 orderReferral;
 ///         uint64 solverReferral;
->>>>>>> fc32c837
 ///     }
 ///
 library GuaranteeStorageLocalLib {
@@ -293,12 +244,8 @@
             UFixed6.wrap(uint256(slot1 << (256 - 64 - 64 - 64)) >> (256 - 64)),
             UFixed6.wrap(uint256(slot1 << (256 - 64 - 64 - 64 - 64)) >> (256 - 64)),
             UFixed6.wrap(uint256(slot0 << (256 - 32 - 64 - 64)) >> (256 - 64)),
-<<<<<<< HEAD
-            UFixed6.wrap(uint256(slot0 << (256 - 32 - 64 - 64 - 64)) >> (256 - 64))
-=======
             UFixed6.wrap(uint256(slot2 << (256 - 64)) >> (256 - 64)),
             UFixed6.wrap(uint256(slot2 << (256 - 64 - 64)) >> (256 - 64))
->>>>>>> fc32c837
         );
     }
 
@@ -312,23 +259,15 @@
         uint256 encoded0 =
             uint256(newValue.orders << (256 - 32)) >> (256 - 32) |
             uint256(Fixed6.unwrap(newValue.notional) << (256 - 64)) >> (256 - 32 - 64) |
-<<<<<<< HEAD
-            uint256(UFixed6.unwrap(newValue.takerFee) << (256 - 64)) >> (256 - 32 - 64 - 64) |
-            uint256(UFixed6.unwrap(newValue.referral) << (256 - 64)) >> (256 - 32 - 64 - 64 - 64);
-=======
             uint256(UFixed6.unwrap(newValue.takerFee) << (256 - 64)) >> (256 - 32 - 64 - 64);
->>>>>>> fc32c837
         uint256 encode1 =
             uint256(UFixed6.unwrap(newValue.longPos) << (256 - 64)) >> (256 - 64) |
             uint256(UFixed6.unwrap(newValue.longNeg) << (256 - 64)) >> (256 - 64 - 64) |
             uint256(UFixed6.unwrap(newValue.shortPos) << (256 - 64)) >> (256 - 64 - 64 - 64) |
             uint256(UFixed6.unwrap(newValue.shortNeg) << (256 - 64)) >> (256 - 64 - 64 - 64 - 64);
-<<<<<<< HEAD
-=======
         uint256 encode2 =
             uint256(UFixed6.unwrap(newValue.orderReferral) << (256 - 64)) >> (256 - 64) |
             uint256(UFixed6.unwrap(newValue.solverReferral) << (256 - 64)) >> (256 - 64 - 64);
->>>>>>> fc32c837
 
         assembly {
             sstore(self.slot, encoded0)
