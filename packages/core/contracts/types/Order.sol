// SPDX-License-Identifier: Apache-2.0
pragma solidity ^0.8.13;

import { Fixed6, Fixed6Lib } from "@equilibria/root/number/types/Fixed6.sol";
import { UFixed6, UFixed6Lib } from "@equilibria/root/number/types/UFixed6.sol";
import { OracleVersion } from "./OracleVersion.sol";
import { Version } from "./Version.sol";
import { Position } from "./Position.sol";
import { Guarantee } from "./Guarantee.sol";
import { MarketParameter } from "./MarketParameter.sol";

/// @dev Order type
struct Order {
    /// @dev The timestamp of the order
    uint256 timestamp;

    /// @dev The quantity of orders that are included in this order
    uint256 orders;

    /// @dev The change in the collateral
    Fixed6 collateral;

    /// @dev The positive skew maker order size
    UFixed6 makerPos;

    /// @dev The negative skew maker order size
    UFixed6 makerNeg;

    /// @dev The positive skew long order size
    UFixed6 longPos;

    /// @dev The negative skew long order size
    UFixed6 longNeg;

    /// @dev The positive skew short order size
    UFixed6 shortPos;

    /// @dev The negative skew short order size
    UFixed6 shortNeg;

    /// @dev The protection status semaphore (local only)
    ///      (0 = no protection, 1+ = protected)
    uint256 protection;

    /// @dev The invalidation status semaphore (local only)
    ///      (0 = no invalidation possible / intent only, 1+ = partially or fully invalidatable)
    uint256 invalidation;

    /// @dev The referral fee multiplied by the size applicable to the referral
    UFixed6 makerReferral;

    /// @dev The referral fee multiplied by the size applicable to the referral
    UFixed6 takerReferral;
}
using OrderLib for Order global;
struct OrderStorageGlobal { uint256 slot0; uint256 slot1; uint256 slot2; } // SECURITY: must remain at (3) slots
using OrderStorageGlobalLib for OrderStorageGlobal global;
struct OrderStorageLocal { uint256 slot0; uint256 slot1; uint256 slot2; }
using OrderStorageLocalLib for OrderStorageLocal global;

/// @title Order
/// @dev (external-unsafe): this library must be used internally only
/// @notice Holds the state for an account's update order
library OrderLib {
    /// @notice Returns whether the order is ready to be settled
    /// @param self The order object to check
    /// @param latestVersion The latest oracle version
    /// @return Whether the order is ready to be settled
    function ready(Order memory self, OracleVersion memory latestVersion) internal pure returns (bool) {
        return latestVersion.timestamp >= self.timestamp;
    }

    /// @notice Prepares a fresh order with the current timestamp
    /// @param timestamp The current timestamp
    function fresh(uint256 timestamp) internal pure returns (Order memory newOrder) {
        newOrder.timestamp = timestamp;
    }

    /// @notice Invalidates the non-guarantee portion of the order
    /// @param self The order object to update
    /// @param guarantee The guarantee to keep from invalidating
    function invalidate(Order memory self, Guarantee memory guarantee) internal pure {
        (self.makerReferral, self.takerReferral) =
            (UFixed6Lib.ZERO, guarantee.orderReferral);
        (self.makerPos, self.makerNeg, self.longPos, self.longNeg, self.shortPos, self.shortNeg) =
            (UFixed6Lib.ZERO, UFixed6Lib.ZERO, guarantee.longPos, guarantee.longNeg, guarantee.shortPos, guarantee.shortNeg);
    }

    /// @notice Creates a new order from an intent or delta order request
    /// @param timestamp The current timestamp
    /// @param position The current position
    /// @param makerAmount The magnitude and direction of maker position
    /// @param takerAmount The magnitude and direction of taker position
    /// @param collateral The change in the collateral
    /// @param protect True when liquidating the position
    /// @param referralFee The referral fee
    /// @return newOrder The resulting order
    function from(
        uint256 timestamp,
        Position memory position,
        Fixed6 makerAmount,
        Fixed6 takerAmount,
        Fixed6 collateral,
        bool protect,
        bool invalidatable,
        UFixed6 referralFee
    ) internal pure returns (Order memory newOrder) {
        UFixed6 newMaker = UFixed6Lib.from(Fixed6Lib.from(position.maker).add(makerAmount));
        Fixed6 newTaker = position.skew().add(takerAmount);

        return from(
            timestamp,
            position,
            collateral,
            newMaker,
            newTaker.max(Fixed6Lib.ZERO).abs(),
            newTaker.min(Fixed6Lib.ZERO).abs(),
            protect,
            invalidatable,
            referralFee
        );
    }

    // TODO: Do we still need this, or can we consolidate this implementation into the method above?
    /// @notice Creates a new order from the current position and an update request
    /// @param timestamp The current timestamp
    /// @param position The current position
    /// @param collateral The change in the collateral
    /// @param newMaker The new maker
    /// @param newLong The new long
    /// @param newShort The new short
    /// @param protect Whether to protect the order
    /// @param referralFee The referral fee
    /// @return newOrder The resulting order
    function from(
        uint256 timestamp,
        Position memory position,
        Fixed6 collateral,
        UFixed6 newMaker,
        UFixed6 newLong,
        UFixed6 newShort,
        bool protect,
        bool invalidatable,
        UFixed6 referralFee
    ) internal pure returns (Order memory newOrder) {
        // compute side-based deltas from the current position and new position
        (Fixed6 makerAmount, Fixed6 longAmount, Fixed6 shortAmount) = (
            _change(position.maker, newMaker),
            _change(position.long, newLong),
            _change(position.short, newShort)
        );

        // populate the new order
        newOrder.timestamp = timestamp;
        newOrder.collateral = collateral;
        newOrder.makerPos = _positiveComponent(makerAmount);
        newOrder.makerNeg = _negativeComponent(makerAmount);
        newOrder.longPos = _positiveComponent(longAmount);
        newOrder.longNeg = _negativeComponent(longAmount);
        newOrder.shortPos = _positiveComponent(shortAmount);
        newOrder.shortNeg = _negativeComponent(shortAmount);
        newOrder.makerReferral = makerAmount.abs().mul(referralFee);
        newOrder.takerReferral = longAmount.abs().add(shortAmount.abs()).mul(referralFee);

        // set the order and invalidation counts
        if (protect) newOrder.protection = 1;
        if (!isEmpty(newOrder)) {
            newOrder.orders = 1;
            if (invalidatable) newOrder.invalidation = 1;
        }
    }

    /// @dev Helper function to compute the signed change between two unsigned values
    function _change(UFixed6 fromValue, UFixed6 toValue) internal pure returns (Fixed6) {
        return Fixed6Lib.from(toValue).sub(Fixed6Lib.from(fromValue));
    }

    /// @dev Helper function to compute the negative component of a signed value
    function _negativeComponent(Fixed6 value) internal pure returns (UFixed6) {
        return value.min(Fixed6Lib.ZERO).abs();
    }

    /// @dev Helper function to compute the positive component of a signed value
    function _positiveComponent(Fixed6 value) internal pure returns (UFixed6) {
        return value.max(Fixed6Lib.ZERO).abs();
    }

    /// @notice Returns whether the order increases any of the account's positions
    /// @return Whether the order increases any of the account's positions
    function increasesPosition(Order memory self) internal pure returns (bool) {
        return increasesMaker(self) || increasesTaker(self);
    }

    /// @notice Returns whether the order increases the account's long or short positions
    /// @return Whether the order increases the account's long or short positions
    function increasesTaker(Order memory self) internal pure returns (bool) {
        return !self.longPos.isZero() || !self.shortPos.isZero();
    }

    /// @notice Returns whether the order increases the account's maker position
    /// @return Whether the order increases the account's maker positions
    function increasesMaker(Order memory self) internal pure returns (bool) {
        return !self.makerPos.isZero();
    }

    /// @notice Returns whether the order decreases the liquidity of the market
    /// @return Whether the order decreases the liquidity of the market
    function decreasesLiquidity(Order memory self, Position memory currentPosition) internal pure returns (bool) {
        Fixed6 currentSkew = currentPosition.skew();
        Fixed6 latestSkew = currentSkew.sub(long(self)).add(short(self));
        return !self.makerNeg.isZero() || currentSkew.abs().gt(latestSkew.abs());
    }

    /// @notice Returns whether the order decreases the efficieny of the market
    /// @dev Decreased efficiency ratio intuitively means that the market is "more efficient" on an OI to LP basis.
    /// @return Whether the order decreases the liquidity of the market
    function decreasesEfficiency(Order memory self, Position memory currentPosition) internal pure returns (bool) {
        UFixed6 currentMajor = currentPosition.major();
        UFixed6 latestMajor = UFixed6Lib.from(Fixed6Lib.from(currentPosition.long).sub(long(self)))
            .max(UFixed6Lib.from(Fixed6Lib.from(currentPosition.short).sub(short(self))));
        return !self.makerNeg.isZero() || currentMajor.gt(latestMajor);
    }

    /// @notice Returns whether the order crosses zero (has delta on both the long and short sides)
    /// @param self The Order object to check
    /// @return Whether the order crosses zero
    function crossesZero(Order memory self) internal pure returns (bool) {
        return !self.longPos.add(self.longNeg).isZero() && !self.shortPos.add(self.shortNeg).isZero();
    }

    /// @notice Returns whether the order is applicable for liquidity checks
    /// @param self The Order object to check
    /// @param marketParameter The market parameter
    /// @return Whether the order is applicable for liquidity checks
    function liquidityCheckApplicable(
        Order memory self,
        MarketParameter memory marketParameter
    ) internal pure returns (bool) {
        return !marketParameter.closed &&
        // not "a taker order that is increasing" ->
        // not (any of the following)
        //  - taker is empty (not a taker order)
        //  - taker is increasing (position going more long or short)
            ((long(self).isZero() && short(self).isZero()) || increasesTaker(self));
    }

<<<<<<< HEAD
=======
    /// @notice Returns the aggregate exposure for each component of the order
    /// @dev Order is split into the takerPos and takerNeg components
    /// @param self The order object to check
    /// @param guarantee The guarantee object
    /// @param version The version where exposure is recorded
    /// @return exposurePos The aggragate exposure of the positive component of the order
    /// @return exposureNeg The aggragate exposure of the negative component of the order
    function exposure(
        Order memory self,
        Guarantee memory guarantee,
        Version memory version
    ) internal pure returns (UFixed6 exposurePos, UFixed6 exposureNeg) {
        // taker
        (exposurePos, exposureNeg) = (
            version.longPosExposure.abs().mul(self.longPos.sub(guarantee.longPos))
                .add(version.shortNegExposure.abs().mul(self.shortNeg.sub(guarantee.shortNeg))),
             version.longNegExposure.abs().mul(self.longNeg.sub(guarantee.longNeg))
                .add(version.shortPosExposure.abs().mul(self.shortPos.sub(guarantee.shortPos)))
        );

        // maker close
        if (version.makerNegExposure.gt(Fixed6Lib.ZERO))
            exposureNeg = exposureNeg.add(self.makerNeg.mul(version.makerNegExposure.abs()));
        else
            exposurePos = exposurePos.add(self.makerNeg.mul(version.makerNegExposure.abs()));

        // maker open
        if (version.makerPosExposure.gt(Fixed6Lib.ZERO))
            exposurePos = exposurePos.add(self.makerPos.mul(version.makerPosExposure.abs()));
        else
            exposureNeg = exposureNeg.add(self.makerPos.mul(version.makerPosExposure.abs()));
    }

>>>>>>> 35a9b9b3
    /// @notice Returns the maker fee for the order
    /// @param self The order object to check
    /// @param oracleVersion The settlement oracle version
    /// @param marketParameter The market parameter
    /// @return The maker fee
    function makerFee(
        Order memory self,
        OracleVersion memory oracleVersion,
        MarketParameter memory marketParameter
    ) internal pure returns (UFixed6) {
        return self.makerTotal()
            .mul(oracleVersion.price.abs())
            .mul(marketParameter.makerFee);
    }

    /// @notice Returns the taker fee for the order
    /// @param self The order object to check
    /// @param guarantee The guarantee
    /// @param oracleVersion The settlement oracle version
    /// @param marketParameter The market parameter
    /// @return The taker fee
    function takerFee(
        Order memory self,
        Guarantee memory guarantee,
        OracleVersion memory oracleVersion,
        MarketParameter memory marketParameter
    ) internal pure returns (UFixed6) {
        return self.takerTotal().sub(guarantee.takerFee)
            .mul(oracleVersion.price.abs())
            .mul(marketParameter.takerFee);
    }

    /// @notice Returns whether the order is protected
    /// @param self The order object to check
    /// @return Whether the order is protected
    function protected(Order memory self) internal pure returns (bool) {
        return self.protection != 0;
    }

    /// @notice Returns whether the order is empty
    /// @param self The order object to check
    /// @return Whether the order is empty
    function isEmpty(Order memory self) internal pure returns (bool) {
        return makerTotal(self).isZero() && takerTotal(self).isZero();
    }

    /// @notice Returns the maker delta of the order
    /// @param self The order object to check
    /// @return The maker delta of the order
    function maker(Order memory self) internal pure returns (Fixed6) {
        return Fixed6Lib.from(self.makerPos).sub(Fixed6Lib.from(self.makerNeg));
    }

    /// @notice Returns the long delta of the order
    /// @param self The order object to check
    /// @return The long delta of the order
    function long(Order memory self) internal pure returns (Fixed6) {
        return Fixed6Lib.from(self.longPos).sub(Fixed6Lib.from(self.longNeg));
    }

    /// @notice Returns the short delta of the order
    /// @param self The order object to check
    /// @return The short delta of the order
    function short(Order memory self) internal pure returns (Fixed6) {
        return Fixed6Lib.from(self.shortPos).sub(Fixed6Lib.from(self.shortNeg));
    }

    /// @notice Returns the positive taker delta of the order
    /// @param self The order object to check
    /// @return The positive taker delta of the order
    function takerPos(Order memory self) internal pure returns (UFixed6) {
        return self.longPos.add(self.shortNeg);
    }

    /// @notice Returns the negative taker delta of the order
    /// @param self The order object to check
    /// @return The negative taker delta of the order
    function takerNeg(Order memory self) internal pure returns (UFixed6) {
        return self.shortPos.add(self.longNeg);
    }

    /// @notice Returns the total maker delta of the order
    /// @param self The order object to check
    /// @return The total maker delta of the order
    function makerTotal(Order memory self) internal pure returns (UFixed6) {
        return self.makerPos.add(self.makerNeg);
    }

    /// @notice Returns the total taker delta of the order
    /// @param self The order object to check
    /// @return The total taker delta of the order
    function takerTotal(Order memory self) internal pure returns (UFixed6) {
        return self.takerPos().add(self.takerNeg());
    }

    /// @notice Returns the positive delta of the order
    /// @param self The order object to check
    /// @return The positive delta of the order
    function pos(Order memory self) internal pure returns (UFixed6) {
        return self.makerPos.add(self.longPos).add(self.shortPos);
    }

    /// @notice Returns the positive delta of the order
    /// @param self The order object to check
    /// @return The positive delta of the order
    function neg(Order memory self) internal pure returns (UFixed6) {
        return self.makerNeg.add(self.longNeg).add(self.shortNeg);
    }

    /// @notice Updates the current global order with a new local order
    /// @param self The order object to update
    /// @param order The new order
    function add(Order memory self, Order memory order) internal pure {
        (self.orders, self.collateral, self.protection, self.invalidation, self.makerReferral, self.takerReferral) = (
            self.orders + order.orders,
            self.collateral.add(order.collateral),
            self.protection + order.protection,
            self.invalidation + order.invalidation,
            self.makerReferral.add(order.makerReferral),
            self.takerReferral.add(order.takerReferral)
        );

        (self.makerPos, self.makerNeg, self.longPos, self.longNeg, self.shortPos, self.shortNeg) = (
            self.makerPos.add(order.makerPos),
            self.makerNeg.add(order.makerNeg),
            self.longPos.add(order.longPos),
            self.longNeg.add(order.longNeg),
            self.shortPos.add(order.shortPos),
            self.shortNeg.add(order.shortNeg)
        );
    }

    /// @notice Subtracts the latest local order from current global order
    /// @param self The order object to update
    /// @param order The latest order
    function sub(Order memory self, Order memory order) internal pure {
        (self.orders, self.collateral, self.protection, self.invalidation, self.makerReferral, self.takerReferral) = (
            self.orders - order.orders,
            self.collateral.sub(order.collateral),
            self.protection - order.protection,
            self.invalidation - order.invalidation,
            self.makerReferral.sub(order.makerReferral),
            self.takerReferral.sub(order.takerReferral)
        );

        (self.makerPos, self.makerNeg, self.longPos, self.longNeg, self.shortPos, self.shortNeg) = (
            self.makerPos.sub(order.makerPos),
            self.makerNeg.sub(order.makerNeg),
            self.longPos.sub(order.longPos),
            self.longNeg.sub(order.longNeg),
            self.shortPos.sub(order.shortPos),
            self.shortNeg.sub(order.shortNeg)
        );
    }
}

/// @dev Manually encodes and decodes the global Order struct into storage.
///      (external-safe): this library is safe to externalize
///
///     struct StoredOrderGlobal {
///         /* slot 0 */
///         uint32 timestamp;
///         uint32 orders;
///         int64 collateral;
///         uint64 makerPos;
///         uint64 makerNeg;
///
///         /* slot 1 */
///         uint64 longPos;
///         uint64 longNeg;
///         uint64 shortPos;
///         uint64 shortNeg;
///
///         /* slot 2 */
///         uint64 takerReferral;
///         uint64 makerReferral;
///     }
///
library OrderStorageGlobalLib {
    function read(OrderStorageGlobal storage self) internal view returns (Order memory) {
        (uint256 slot0, uint256 slot1, uint256 slot2) = (self.slot0, self.slot1, self.slot2);

        return Order(
            uint256(slot0 << (256 - 32)) >> (256 - 32),
            uint256(slot0 << (256 - 32 - 32)) >> (256 - 32),
            Fixed6.wrap(int256(slot0 << (256 - 32 - 32 - 64)) >> (256 - 64)),
            UFixed6.wrap(uint256(slot0 << (256 - 32 - 32 - 64 - 64)) >> (256 - 64)),
            UFixed6.wrap(uint256(slot0 << (256 - 32 - 32 - 64 - 64 - 64)) >> (256 - 64)),
            UFixed6.wrap(uint256(slot1 << (256 - 64)) >> (256 - 64)),
            UFixed6.wrap(uint256(slot1 << (256 - 64 - 64)) >> (256 - 64)),
            UFixed6.wrap(uint256(slot1 << (256 - 64 - 64 - 64)) >> (256 - 64)),
            UFixed6.wrap(uint256(slot1 << (256 - 64 - 64 - 64 - 64)) >> (256 - 64)),
            0,
            0,
            UFixed6.wrap(uint256(slot2 << (256 - 64)) >> (256 - 64)),
            UFixed6.wrap(uint256(slot2 << (256 - 64 - 64)) >> (256 - 64))
        );
    }

    function store(OrderStorageGlobal storage self, Order memory newValue) external {
        OrderStorageLib.validate(newValue);

        uint256 encoded0 =
            uint256(newValue.timestamp << (256 - 32)) >> (256 - 32) |
            uint256(newValue.orders << (256 - 32)) >> (256 - 32 - 32) |
            uint256(Fixed6.unwrap(newValue.collateral) << (256 - 64)) >> (256 - 32 - 32 - 64) |
            uint256(UFixed6.unwrap(newValue.makerPos) << (256 - 64)) >> (256 - 32 - 32 - 64 - 64) |
            uint256(UFixed6.unwrap(newValue.makerNeg) << (256 - 64)) >> (256 - 32 - 32 - 64 - 64 - 64);
        uint256 encoded1 =
            uint256(UFixed6.unwrap(newValue.longPos) << (256 - 64)) >> (256 - 64) |
            uint256(UFixed6.unwrap(newValue.longNeg) << (256 - 64)) >> (256 - 64 - 64) |
            uint256(UFixed6.unwrap(newValue.shortPos) << (256 - 64)) >> (256 - 64 - 64 - 64) |
            uint256(UFixed6.unwrap(newValue.shortNeg) << (256 - 64)) >> (256 - 64 - 64 - 64 - 64);
        uint256 encoded2 =
            uint256(UFixed6.unwrap(newValue.makerReferral) << (256 - 64)) >> (256 - 64) |
            uint256(UFixed6.unwrap(newValue.takerReferral) << (256 - 64)) >> (256 - 64 - 64);

        assembly {
            sstore(self.slot, encoded0)
            sstore(add(self.slot, 1), encoded1)
            sstore(add(self.slot, 2), encoded2)
        }
    }
}

/// @dev Manually encodes and decodes the local Order struct into storage.
///
///     struct StoredOrderLocal {
///         /* slot 0 */
///         uint32 timestamp;
///         uint32 orders;
///         int64 collateral;
///         uint64 makerPos;
///         uint64 makerNeg;
///
///         /* slot 1 */
///         uint64 longPos;
///         uint64 longNeg;
///         uint64 shortPos;
///         uint64 shortNeg;
///
///         /* slot 2 */
///         uint64 takerReferral;
///         uint64 makerReferral;
///         uint1 protection;
///         uint8 invalidation;
///     }
///
library OrderStorageLocalLib {
    function read(OrderStorageLocal storage self) internal view returns (Order memory) {
        (uint256 slot0, uint256 slot1, uint256 slot2) = (self.slot0, self.slot1, self.slot2);

        return Order(
            uint256(slot0 << (256 - 32)) >> (256 - 32),
            uint256(slot0 << (256 - 32 - 32)) >> (256 - 32),
            Fixed6.wrap(int256(slot0 << (256 - 32 - 32 - 64)) >> (256 - 64)),
            UFixed6.wrap(uint256(slot0 << (256 - 32 - 32 - 64 - 64)) >> (256 - 64)),
            UFixed6.wrap(uint256(slot0 << (256 - 32 - 32 - 64 - 64 - 64)) >> (256 - 64)),
            UFixed6.wrap(uint256(slot1 << (256 - 64)) >> (256 - 64)),
            UFixed6.wrap(uint256(slot1 << (256 - 64 - 64)) >> (256 - 64)),
            UFixed6.wrap(uint256(slot1 << (256 - 64 - 64 - 64)) >> (256 - 64)),
            UFixed6.wrap(uint256(slot1 << (256 - 64 - 64 - 64 - 64)) >> (256 - 64)),
            uint256(slot2 << (256 - 64 - 64 - 1)) >> (256 - 1),
            uint256(slot2 << (256 - 64 - 64 - 1 - 8)) >> (256 - 8),
            UFixed6.wrap(uint256(slot2 << (256 - 64)) >> (256 - 64)),
            UFixed6.wrap(uint256(slot2 << (256 - 64 - 64)) >> (256 - 64))
        );
    }

    function store(OrderStorageLocal storage self, Order memory newValue) external {
        OrderStorageLib.validate(newValue);

        if (newValue.protection > 1) revert OrderStorageLib.OrderStorageInvalidError();
        if (newValue.invalidation > type(uint8).max) revert OrderStorageLib.OrderStorageInvalidError();

        uint256 encoded0 =
            uint256(newValue.timestamp << (256 - 32)) >> (256 - 32) |
            uint256(newValue.orders << (256 - 32)) >> (256 - 32 - 32) |
            uint256(Fixed6.unwrap(newValue.collateral) << (256 - 64)) >> (256 - 32 - 32 - 64) |
            uint256(UFixed6.unwrap(newValue.makerPos) << (256 - 64)) >> (256 - 32 - 32 - 64 - 64) |
            uint256(UFixed6.unwrap(newValue.makerNeg) << (256 - 64)) >> (256 - 32 - 32 - 64 - 64 - 64);
        uint256 encoded1 =
            uint256(UFixed6.unwrap(newValue.longPos) << (256 - 64)) >> (256 - 64) |
            uint256(UFixed6.unwrap(newValue.longNeg) << (256 - 64)) >> (256 - 64 - 64) |
            uint256(UFixed6.unwrap(newValue.shortPos) << (256 - 64)) >> (256 - 64 - 64 - 64) |
            uint256(UFixed6.unwrap(newValue.shortNeg) << (256 - 64)) >> (256 - 64 - 64 - 64 - 64);
        uint256 encoded2 =
            uint256(UFixed6.unwrap(newValue.makerReferral) << (256 - 64)) >> (256 - 64) |
            uint256(UFixed6.unwrap(newValue.takerReferral) << (256 - 64)) >> (256 - 64 - 64) |
            uint256(newValue.protection << (256 - 1)) >> (256 - 64 - 64 - 1) |
            uint256(newValue.invalidation << (256 - 8)) >> (256 - 64 - 64 - 1 - 8);

        assembly {
            sstore(self.slot, encoded0)
            sstore(add(self.slot, 1), encoded1)
            sstore(add(self.slot, 2), encoded2)
        }
    }
}

library OrderStorageLib {
    // sig: 0x67e45965
    error OrderStorageInvalidError();

    function validate(Order memory newValue) internal pure {
        if (newValue.timestamp > type(uint32).max) revert OrderStorageInvalidError();
        if (newValue.orders > type(uint32).max) revert OrderStorageInvalidError();
        if (newValue.collateral.gt(Fixed6.wrap(type(int64).max))) revert OrderStorageInvalidError();
        if (newValue.collateral.lt(Fixed6.wrap(type(int64).min))) revert OrderStorageInvalidError();
        if (newValue.makerReferral.gt(UFixed6.wrap(type(uint64).max))) revert OrderStorageInvalidError();
        if (newValue.takerReferral.gt(UFixed6.wrap(type(uint64).max))) revert OrderStorageInvalidError();
        if (newValue.makerPos.gt(UFixed6.wrap(type(uint64).max))) revert OrderStorageLib.OrderStorageInvalidError();
        if (newValue.makerNeg.gt(UFixed6.wrap(type(uint64).max))) revert OrderStorageLib.OrderStorageInvalidError();
        if (newValue.longPos.gt(UFixed6.wrap(type(uint64).max))) revert OrderStorageLib.OrderStorageInvalidError();
        if (newValue.longNeg.gt(UFixed6.wrap(type(uint64).max))) revert OrderStorageLib.OrderStorageInvalidError();
        if (newValue.shortPos.gt(UFixed6.wrap(type(uint64).max))) revert OrderStorageLib.OrderStorageInvalidError();
        if (newValue.shortNeg.gt(UFixed6.wrap(type(uint64).max))) revert OrderStorageLib.OrderStorageInvalidError();
    }
}<|MERGE_RESOLUTION|>--- conflicted
+++ resolved
@@ -244,8 +244,6 @@
             ((long(self).isZero() && short(self).isZero()) || increasesTaker(self));
     }
 
-<<<<<<< HEAD
-=======
     /// @notice Returns the aggregate exposure for each component of the order
     /// @dev Order is split into the takerPos and takerNeg components
     /// @param self The order object to check
@@ -279,7 +277,6 @@
             exposureNeg = exposureNeg.add(self.makerPos.mul(version.makerPosExposure.abs()));
     }
 
->>>>>>> 35a9b9b3
     /// @notice Returns the maker fee for the order
     /// @param self The order object to check
     /// @param oracleVersion The settlement oracle version
