// SPDX-License-Identifier: Apache-2.0
pragma solidity ^0.8.13;

import { Fixed6, Fixed6Lib } from "@equilibria/root/number/types/Fixed6.sol";
import { UFixed6, UFixed6Lib } from "@equilibria/root/number/types/UFixed6.sol";
import { OracleVersion } from "./OracleVersion.sol";
import { Version } from "./Version.sol";
import { Position } from "./Position.sol";
import { Guarantee } from "./Guarantee.sol";
import { MarketParameter } from "./MarketParameter.sol";

/// @dev Order type
struct Order {
    /// @dev The timestamp of the order
    uint256 timestamp;

    /// @dev The quantity of orders that are included in this order
    uint256 orders;

    /// @dev The change in the collateral
    Fixed6 collateral;

    /// @dev The positive skew maker order size
    UFixed6 makerPos;

    /// @dev The negative skew maker order size
    UFixed6 makerNeg;

    /// @dev The positive skew long order size
    UFixed6 longPos;

    /// @dev The negative skew long order size
    UFixed6 longNeg;

    /// @dev The positive skew short order size
    UFixed6 shortPos;

    /// @dev The negative skew short order size
    UFixed6 shortNeg;

    /// @dev The protection status semaphore (local only)
    ///      (0 = no protection, 1+ = protected)
    uint256 protection;

    /// @dev The invalidation status semaphore (local only)
    ///      (0 = no invalidation possible / intent only, 1+ = partially or fully invalidatable)
    uint256 invalidation;

    /// @dev The referral fee multiplied by the size applicable to the referral
    UFixed6 makerReferral;

    /// @dev The referral fee multiplied by the size applicable to the referral
    UFixed6 takerReferral;

    /// @dev The additive fee multiplied by the size applicable to the additive fee
    UFixed6 additiveFee;
}
using OrderLib for Order global;
struct OrderStorageGlobal { uint256 slot0; uint256 slot1; uint256 slot2; } // SECURITY: must remain at (3) slots
using OrderStorageGlobalLib for OrderStorageGlobal global;
struct OrderStorageLocal { uint256 slot0; uint256 slot1; uint256 slot2; }
using OrderStorageLocalLib for OrderStorageLocal global;

/// @title Order
/// @dev (external-unsafe): this library must be used internally only
/// @notice Holds the state for an account's update order
library OrderLib {
    /// @notice Returns whether the order is ready to be settled
    /// @param self The order object to check
    /// @param latestVersion The latest oracle version
    /// @return Whether the order is ready to be settled
    function ready(Order memory self, OracleVersion memory latestVersion) internal pure returns (bool) {
        return latestVersion.timestamp >= self.timestamp;
    }

    /// @notice Prepares a fresh order with the current timestamp
    /// @param timestamp The current timestamp
<<<<<<< HEAD
    function next(Order memory self, uint256 timestamp) internal pure  {
        (self.makerReferral, self.takerReferral, self.additiveFee) =
            (UFixed6Lib.ZERO, UFixed6Lib.ZERO, UFixed6Lib.ZERO);
        (self.makerPos, self.makerNeg, self.longPos, self.longNeg, self.shortPos, self.shortNeg) =
            (UFixed6Lib.ZERO, UFixed6Lib.ZERO, UFixed6Lib.ZERO, UFixed6Lib.ZERO, UFixed6Lib.ZERO, UFixed6Lib.ZERO);
        (self.timestamp, self.orders, self.collateral, self.protection, self.invalidation) =
            (timestamp, 0, Fixed6Lib.ZERO, 0, 0);
=======
    function fresh(uint256 timestamp) internal pure returns (Order memory newOrder) {
        newOrder.timestamp = timestamp;
>>>>>>> 335ddc40
    }

    /// @notice Invalidates the non-guarantee portion of the order
    /// @param self The order object to update
    /// @param guarantee The guarantee to keep from invalidating
    function invalidate(Order memory self, Guarantee memory guarantee) internal pure {
        (self.makerReferral, self.takerReferral, self.additiveFee) =
            (UFixed6Lib.ZERO, guarantee.orderReferral, UFixed6Lib.ZERO);
        (self.makerPos, self.makerNeg, self.longPos, self.longNeg, self.shortPos, self.shortNeg) =
            (UFixed6Lib.ZERO, UFixed6Lib.ZERO, guarantee.longPos, guarantee.longNeg, guarantee.shortPos, guarantee.shortNeg);
    }

    /// @notice Creates a new order from an intent or delta order request
    /// @param timestamp The current timestamp
    /// @param position The current position
    /// @param makerAmount The magnitude and direction of maker position
    /// @param takerAmount The magnitude and direction of taker position
    /// @param collateral The change in the collateral
    /// @param protect True when liquidating the position
    /// @param referralFee The referral fee
    /// @return newOrder The resulting order
    function from(
        uint256 timestamp,
        Position memory position,
        Fixed6 makerAmount,
        Fixed6 takerAmount,
        Fixed6 collateral,
        bool protect,
        bool invalidatable,
        UFixed6 referralFee,
        UFixed6 additiveFee
    ) internal pure returns (Order memory newOrder) {
        UFixed6 newMaker = UFixed6Lib.from(Fixed6Lib.from(position.maker).add(makerAmount));
        Fixed6 newTaker = position.skew().add(takerAmount);

        return from(
            timestamp,
            position,
            collateral,
            newMaker,
            newTaker.max(Fixed6Lib.ZERO).abs(),
            newTaker.min(Fixed6Lib.ZERO).abs(),
            protect,
            invalidatable,
            referralFee,
            additiveFee
        );
    }

    // TODO: Do we still need this, or can we consolidate this implementation into the method above?
    /// @notice Creates a new order from the current position and an update request
    /// @param timestamp The current timestamp
    /// @param position The current position
    /// @param collateral The change in the collateral
    /// @param newMaker The new maker
    /// @param newLong The new long
    /// @param newShort The new short
    /// @param protect Whether to protect the order
    /// @param referralFee The referral fee
    /// @return newOrder The resulting order
    function from(
        uint256 timestamp,
        Position memory position,
        Fixed6 collateral,
        UFixed6 newMaker,
        UFixed6 newLong,
        UFixed6 newShort,
        bool protect,
        bool invalidatable,
        UFixed6 referralFee,
        UFixed6 additiveFee
    ) internal pure returns (Order memory newOrder) {
        // compute side-based deltas from the current position and new position
        (Fixed6 makerAmount, Fixed6 longAmount, Fixed6 shortAmount) = (
            _change(position.maker, newMaker),
            _change(position.long, newLong),
            _change(position.short, newShort)
        );

        // populate the new order
        newOrder.timestamp = timestamp;
        newOrder.collateral = collateral;
        newOrder.makerPos = _positiveComponent(makerAmount);
        newOrder.makerNeg = _negativeComponent(makerAmount);
        newOrder.longPos = _positiveComponent(longAmount);
        newOrder.longNeg = _negativeComponent(longAmount);
        newOrder.shortPos = _positiveComponent(shortAmount);
        newOrder.shortNeg = _negativeComponent(shortAmount);
        newOrder.makerReferral = makerAmount.abs().mul(referralFee);
        newOrder.takerReferral = longAmount.abs().add(shortAmount.abs()).mul(referralFee);
        newOrder.additiveFee = makerAmount.abs().add(longAmount.abs()).add(shortAmount.abs()).mul(additiveFee);

        // set the order and invalidation counts
        if (protect) newOrder.protection = 1;
        if (!isEmpty(newOrder)) {
            newOrder.orders = 1;
            if (invalidatable) newOrder.invalidation = 1;
        }
    }

    /// @dev Helper function to compute the signed change between two unsigned values
    function _change(UFixed6 fromValue, UFixed6 toValue) internal pure returns (Fixed6) {
        return Fixed6Lib.from(toValue).sub(Fixed6Lib.from(fromValue));
    }

    /// @dev Helper function to compute the negative component of a signed value
    function _negativeComponent(Fixed6 value) internal pure returns (UFixed6) {
        return value.min(Fixed6Lib.ZERO).abs();
    }

    /// @dev Helper function to compute the positive component of a signed value
    function _positiveComponent(Fixed6 value) internal pure returns (UFixed6) {
        return value.max(Fixed6Lib.ZERO).abs();
    }

    /// @notice Returns whether the order increases any of the account's positions
    /// @return Whether the order increases any of the account's positions
    function increasesPosition(Order memory self) internal pure returns (bool) {
        return increasesMaker(self) || increasesTaker(self);
    }

    /// @notice Returns whether the order increases the account's long or short positions
    /// @return Whether the order increases the account's long or short positions
    function increasesTaker(Order memory self) internal pure returns (bool) {
        return !self.longPos.isZero() || !self.shortPos.isZero();
    }

    /// @notice Returns whether the order increases the account's maker position
    /// @return Whether the order increases the account's maker positions
    function increasesMaker(Order memory self) internal pure returns (bool) {
        return !self.makerPos.isZero();
    }

    /// @notice Returns whether the order decreases the liquidity of the market
    /// @return Whether the order decreases the liquidity of the market
    function decreasesLiquidity(Order memory self, Position memory currentPosition) internal pure returns (bool) {
        Fixed6 currentSkew = currentPosition.skew();
        Fixed6 latestSkew = currentSkew.sub(long(self)).add(short(self));
        return !self.makerNeg.isZero() || currentSkew.abs().gt(latestSkew.abs());
    }

    /// @notice Returns whether the order decreases the efficieny of the market
    /// @dev Decreased efficiency ratio intuitively means that the market is "more efficient" on an OI to LP basis.
    /// @return Whether the order decreases the liquidity of the market
    function decreasesEfficiency(Order memory self, Position memory currentPosition) internal pure returns (bool) {
        UFixed6 currentMajor = currentPosition.major();
        UFixed6 latestMajor = UFixed6Lib.from(Fixed6Lib.from(currentPosition.long).sub(long(self)))
            .max(UFixed6Lib.from(Fixed6Lib.from(currentPosition.short).sub(short(self))));
        return !self.makerNeg.isZero() || currentMajor.gt(latestMajor);
    }

    /// @notice Returns whether the order crosses zero (has delta on both the long and short sides)
    /// @param self The Order object to check
    /// @return Whether the order crosses zero
    function crossesZero(Order memory self) internal pure returns (bool) {
        return !self.longPos.add(self.longNeg).isZero() && !self.shortPos.add(self.shortNeg).isZero();
    }

    /// @notice Returns whether the order is applicable for liquidity checks
    /// @param self The Order object to check
    /// @param marketParameter The market parameter
    /// @return Whether the order is applicable for liquidity checks
    function liquidityCheckApplicable(
        Order memory self,
        MarketParameter memory marketParameter
    ) internal pure returns (bool) {
        return !marketParameter.closed &&
        // not "a taker order that is increasing" ->
        // not (any of the following)
        //  - taker is empty (not a taker order)
        //  - taker is increasing (position going more long or short)
            ((long(self).isZero() && short(self).isZero()) || increasesTaker(self));
    }

    /// @notice Returns the aggregate exposure for each component of the order
    /// @dev Order is split into the takerPos and takerNeg components
    /// @param self The order object to check
    /// @param guarantee The guarantee object
    /// @param version The version where exposure is recorded
    /// @return exposurePos The aggragate exposure of the positive component of the order
    /// @return exposureNeg The aggragate exposure of the negative component of the order
    function exposure(
        Order memory self,
        Guarantee memory guarantee,
        Version memory version
    ) internal pure returns (UFixed6 exposurePos, UFixed6 exposureNeg) {
        // taker
        (exposurePos, exposureNeg) = (
            version.longPosExposure.abs().mul(self.longPos.sub(guarantee.longPos))
                .add(version.shortNegExposure.abs().mul(self.shortNeg.sub(guarantee.shortNeg))),
             version.longNegExposure.abs().mul(self.longNeg.sub(guarantee.longNeg))
                .add(version.shortPosExposure.abs().mul(self.shortPos.sub(guarantee.shortPos)))
        );

        // maker close
        if (version.makerNegExposure.gt(Fixed6Lib.ZERO))
            exposureNeg = exposureNeg.add(self.makerNeg.mul(version.makerNegExposure.abs()));
        else
            exposurePos = exposurePos.add(self.makerNeg.mul(version.makerNegExposure.abs()));

        // maker open
        if (version.makerPosExposure.gt(Fixed6Lib.ZERO))
            exposurePos = exposurePos.add(self.makerPos.mul(version.makerPosExposure.abs()));
        else
            exposureNeg = exposureNeg.add(self.makerPos.mul(version.makerPosExposure.abs()));
    }

    /// @notice Returns the maker fee for the order
    /// @param self The order object to check
    /// @param oracleVersion The settlement oracle version
    /// @param marketParameter The market parameter
    /// @return The maker fee
    function makerFee(
        Order memory self,
        OracleVersion memory oracleVersion,
        MarketParameter memory marketParameter
    ) internal pure returns (UFixed6) {
        return self.makerTotal()
            .mul(oracleVersion.price.abs())
            .mul(marketParameter.makerFee);
    }

    /// @notice Returns the taker fee for the order
    /// @param self The order object to check
    /// @param guarantee The guarantee
    /// @param oracleVersion The settlement oracle version
    /// @param marketParameter The market parameter
    /// @return The taker fee
    function takerFee(
        Order memory self,
        Guarantee memory guarantee,
        OracleVersion memory oracleVersion,
        MarketParameter memory marketParameter
    ) internal pure returns (UFixed6) {
        return self.takerTotal().sub(guarantee.takerFee)
            .mul(oracleVersion.price.abs())
            .mul(marketParameter.takerFee);
    }

    /// @notice Returns whether the order is protected
    /// @param self The order object to check
    /// @return Whether the order is protected
    function protected(Order memory self) internal pure returns (bool) {
        return self.protection != 0;
    }

    /// @notice Returns whether the order is empty
    /// @param self The order object to check
    /// @return Whether the order is empty
    function isEmpty(Order memory self) internal pure returns (bool) {
        return makerTotal(self).isZero() && takerTotal(self).isZero();
    }

    /// @notice Returns the maker delta of the order
    /// @param self The order object to check
    /// @return The maker delta of the order
    function maker(Order memory self) internal pure returns (Fixed6) {
        return Fixed6Lib.from(self.makerPos).sub(Fixed6Lib.from(self.makerNeg));
    }

    /// @notice Returns the long delta of the order
    /// @param self The order object to check
    /// @return The long delta of the order
    function long(Order memory self) internal pure returns (Fixed6) {
        return Fixed6Lib.from(self.longPos).sub(Fixed6Lib.from(self.longNeg));
    }

    /// @notice Returns the short delta of the order
    /// @param self The order object to check
    /// @return The short delta of the order
    function short(Order memory self) internal pure returns (Fixed6) {
        return Fixed6Lib.from(self.shortPos).sub(Fixed6Lib.from(self.shortNeg));
    }

    /// @notice Returns the positive taker delta of the order
    /// @param self The order object to check
    /// @return The positive taker delta of the order
    function takerPos(Order memory self) internal pure returns (UFixed6) {
        return self.longPos.add(self.shortNeg);
    }

    /// @notice Returns the negative taker delta of the order
    /// @param self The order object to check
    /// @return The negative taker delta of the order
    function takerNeg(Order memory self) internal pure returns (UFixed6) {
        return self.shortPos.add(self.longNeg);
    }

    /// @notice Returns the total maker delta of the order
    /// @param self The order object to check
    /// @return The total maker delta of the order
    function makerTotal(Order memory self) internal pure returns (UFixed6) {
        return self.makerPos.add(self.makerNeg);
    }

    /// @notice Returns the total taker delta of the order
    /// @param self The order object to check
    /// @return The total taker delta of the order
    function takerTotal(Order memory self) internal pure returns (UFixed6) {
        return self.takerPos().add(self.takerNeg());
    }

    /// @notice Returns the positive delta of the order
    /// @param self The order object to check
    /// @return The positive delta of the order
    function pos(Order memory self) internal pure returns (UFixed6) {
        return self.makerPos.add(self.longPos).add(self.shortPos);
    }

    /// @notice Returns the positive delta of the order
    /// @param self The order object to check
    /// @return The positive delta of the order
    function neg(Order memory self) internal pure returns (UFixed6) {
        return self.makerNeg.add(self.longNeg).add(self.shortNeg);
    }

    /// @notice Updates the current global order with a new local order
    /// @param self The order object to update
    /// @param order The new order
    function add(Order memory self, Order memory order) internal pure {
        (self.orders, self.collateral, self.protection, self.invalidation, self.makerReferral, self.takerReferral, self.additiveFee) = (
            self.orders + order.orders,
            self.collateral.add(order.collateral),
            self.protection + order.protection,
            self.invalidation + order.invalidation,
            self.makerReferral.add(order.makerReferral),
            self.takerReferral.add(order.takerReferral),
            self.additiveFee.add(order.additiveFee)
        );

        (self.makerPos, self.makerNeg, self.longPos, self.longNeg, self.shortPos, self.shortNeg) = (
            self.makerPos.add(order.makerPos),
            self.makerNeg.add(order.makerNeg),
            self.longPos.add(order.longPos),
            self.longNeg.add(order.longNeg),
            self.shortPos.add(order.shortPos),
            self.shortNeg.add(order.shortNeg)
        );
    }

    /// @notice Subtracts the latest local order from current global order
    /// @param self The order object to update
    /// @param order The latest order
    function sub(Order memory self, Order memory order) internal pure {
        (self.orders, self.collateral, self.protection, self.invalidation, self.makerReferral, self.takerReferral, self.additiveFee) = (
            self.orders - order.orders,
            self.collateral.sub(order.collateral),
            self.protection - order.protection,
            self.invalidation - order.invalidation,
            self.makerReferral.sub(order.makerReferral),
            self.takerReferral.sub(order.takerReferral),
            self.additiveFee.sub(order.additiveFee)
        );

        (self.makerPos, self.makerNeg, self.longPos, self.longNeg, self.shortPos, self.shortNeg) = (
            self.makerPos.sub(order.makerPos),
            self.makerNeg.sub(order.makerNeg),
            self.longPos.sub(order.longPos),
            self.longNeg.sub(order.longNeg),
            self.shortPos.sub(order.shortPos),
            self.shortNeg.sub(order.shortNeg)
        );
    }
}

/// @dev Manually encodes and decodes the global Order struct into storage.
///      (external-safe): this library is safe to externalize
///
///     struct StoredOrderGlobal {
///         /* slot 0 */
///         uint32 timestamp;
///         uint32 orders;
///         int64 collateral;
///         uint64 makerPos;
///         uint64 makerNeg;
///
///         /* slot 1 */
///         uint64 longPos;
///         uint64 longNeg;
///         uint64 shortPos;
///         uint64 shortNeg;
///
///         /* slot 2 */
///         uint64 takerReferral;
///         uint64 makerReferral;
///     }
///
library OrderStorageGlobalLib {
    function read(OrderStorageGlobal storage self) internal view returns (Order memory) {
        (uint256 slot0, uint256 slot1, uint256 slot2) = (self.slot0, self.slot1, self.slot2);

        return Order(
            uint256(slot0 << (256 - 32)) >> (256 - 32),
            uint256(slot0 << (256 - 32 - 32)) >> (256 - 32),
            Fixed6.wrap(int256(slot0 << (256 - 32 - 32 - 64)) >> (256 - 64)),
            UFixed6.wrap(uint256(slot0 << (256 - 32 - 32 - 64 - 64)) >> (256 - 64)),
            UFixed6.wrap(uint256(slot0 << (256 - 32 - 32 - 64 - 64 - 64)) >> (256 - 64)),
            UFixed6.wrap(uint256(slot1 << (256 - 64)) >> (256 - 64)),
            UFixed6.wrap(uint256(slot1 << (256 - 64 - 64)) >> (256 - 64)),
            UFixed6.wrap(uint256(slot1 << (256 - 64 - 64 - 64)) >> (256 - 64)),
            UFixed6.wrap(uint256(slot1 << (256 - 64 - 64 - 64 - 64)) >> (256 - 64)),
            0,
            0,
            UFixed6.wrap(uint256(slot2 << (256 - 64)) >> (256 - 64)),
            UFixed6.wrap(uint256(slot2 << (256 - 64 - 64)) >> (256 - 64)),
            UFixed6Lib.ZERO
        );
    }

    function store(OrderStorageGlobal storage self, Order memory newValue) external {
        OrderStorageLib.validate(newValue);

        uint256 encoded0 =
            uint256(newValue.timestamp << (256 - 32)) >> (256 - 32) |
            uint256(newValue.orders << (256 - 32)) >> (256 - 32 - 32) |
            uint256(Fixed6.unwrap(newValue.collateral) << (256 - 64)) >> (256 - 32 - 32 - 64) |
            uint256(UFixed6.unwrap(newValue.makerPos) << (256 - 64)) >> (256 - 32 - 32 - 64 - 64) |
            uint256(UFixed6.unwrap(newValue.makerNeg) << (256 - 64)) >> (256 - 32 - 32 - 64 - 64 - 64);
        uint256 encoded1 =
            uint256(UFixed6.unwrap(newValue.longPos) << (256 - 64)) >> (256 - 64) |
            uint256(UFixed6.unwrap(newValue.longNeg) << (256 - 64)) >> (256 - 64 - 64) |
            uint256(UFixed6.unwrap(newValue.shortPos) << (256 - 64)) >> (256 - 64 - 64 - 64) |
            uint256(UFixed6.unwrap(newValue.shortNeg) << (256 - 64)) >> (256 - 64 - 64 - 64 - 64);
        uint256 encoded2 =
            uint256(UFixed6.unwrap(newValue.makerReferral) << (256 - 64)) >> (256 - 64) |
            uint256(UFixed6.unwrap(newValue.takerReferral) << (256 - 64)) >> (256 - 64 - 64);

        assembly {
            sstore(self.slot, encoded0)
            sstore(add(self.slot, 1), encoded1)
            sstore(add(self.slot, 2), encoded2)
        }
    }
}

/// @dev Manually encodes and decodes the local Order struct into storage.
///
///     struct StoredOrderLocal {
///         /* slot 0 */
///         uint32 timestamp;
///         uint32 orders;
///         int64 collateral;
///         uint64 makerPos;
///         uint64 makerNeg;
///
///         /* slot 1 */
///         uint64 longPos;
///         uint64 longNeg;
///         uint64 shortPos;
///         uint64 shortNeg;
///
///         /* slot 2 */
///         uint64 takerReferral;
///         uint64 makerReferral;
///         uint64 additiveFee;
///         uint1 protection;
///         uint8 invalidation;
///     }
///
library OrderStorageLocalLib {
    function read(OrderStorageLocal storage self) internal view returns (Order memory) {
        (uint256 slot0, uint256 slot1, uint256 slot2) = (self.slot0, self.slot1, self.slot2);

        return Order(
            uint256(slot0 << (256 - 32)) >> (256 - 32),
            uint256(slot0 << (256 - 32 - 32)) >> (256 - 32),
            Fixed6.wrap(int256(slot0 << (256 - 32 - 32 - 64)) >> (256 - 64)),
            UFixed6.wrap(uint256(slot0 << (256 - 32 - 32 - 64 - 64)) >> (256 - 64)),
            UFixed6.wrap(uint256(slot0 << (256 - 32 - 32 - 64 - 64 - 64)) >> (256 - 64)),
            UFixed6.wrap(uint256(slot1 << (256 - 64)) >> (256 - 64)),
            UFixed6.wrap(uint256(slot1 << (256 - 64 - 64)) >> (256 - 64)),
            UFixed6.wrap(uint256(slot1 << (256 - 64 - 64 - 64)) >> (256 - 64)),
            UFixed6.wrap(uint256(slot1 << (256 - 64 - 64 - 64 - 64)) >> (256 - 64)),
            uint256(slot2 << (256 - 64 - 64 - 64 - 1)) >> (256 - 1),
            uint256(slot2 << (256 - 64 - 64 - 64 -1 - 8)) >> (256 - 8),
            UFixed6.wrap(uint256(slot2 << (256 - 64)) >> (256 - 64)),
            UFixed6.wrap(uint256(slot2 << (256 - 64 - 64)) >> (256 - 64)),
            UFixed6.wrap(uint256(slot2 << (256 - 64 - 64 - 64)) >> (256 - 64))
        );
    }

    function store(OrderStorageLocal storage self, Order memory newValue) external {
        OrderStorageLib.validate(newValue);

        if (newValue.protection > 1) revert OrderStorageLib.OrderStorageInvalidError();
        if (newValue.invalidation > type(uint8).max) revert OrderStorageLib.OrderStorageInvalidError();

        uint256 encoded0 =
            uint256(newValue.timestamp << (256 - 32)) >> (256 - 32) |
            uint256(newValue.orders << (256 - 32)) >> (256 - 32 - 32) |
            uint256(Fixed6.unwrap(newValue.collateral) << (256 - 64)) >> (256 - 32 - 32 - 64) |
            uint256(UFixed6.unwrap(newValue.makerPos) << (256 - 64)) >> (256 - 32 - 32 - 64 - 64) |
            uint256(UFixed6.unwrap(newValue.makerNeg) << (256 - 64)) >> (256 - 32 - 32 - 64 - 64 - 64);
        uint256 encoded1 =
            uint256(UFixed6.unwrap(newValue.longPos) << (256 - 64)) >> (256 - 64) |
            uint256(UFixed6.unwrap(newValue.longNeg) << (256 - 64)) >> (256 - 64 - 64) |
            uint256(UFixed6.unwrap(newValue.shortPos) << (256 - 64)) >> (256 - 64 - 64 - 64) |
            uint256(UFixed6.unwrap(newValue.shortNeg) << (256 - 64)) >> (256 - 64 - 64 - 64 - 64);
        uint256 encoded2 =
            uint256(UFixed6.unwrap(newValue.makerReferral) << (256 - 64)) >> (256 - 64) |
            uint256(UFixed6.unwrap(newValue.takerReferral) << (256 - 64)) >> (256 - 64 - 64) |
            uint256(newValue.protection << (256 - 1)) >> (256 - 64 - 64 - 64 - 1) |
            uint256(newValue.invalidation << (256 - 8)) >> (256 - 64 - 64 - 64 - 1 - 8) |
            uint256(UFixed6.unwrap(newValue.additiveFee) << (256 - 64)) >> (256 - 64 - 64 - 64);

        assembly {
            sstore(self.slot, encoded0)
            sstore(add(self.slot, 1), encoded1)
            sstore(add(self.slot, 2), encoded2)
        }
    }
}

library OrderStorageLib {
    // sig: 0x67e45965
    error OrderStorageInvalidError();

    function validate(Order memory newValue) internal pure {
        if (newValue.timestamp > type(uint32).max) revert OrderStorageInvalidError();
        if (newValue.orders > type(uint32).max) revert OrderStorageInvalidError();
        if (newValue.collateral.gt(Fixed6.wrap(type(int64).max))) revert OrderStorageInvalidError();
        if (newValue.collateral.lt(Fixed6.wrap(type(int64).min))) revert OrderStorageInvalidError();
        if (newValue.makerReferral.gt(UFixed6.wrap(type(uint64).max))) revert OrderStorageInvalidError();
        if (newValue.takerReferral.gt(UFixed6.wrap(type(uint64).max))) revert OrderStorageInvalidError();
        if (newValue.makerPos.gt(UFixed6.wrap(type(uint64).max))) revert OrderStorageLib.OrderStorageInvalidError();
        if (newValue.makerNeg.gt(UFixed6.wrap(type(uint64).max))) revert OrderStorageLib.OrderStorageInvalidError();
        if (newValue.longPos.gt(UFixed6.wrap(type(uint64).max))) revert OrderStorageLib.OrderStorageInvalidError();
        if (newValue.longNeg.gt(UFixed6.wrap(type(uint64).max))) revert OrderStorageLib.OrderStorageInvalidError();
        if (newValue.shortPos.gt(UFixed6.wrap(type(uint64).max))) revert OrderStorageLib.OrderStorageInvalidError();
        if (newValue.shortNeg.gt(UFixed6.wrap(type(uint64).max))) revert OrderStorageLib.OrderStorageInvalidError();
        if (newValue.additiveFee.gt(UFixed6.wrap(type(uint64).max))) revert OrderStorageLib.OrderStorageInvalidError();
    }
}<|MERGE_RESOLUTION|>--- conflicted
+++ resolved
@@ -75,18 +75,8 @@
 
     /// @notice Prepares a fresh order with the current timestamp
     /// @param timestamp The current timestamp
-<<<<<<< HEAD
-    function next(Order memory self, uint256 timestamp) internal pure  {
-        (self.makerReferral, self.takerReferral, self.additiveFee) =
-            (UFixed6Lib.ZERO, UFixed6Lib.ZERO, UFixed6Lib.ZERO);
-        (self.makerPos, self.makerNeg, self.longPos, self.longNeg, self.shortPos, self.shortNeg) =
-            (UFixed6Lib.ZERO, UFixed6Lib.ZERO, UFixed6Lib.ZERO, UFixed6Lib.ZERO, UFixed6Lib.ZERO, UFixed6Lib.ZERO);
-        (self.timestamp, self.orders, self.collateral, self.protection, self.invalidation) =
-            (timestamp, 0, Fixed6Lib.ZERO, 0, 0);
-=======
     function fresh(uint256 timestamp) internal pure returns (Order memory newOrder) {
         newOrder.timestamp = timestamp;
->>>>>>> 335ddc40
     }
 
     /// @notice Invalidates the non-guarantee portion of the order
