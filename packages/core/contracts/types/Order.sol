// SPDX-License-Identifier: Apache-2.0
pragma solidity ^0.8.13;

import { Fixed6, Fixed6Lib } from "@equilibria/root/number/types/Fixed6.sol";
import { UFixed6, UFixed6Lib } from "@equilibria/root/number/types/UFixed6.sol";
import { OracleVersion } from "./OracleVersion.sol";
import { Position } from "./Position.sol";
import { MarketParameter } from "./MarketParameter.sol";

/// @dev Order type
struct Order {
    /// @dev The timestamp of the order
    uint256 timestamp;

    /// @dev The quantity of orders that are included in this order
    uint256 orders;

    /// @dev The change in the collateral
    Fixed6 collateral;

    /// @dev The positive skew maker order size
    UFixed6 makerPos;

    /// @dev The negative skew maker order size
    UFixed6 makerNeg;

    /// @dev The positive skew long order size
    UFixed6 longPos;

    /// @dev The negative skew long order size
    UFixed6 longNeg;

    /// @dev The positive skew short order size
    UFixed6 shortPos;

    /// @dev The negative skew short order size
    UFixed6 shortNeg;

    /// @dev The protection status semaphore (local only)
    uint256 protection;

    /// @dev The referral fee multiplied by the size applicable to the referral
    UFixed6 makerReferral;

    /// @dev The referral fee multiplied by the size applicable to the referral
    UFixed6 takerReferral;
}
using OrderLib for Order global;
struct OrderStorageGlobal { uint256 slot0; uint256 slot1; uint256 slot2; } // SECURITY: must remain at (3) slots
using OrderStorageGlobalLib for OrderStorageGlobal global;
struct OrderStorageLocal { uint256 slot0; uint256 slot1; } // SECURITY: must remain at (2) slots
using OrderStorageLocalLib for OrderStorageLocal global;

/// @title Order
/// @dev (external-unsafe): this library must be used internally only
/// @notice Holds the state for an account's update order
library OrderLib {
    /// @notice Returns whether the order is ready to be settled
    /// @param self The order object to check
    /// @param latestVersion The latest oracle version
    /// @return Whether the order is ready to be settled
    function ready(Order memory self, OracleVersion memory latestVersion) internal pure returns (bool) {
        return latestVersion.timestamp >= self.timestamp;
    }

    /// @notice Prepares the next order from the current order
    /// @param self The order object to update
    /// @param timestamp The current timestamp
    function next(Order memory self, uint256 timestamp) internal pure  {
        invalidate(self);
        (self.timestamp, self.orders, self.collateral, self.protection) = (timestamp, 0, Fixed6Lib.ZERO, 0);
    }

    /// @notice Invalidates the order
    /// @param self The order object to update
    function invalidate(Order memory self) internal pure {
        (self.makerReferral, self.takerReferral) =
            (UFixed6Lib.ZERO, UFixed6Lib.ZERO);
        (self.makerPos, self.makerNeg, self.longPos, self.longNeg, self.shortPos, self.shortNeg) =
            (UFixed6Lib.ZERO, UFixed6Lib.ZERO, UFixed6Lib.ZERO, UFixed6Lib.ZERO, UFixed6Lib.ZERO, UFixed6Lib.ZERO);
    }

    /// @notice Creates a new order from the an intent order request
    /// @param timestamp The current timestamp
    /// @param position The current position
<<<<<<< HEAD
    /// @param takerAmount The magnitude and direction of taker position
    /// @param makerAmount The magnitude and direction of maker position
=======
    /// @param makerAmount The magnitude and direction of maker position
    /// @param takerAmount The magnitude and direction of taker position
>>>>>>> b3f2f905
    /// @param collateral The change in the collateral
    /// @param referralFee The referral fee
    /// @return newOrder The resulting order
    function from(
        uint256 timestamp,
        Position memory position,
<<<<<<< HEAD
        Fixed6 takerAmount,
        Fixed6 makerAmount,
=======
        Fixed6 makerAmount,
        Fixed6 takerAmount,
>>>>>>> b3f2f905
        Fixed6 collateral,
        bool protect,
        UFixed6 referralFee
    ) internal pure returns (Order memory newOrder) {
        newOrder.timestamp = timestamp;
        newOrder.collateral = collateral;
        newOrder.orders = makerAmount.isZero() && takerAmount.isZero() ? 0 : 1;
<<<<<<< HEAD
        newOrder.makerReferral = makerAmount.abs().mul(referralFee);
        newOrder.takerReferral = takerAmount.abs().mul(referralFee);
=======
        newOrder.protection = protect ? 1 : 0;
        newOrder.takerReferral = makerAmount.abs().add(takerAmount.abs()).mul(referralFee);
>>>>>>> b3f2f905

        // If the order is not counter to the current position, it is opening
        if (takerAmount.sign() == 0 || position.skew().sign() == 0 || position.skew().sign() == takerAmount.sign()) {
            newOrder.longPos = takerAmount.max(Fixed6Lib.ZERO).abs();
            newOrder.shortPos = takerAmount.min(Fixed6Lib.ZERO).abs();

        // If the order is counter to the current position, it is closing
        } else {
            newOrder.shortNeg = takerAmount.max(Fixed6Lib.ZERO).abs();
            newOrder.longNeg = takerAmount.min(Fixed6Lib.ZERO).abs();
        }

        newOrder.makerPos = makerAmount.max(Fixed6Lib.ZERO).abs();
        newOrder.makerNeg = makerAmount.min(Fixed6Lib.ZERO).abs();
    }

    /// @notice Creates a new order from the current position and an update request
    /// @param timestamp The current timestamp
    /// @param position The current position
    /// @param collateral The change in the collateral
    /// @param newMaker The new maker
    /// @param newLong The new long
    /// @param newShort The new short
    /// @param protect Whether to protect the order
    /// @param referralFee The referral fee
    /// @return newOrder The resulting order
    function from(
        uint256 timestamp,
        Position memory position,
        Fixed6 collateral,
        UFixed6 newMaker,
        UFixed6 newLong,
        UFixed6 newShort,
        bool protect,
        UFixed6 referralFee
    ) internal pure returns (Order memory newOrder) {
        (Fixed6 makerAmount, Fixed6 longAmount, Fixed6 shortAmount) = (
            Fixed6Lib.from(newMaker).sub(Fixed6Lib.from(position.maker)),
            Fixed6Lib.from(newLong).sub(Fixed6Lib.from(position.long)),
            Fixed6Lib.from(newShort).sub(Fixed6Lib.from(position.short))
        );

        UFixed6 referral = makerAmount.abs().add(longAmount.abs()).add(shortAmount.abs()).mul(referralFee);

        newOrder = Order(
            timestamp,
            0,
            collateral,
            makerAmount.max(Fixed6Lib.ZERO).abs(),
            makerAmount.min(Fixed6Lib.ZERO).abs(),
            longAmount.max(Fixed6Lib.ZERO).abs(),
            longAmount.min(Fixed6Lib.ZERO).abs(),
            shortAmount.max(Fixed6Lib.ZERO).abs(),
            shortAmount.min(Fixed6Lib.ZERO).abs(),
            protect ? 1 : 0,
            makerAmount.isZero() ? UFixed6Lib.ZERO : referral,
            makerAmount.isZero() ? referral : UFixed6Lib.ZERO
        );
        if (!isEmpty(newOrder)) newOrder.orders = 1;
    }

    /// @notice Returns whether the order increases any of the account's positions
    /// @return Whether the order increases any of the account's positions
    function increasesPosition(Order memory self) internal pure returns (bool) {
        return increasesMaker(self) || increasesTaker(self);
    }

    /// @notice Returns whether the order increases the account's long or short positions
    /// @return Whether the order increases the account's long or short positions
    function increasesTaker(Order memory self) internal pure returns (bool) {
        return !self.longPos.isZero() || !self.shortPos.isZero();
    }

    /// @notice Returns whether the order increases the account's maker position
    /// @return Whether the order increases the account's maker positions
    function increasesMaker(Order memory self) internal pure returns (bool) {
        return !self.makerPos.isZero();
    }

    /// @notice Returns whether the order decreases the liquidity of the market
    /// @return Whether the order decreases the liquidity of the market
    function decreasesLiquidity(Order memory self, Position memory currentPosition) internal pure returns (bool) {
        Fixed6 currentSkew = currentPosition.skew();
        Fixed6 latestSkew = currentSkew.sub(long(self)).add(short(self));
        return !self.makerNeg.isZero() || currentSkew.abs().gt(latestSkew.abs());
    }

    /// @notice Returns whether the order decreases the efficieny of the market
    /// @dev Decreased efficiency ratio intuitively means that the market is "more efficient" on an OI to LP basis.
    /// @return Whether the order decreases the liquidity of the market
    function decreasesEfficiency(Order memory self, Position memory currentPosition) internal pure returns (bool) {
        UFixed6 currentMajor = currentPosition.major();
        UFixed6 latestMajor = UFixed6Lib.from(Fixed6Lib.from(currentPosition.long).sub(long(self)))
            .max(UFixed6Lib.from(Fixed6Lib.from(currentPosition.short).sub(short(self))));
        return !self.makerNeg.isZero() || currentMajor.gt(latestMajor);
    }

    /// @notice Returns whether the order is applicable for liquidity checks
    /// @param self The Order object to check
    /// @param marketParameter The market parameter
    /// @return Whether the order is applicable for liquidity checks
    function liquidityCheckApplicable(
        Order memory self,
        MarketParameter memory marketParameter
    ) internal pure returns (bool) {
        return !marketParameter.closed &&
        // not "a taker order that is increasing" ->
        // not (any of the following)
        //  - taker is empty (not a taker order)
        //  - taker is increasing (position going more long or short)
            ((long(self).isZero() && short(self).isZero()) || increasesTaker(self));
    }

    /// @notice Returns whether the order is protected
    /// @param self The order object to check
    /// @return Whether the order is protected
    function protected(Order memory self) internal pure returns (bool) {
        return self.protection != 0;
    }

    /// @notice Returns whether the order is empty
    /// @param self The order object to check
    /// @return Whether the order is empty
    function isEmpty(Order memory self) internal pure returns (bool) {
        return pos(self).isZero() && neg(self).isZero();
    }

     /// @notice Returns the direction of the order
    /// @dev 0 = maker, 1 = long, 2 = short
    /// @param self The position object to check
    /// @return The direction of the position
    function direction(Order memory self) internal pure returns (uint256) {
        if (!self.longPos.isZero() || !self.longNeg.isZero()) return 1;
        if (!self.shortPos.isZero() || !self.shortNeg.isZero()) return 2;

        return 0;
    }

    /// @notice Returns the magnitude of the order
    /// @param self The order object to check
    /// @return The magnitude of the order
    function magnitude(Order memory self) internal pure returns (Fixed6) {
        return maker(self).add(long(self)).add(short(self));
    }

    /// @notice Returns the maker delta of the order
    /// @param self The order object to check
    /// @return The maker delta of the order
    function maker(Order memory self) internal pure returns (Fixed6) {
        return Fixed6Lib.from(self.makerPos).sub(Fixed6Lib.from(self.makerNeg));
    }

    /// @notice Returns the long delta of the order
    /// @param self The order object to check
    /// @return The long delta of the order
    function long(Order memory self) internal pure returns (Fixed6) {
        return Fixed6Lib.from(self.longPos).sub(Fixed6Lib.from(self.longNeg));
    }

    /// @notice Returns the short delta of the order
    /// @param self The order object to check
    /// @return The short delta of the order
    function short(Order memory self) internal pure returns (Fixed6) {
        return Fixed6Lib.from(self.shortPos).sub(Fixed6Lib.from(self.shortNeg));
    }

    /// @notice Returns the positive taker delta of the order
    /// @param self The order object to check
    /// @return The positive taker delta of the order
    function takerPos(Order memory self) internal pure returns (UFixed6) {
        return self.longPos.add(self.shortNeg);
    }

    /// @notice Returns the negative taker delta of the order
    /// @param self The order object to check
    /// @return The negative taker delta of the order
    function takerNeg(Order memory self) internal pure returns (UFixed6) {
        return self.shortPos.add(self.longNeg);
    }

    /// @notice Returns the total maker delta of the order
    /// @param self The order object to check
    /// @return The total maker delta of the order
    function makerTotal(Order memory self) internal pure returns (UFixed6) {
        return self.makerPos.add(self.makerNeg);
    }

    /// @notice Returns the total taker delta of the order
    /// @param self The order object to check
    /// @return The total taker delta of the order
    function takerTotal(Order memory self) internal pure returns (UFixed6) {
        return self.takerPos().add(self.takerNeg());
    }

    /// @notice Returns the positive delta of the order
    /// @param self The order object to check
    /// @return The positive delta of the order
    function pos(Order memory self) internal pure returns (UFixed6) {
        return self.makerPos.add(self.longPos).add(self.shortPos);
    }

    /// @notice Returns the positive delta of the order
    /// @param self The order object to check
    /// @return The positive delta of the order
    function neg(Order memory self) internal pure returns (UFixed6) {
        return self.makerNeg.add(self.longNeg).add(self.shortNeg);
    }

    /// @notice Updates the current global order with a new local order
    /// @param self The order object to update
    /// @param order The new order
    function add(Order memory self, Order memory order) internal pure {
        (self.orders, self.collateral, self.protection, self.makerReferral, self.takerReferral) = (
            self.orders + order.orders,
            self.collateral.add(order.collateral),
            self.protection + order.protection,
            self.makerReferral.add(order.makerReferral),
            self.takerReferral.add(order.takerReferral)
        );

        (self.makerPos, self.makerNeg, self.longPos, self.longNeg, self.shortPos, self.shortNeg) = (
            self.makerPos.add(order.makerPos),
            self.makerNeg.add(order.makerNeg),
            self.longPos.add(order.longPos),
            self.longNeg.add(order.longNeg),
            self.shortPos.add(order.shortPos),
            self.shortNeg.add(order.shortNeg)
        );
    }

    /// @notice Subtracts the latest local order from current global order
    /// @param self The order object to update
    /// @param order The latest order
    function sub(Order memory self, Order memory order) internal pure {
        (self.orders, self.collateral, self.protection, self.makerReferral, self.takerReferral) = (
            self.orders - order.orders,
            self.collateral.sub(order.collateral),
            self.protection - order.protection,
            self.makerReferral.sub(order.makerReferral),
            self.takerReferral.sub(order.takerReferral)
        );

        (self.makerPos, self.makerNeg, self.longPos, self.longNeg, self.shortPos, self.shortNeg) = (
            self.makerPos.sub(order.makerPos),
            self.makerNeg.sub(order.makerNeg),
            self.longPos.sub(order.longPos),
            self.longNeg.sub(order.longNeg),
            self.shortPos.sub(order.shortPos),
            self.shortNeg.sub(order.shortNeg)
        );
    }
}

/// @dev Manually encodes and decodes the global Order struct into storage.
///      (external-safe): this library is safe to externalize
///
///     struct StoredOrderGlobal {
///         /* slot 0 */
///         uint32 timestamp;
///         uint32 orders;
///         int64 collateral;
///         uint64 makerPos;
///         uint64 makerNeg;
///
///         /* slot 1 */
///         uint64 longPos;
///         uint64 longNeg;
///         uint64 shortPos;
///         uint64 shortNeg;
///
///         /* slot 2 */
///         uint64 takerReferral;
///         uint64 makerReferral;
///     }
///
library OrderStorageGlobalLib {
    function read(OrderStorageGlobal storage self) internal view returns (Order memory) {
        (uint256 slot0, uint256 slot1, uint256 slot2) = (self.slot0, self.slot1, self.slot2);

        return Order(
            uint256(slot0 << (256 - 32)) >> (256 - 32),
            uint256(slot0 << (256 - 32 - 32)) >> (256 - 32),
            Fixed6.wrap(int256(slot0 << (256 - 32 - 32 - 64)) >> (256 - 64)),
            UFixed6.wrap(uint256(slot0 << (256 - 32 - 32 - 64 - 64)) >> (256 - 64)),
            UFixed6.wrap(uint256(slot0 << (256 - 32 - 32 - 64 - 64 - 64)) >> (256 - 64)),
            UFixed6.wrap(uint256(slot1 << (256 - 64)) >> (256 - 64)),
            UFixed6.wrap(uint256(slot1 << (256 - 64 - 64)) >> (256 - 64)),
            UFixed6.wrap(uint256(slot1 << (256 - 64 - 64 - 64)) >> (256 - 64)),
            UFixed6.wrap(uint256(slot1 << (256 - 64 - 64 - 64 - 64)) >> (256 - 64)),
            0,
            UFixed6.wrap(uint256(slot2 << (256 - 64)) >> (256 - 64)),
            UFixed6.wrap(uint256(slot2 << (256 - 64 - 64)) >> (256 - 64))
        );
    }

    function store(OrderStorageGlobal storage self, Order memory newValue) internal {
        OrderStorageLib.validate(newValue);

        if (newValue.makerPos.gt(UFixed6.wrap(type(uint64).max))) revert OrderStorageLib.OrderStorageInvalidError();
        if (newValue.makerNeg.gt(UFixed6.wrap(type(uint64).max))) revert OrderStorageLib.OrderStorageInvalidError();
        if (newValue.longPos.gt(UFixed6.wrap(type(uint64).max))) revert OrderStorageLib.OrderStorageInvalidError();
        if (newValue.longNeg.gt(UFixed6.wrap(type(uint64).max))) revert OrderStorageLib.OrderStorageInvalidError();
        if (newValue.shortPos.gt(UFixed6.wrap(type(uint64).max))) revert OrderStorageLib.OrderStorageInvalidError();
        if (newValue.shortNeg.gt(UFixed6.wrap(type(uint64).max))) revert OrderStorageLib.OrderStorageInvalidError();

        uint256 encoded0 =
            uint256(newValue.timestamp << (256 - 32)) >> (256 - 32) |
            uint256(newValue.orders << (256 - 32)) >> (256 - 32 - 32) |
            uint256(Fixed6.unwrap(newValue.collateral) << (256 - 64)) >> (256 - 32 - 32 - 64) |
            uint256(UFixed6.unwrap(newValue.makerPos) << (256 - 64)) >> (256 - 32 - 32 - 64 - 64) |
            uint256(UFixed6.unwrap(newValue.makerNeg) << (256 - 64)) >> (256 - 32 - 32 - 64 - 64 - 64);
        uint256 encoded1 =
            uint256(UFixed6.unwrap(newValue.longPos) << (256 - 64)) >> (256 - 64) |
            uint256(UFixed6.unwrap(newValue.longNeg) << (256 - 64)) >> (256 - 64 - 64) |
            uint256(UFixed6.unwrap(newValue.shortPos) << (256 - 64)) >> (256 - 64 - 64 - 64) |
            uint256(UFixed6.unwrap(newValue.shortNeg) << (256 - 64)) >> (256 - 64 - 64 - 64 - 64);
        uint256 encoded2 =
            uint256(UFixed6.unwrap(newValue.makerReferral) << (256 - 64)) >> (256 - 64) |
            uint256(UFixed6.unwrap(newValue.takerReferral) << (256 - 64)) >> (256 - 64 - 64);

        assembly {
            sstore(self.slot, encoded0)
            sstore(add(self.slot, 1), encoded1)
            sstore(add(self.slot, 2), encoded2)
        }
    }
}

/// @dev Manually encodes and decodes the local Order struct into storage.
///
///     struct StoredOrderLocal {
///         /* slot 0 */
///         uint32 timestamp;
///         uint32 orders;
///         int64 collateral;
///         uint2 direction;
///         uint62 magnitudePos;
///         uint62 magnitudeNeg;
///         uint1 protection;
///
///         /* slot 1 */
///         uint64 takerReferral;
///         uint64 makerReferral;
///     }
///
library OrderStorageLocalLib {
    function read(OrderStorageLocal storage self) internal view returns (Order memory) {
        (uint256 slot0, uint256 slot1) = (self.slot0, self.slot1);

        uint256 direction = uint256(slot0 << (256 - 32 - 32 - 64 - 2)) >> (256 - 2);
        UFixed6 magnitudePos = UFixed6.wrap(uint256(slot0 << (256 - 32 - 32 - 64 - 2 - 62)) >> (256 - 62));
        UFixed6 magnitudeNeg = UFixed6.wrap(uint256(slot0 << (256 - 32 - 32 - 64 - 2 - 62 - 62)) >> (256 - 62));

        return Order(
            uint256(slot0 << (256 - 32)) >> (256 - 32),
            uint256(slot0 << (256 - 32 - 32)) >> (256 - 32),
            Fixed6.wrap(int256(slot0 << (256 - 32 - 32 - 64)) >> (256 - 64)),
            direction == 0 ? magnitudePos : UFixed6Lib.ZERO,
            direction == 0 ? magnitudeNeg : UFixed6Lib.ZERO,
            direction == 1 ? magnitudePos : UFixed6Lib.ZERO,
            direction == 1 ? magnitudeNeg : UFixed6Lib.ZERO,
            direction == 2 ? magnitudePos : UFixed6Lib.ZERO,
            direction == 2 ? magnitudeNeg : UFixed6Lib.ZERO,
            uint256(slot0 << (256 - 32 - 32 - 64 - 2 - 62 - 62 - 1)) >> (256 - 1),
            UFixed6.wrap(uint256(slot1 << (256 - 64)) >> (256 - 64)),
            UFixed6.wrap(uint256(slot1 << (256 - 64 - 64)) >> (256 - 64))
        );
    }

    function store(OrderStorageLocal storage self, Order memory newValue) internal {
        OrderStorageLib.validate(newValue);

        (UFixed6 magnitudePos, UFixed6 magnitudeNeg) = (newValue.pos(), newValue.neg());

        if (magnitudePos.gt(UFixed6.wrap(2 ** 62 - 1))) revert OrderStorageLib.OrderStorageInvalidError();
        if (magnitudeNeg.gt(UFixed6.wrap(2 ** 62 - 1))) revert OrderStorageLib.OrderStorageInvalidError();
        if (newValue.protection > 1) revert OrderStorageLib.OrderStorageInvalidError();

        uint256 encoded0 =
            uint256(newValue.timestamp << (256 - 32)) >> (256 - 32) |
            uint256(newValue.orders << (256 - 32)) >> (256 - 32 - 32) |
            uint256(Fixed6.unwrap(newValue.collateral) << (256 - 64)) >> (256 - 32 - 32 - 64) |
            uint256(newValue.direction() << (256 - 2)) >> (256 - 32 - 32 - 64 - 2) |
            uint256(UFixed6.unwrap(magnitudePos) << (256 - 62)) >> (256 - 32 - 32 - 64 - 2 - 62) |
            uint256(UFixed6.unwrap(magnitudeNeg) << (256 - 62)) >> (256 - 32 - 32 - 64 - 2 - 62 - 62) |
            uint256(newValue.protection << (256 - 1)) >> (256 - 32 - 32 - 64 - 2 - 62 - 62 - 1);
        uint256 encoded1 =
            uint256(UFixed6.unwrap(newValue.makerReferral) << (256 - 64)) >> (256 - 64) |
            uint256(UFixed6.unwrap(newValue.takerReferral) << (256 - 64)) >> (256 - 64 - 64);

        assembly {
            sstore(self.slot, encoded0)
            sstore(add(self.slot, 1), encoded1)
        }
    }
}

library OrderStorageLib {
    // sig: 0x67e45965
    error OrderStorageInvalidError();

    function validate(Order memory newValue) internal pure {
        if (newValue.timestamp > type(uint32).max) revert OrderStorageInvalidError();
        if (newValue.orders > type(uint32).max) revert OrderStorageInvalidError();
        if (newValue.collateral.gt(Fixed6.wrap(type(int64).max))) revert OrderStorageInvalidError();
        if (newValue.collateral.lt(Fixed6.wrap(type(int64).min))) revert OrderStorageInvalidError();
        if (newValue.makerReferral.gt(UFixed6.wrap(type(uint64).max))) revert OrderStorageInvalidError();
        if (newValue.takerReferral.gt(UFixed6.wrap(type(uint64).max))) revert OrderStorageInvalidError();
    }
}<|MERGE_RESOLUTION|>--- conflicted
+++ resolved
@@ -83,26 +83,16 @@
     /// @notice Creates a new order from the an intent order request
     /// @param timestamp The current timestamp
     /// @param position The current position
-<<<<<<< HEAD
-    /// @param takerAmount The magnitude and direction of taker position
-    /// @param makerAmount The magnitude and direction of maker position
-=======
     /// @param makerAmount The magnitude and direction of maker position
     /// @param takerAmount The magnitude and direction of taker position
->>>>>>> b3f2f905
     /// @param collateral The change in the collateral
     /// @param referralFee The referral fee
     /// @return newOrder The resulting order
     function from(
         uint256 timestamp,
         Position memory position,
-<<<<<<< HEAD
-        Fixed6 takerAmount,
-        Fixed6 makerAmount,
-=======
         Fixed6 makerAmount,
         Fixed6 takerAmount,
->>>>>>> b3f2f905
         Fixed6 collateral,
         bool protect,
         UFixed6 referralFee
@@ -110,13 +100,9 @@
         newOrder.timestamp = timestamp;
         newOrder.collateral = collateral;
         newOrder.orders = makerAmount.isZero() && takerAmount.isZero() ? 0 : 1;
-<<<<<<< HEAD
         newOrder.makerReferral = makerAmount.abs().mul(referralFee);
         newOrder.takerReferral = takerAmount.abs().mul(referralFee);
-=======
         newOrder.protection = protect ? 1 : 0;
-        newOrder.takerReferral = makerAmount.abs().add(takerAmount.abs()).mul(referralFee);
->>>>>>> b3f2f905
 
         // If the order is not counter to the current position, it is opening
         if (takerAmount.sign() == 0 || position.skew().sign() == 0 || position.skew().sign() == takerAmount.sign()) {
