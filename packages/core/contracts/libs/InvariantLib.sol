--- conflicted
+++ resolved
@@ -38,21 +38,8 @@
             context.pendingLocal.neg().gt(context.latestPositionLocal.magnitude()) // total pending close is greater than latest position
         ) revert IMarket.MarketOverCloseError();
 
-<<<<<<< HEAD
         if (newOrder.protected() && !_validateProtection(context, newOrder))
             revert IMarket.MarketInvalidProtectionError();
-=======
-        if (newOrder.protected() && (
-            !context.pendingLocal.neg().eq(context.latestPositionLocal.magnitude()) ||  // total pending close is not equal to latest position
-            context.latestPositionLocal.maintained(                                     // latest position is properly maintained
-                context.latestOracleVersion,
-                context.riskParameter,
-                context.local.collateral
-            ) ||
-            !newOrder.collateral.eq(Fixed6Lib.ZERO) ||                                  // the order is modifying collateral
-            !newOrder.pos().eq(UFixed6Lib.ZERO)                                         // the order is increasing position
-        )) revert IMarket.MarketInvalidProtectionError();
->>>>>>> e212e996
 
         if (
             !(context.latestPositionLocal.magnitude().isZero() && context.pendingLocal.isEmpty()) &&    // sender has no position
@@ -145,6 +132,8 @@
 
         if (!newOrder.collateral.eq(Fixed6Lib.ZERO)) return false; // the order is modifying collateral
 
+        if (!newOrder.pos().eq(UFixed6Lib.ZERO)) return false; // the order is increasing position
+
         return true;
     }
 }