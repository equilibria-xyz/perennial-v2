import HRE from 'hardhat'
import { BigNumber } from 'ethers'
import { smock, FakeContract } from '@defi-wonderland/smock'

import {
  FeedRegistryInterface__factory,
  FeedRegistryInterface,
  IOracleProvider,
  IOracleFactory,
} from '../../../types/generated'

const { ethers, deployments } = HRE

export class ChainlinkContext {
  private feedRegistryExternal!: FeedRegistryInterface
  private latestRoundId: BigNumber
  private currentRoundId: BigNumber
  private delay: number
  private decimals!: number
  private readonly base: string
  private readonly quote: string
<<<<<<< HEAD
  private readonly feedRegistryOverride: string // optional constructor arg for using ChainlinkContext in different packages
=======
  public readonly id: string
>>>>>>> 043a2038

  public oracleFactory!: FakeContract<IOracleFactory>
  public oracle!: FakeContract<IOracleProvider>

  constructor(base: string, quote: string, initialRoundId: BigNumber, delay: number, feedRegistryOverride?: string) {
    this.base = base
    this.quote = quote
    this.id = ethers.utils.keccak256(ethers.utils.defaultAbiCoder.encode(['string', 'string'], [base, quote]))
    this.latestRoundId = initialRoundId
    this.currentRoundId = initialRoundId
    this.delay = delay
    this.feedRegistryOverride = feedRegistryOverride ? feedRegistryOverride : '0x0'
  }

  public async init(): Promise<ChainlinkContext> {
    const [owner] = await ethers.getSigners()

    this.feedRegistryExternal = await FeedRegistryInterface__factory.connect(
      this.feedRegistryOverride === '0x0'
        ? (
            await deployments.get('ChainlinkFeedRegistry')
          ).address
        : this.feedRegistryOverride,
      owner,
    )
    this.oracle = await smock.fake<IOracleProvider>('IOracleProvider')
    this.oracleFactory = await smock.fake<IOracleFactory>('IOracleFactory')
    this.decimals = await this.feedRegistryExternal.decimals(this.base, this.quote)

    this.oracleFactory.instances.whenCalledWith(this.oracle.address).returns(true)
    this.oracleFactory.oracles.whenCalledWith(this.id).returns(this.oracle.address)

    await this.next()

    return this
  }

  public async next(): Promise<void> {
    await this.nextWithPriceModification(n => n)
  }

  public async nextWithPriceModification(priceFn: (price: BigNumber) => BigNumber): Promise<void> {
    this.currentRoundId = await this.feedRegistryExternal.getNextRoundId(this.base, this.quote, this.currentRoundId)
    if (this.currentRoundId.sub(this.latestRoundId).gt(this.delay)) {
      this.latestRoundId = await this.feedRegistryExternal.getNextRoundId(this.base, this.quote, this.latestRoundId)
    }

    const latestData = await this.feedRegistryExternal.getRoundData(this.base, this.quote, this.latestRoundId)
    const currentData = await this.feedRegistryExternal.getRoundData(this.base, this.quote, this.currentRoundId)

    const latestVersion = {
      version: latestData.startedAt,
      timestamp: latestData.startedAt,
      price: priceFn(latestData.answer.div(BigNumber.from(10).pow(this.decimals - 6))),
      valid: true,
    }

    this.oracle.status.reset()
    this.oracle.status.whenCalledWith().returns([latestVersion, currentData.startedAt])
    this.oracle.request.reset()
    this.oracle.request.whenCalledWith().returns()
    this.oracle.current.reset()
    this.oracle.current.whenCalledWith().returns(currentData.startedAt)
    this.oracle.latest.reset()
    this.oracle.latest.whenCalledWith().returns(latestVersion)
    this.oracle.at.whenCalledWith(latestData.startedAt).returns(latestVersion)
  }
}<|MERGE_RESOLUTION|>--- conflicted
+++ resolved
@@ -19,11 +19,7 @@
   private decimals!: number
   private readonly base: string
   private readonly quote: string
-<<<<<<< HEAD
-  private readonly feedRegistryOverride: string // optional constructor arg for using ChainlinkContext in different packages
-=======
   public readonly id: string
->>>>>>> 043a2038
 
   public oracleFactory!: FakeContract<IOracleFactory>
   public oracle!: FakeContract<IOracleProvider>
@@ -35,18 +31,15 @@
     this.latestRoundId = initialRoundId
     this.currentRoundId = initialRoundId
     this.delay = delay
-    this.feedRegistryOverride = feedRegistryOverride ? feedRegistryOverride : '0x0'
   }
 
   public async init(): Promise<ChainlinkContext> {
     const [owner] = await ethers.getSigners()
 
     this.feedRegistryExternal = await FeedRegistryInterface__factory.connect(
-      this.feedRegistryOverride === '0x0'
-        ? (
-            await deployments.get('ChainlinkFeedRegistry')
-          ).address
-        : this.feedRegistryOverride,
+      (
+        await deployments.get('ChainlinkFeedRegistry')
+      ).address,
       owner,
     )
     this.oracle = await smock.fake<IOracleProvider>('IOracleProvider')
