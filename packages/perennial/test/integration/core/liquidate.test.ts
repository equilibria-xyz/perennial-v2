--- conflicted
+++ resolved
@@ -260,12 +260,7 @@
     await chainlink.nextWithPriceModification(price => price.mul(9).div(10)) // 10% drop
     await settle(market, user)
     await chainlink.nextWithPriceModification(price => price.mul(8).div(10)) // 20% drop
-<<<<<<< HEAD
-    // TODO: replace setupHelper.settle with this implementation, renaming the existing
-    await market.connect(user).settle(user.address) // avoid invariant violation
-=======
-    await settle(market, user)
->>>>>>> 23f411dc
+    await settle(market, user)
     price = (await chainlink.oracle.latest()).price
 
     // ensure user's collateral is now lower than minMaintenance but above maintenance requirement
