import { expect } from 'chai'
import 'hardhat'
import { BigNumber, constants, ContractTransaction, utils } from 'ethers'
const { AddressZero } = constants

import { InstanceVars, deployProtocol, createMarket, settle } from '../helpers/setupHelpers'
import {
  DEFAULT_CHECKPOINT,
  DEFAULT_POSITION,
  DEFAULT_LOCAL,
  DEFAULT_ORDER,
  expectOrderEq,
  expectGlobalEq,
  expectLocalEq,
  expectPositionEq,
  parse6decimal,
  expectCheckpointEq,
  DEFAULT_GLOBAL,
  DEFAULT_GUARANTEE,
} from '../../../../common/testutil/types'
import { Market } from '../../../types/generated'
import { loadFixture } from '@nomicfoundation/hardhat-network-helpers'
import {
  AccountPositionProcessedEventObject,
  PositionProcessedEventObject,
} from '../../../types/generated/contracts/Market'
import { impersonateWithBalance } from '../../../../common/testutil/impersonate'

export const UNDERLYING_PRICE = utils.parseEther('3374.655169')

export const PRICE = parse6decimal('113.882975')
export const TIMESTAMP_0 = 1631112429
export const TIMESTAMP_1 = 1631112904
export const TIMESTAMP_2 = 1631113819
export const TIMESTAMP_3 = 1631114005
export const TIMESTAMP_4 = 1631115371
export const TIMESTAMP_5 = 1631118731

const RISK_PARAMS = {
  takerFee: {
    linearFee: parse6decimal('0.05'),
    proportionalFee: parse6decimal('0.06'),
    adiabaticFee: parse6decimal('0.14'),
    scale: parse6decimal('1'),
  },
  makerFee: {
    linearFee: parse6decimal('0.09'),
    proportionalFee: parse6decimal('0.08'),
    scale: parse6decimal('10'),
  },
  makerLimit: parse6decimal('20'),
  utilizationCurve: {
    minRate: 0,
    maxRate: 0,
    targetRate: 0,
    targetUtilization: 0,
  },
  pController: {
    k: BigNumber.from('1099511627775'),
    min: 0,
    max: 0,
  },
}
const MARKET_PARAMS = {
  fundingFee: parse6decimal('0.1'),
  interestFee: parse6decimal('0.2'),
  riskFee: parse6decimal('0.571428'),
  makerFee: parse6decimal('0.05'),
  takerFee: parse6decimal('0.025'),
}

describe('Fees', () => {
  let instanceVars: InstanceVars
  let market: Market

  const nextWithConstantPrice = async () => {
    return instanceVars.chainlink.nextWithPriceModification(() => UNDERLYING_PRICE)
  }

  const fixture = async () => {
    const instanceVars = await deployProtocol()
    const marketFactoryParams = await instanceVars.marketFactory.parameter()
    await instanceVars.marketFactory.updateParameter({ ...marketFactoryParams, maxFee: parse6decimal('0.9') })
    return instanceVars
  }

  // parse useful events from a settle or update transaction
  async function getOrderProcessingEvents(
    tx: ContractTransaction,
  ): Promise<[Array<AccountPositionProcessedEventObject>, Array<PositionProcessedEventObject>]> {
    const txEvents = (await tx.wait()).events!
    const accountProcessEvents: Array<AccountPositionProcessedEventObject> = txEvents
      .filter(e => e.event === 'AccountPositionProcessed')
      .map(e => e.args as unknown as AccountPositionProcessedEventObject)
    const positionProcessEvents: Array<PositionProcessedEventObject> = txEvents
      .filter(e => e.event === 'PositionProcessed')
      .map(e => e.args as unknown as PositionProcessedEventObject)
    return [accountProcessEvents, positionProcessEvents]
  }

  beforeEach(async () => {
    instanceVars = await loadFixture(fixture)
    instanceVars.chainlink.updateParams(BigNumber.from(0), parse6decimal('0.3'))
    await instanceVars.chainlink.reset()
    market = await createMarket(instanceVars, undefined, RISK_PARAMS, MARKET_PARAMS)
  })

  describe('position fees', () => {
    it('charges make fees on open', async () => {
      const POSITION = parse6decimal('10')
      const COLLATERAL = parse6decimal('1000')
      const { user, dsu } = instanceVars

      await dsu.connect(user).approve(market.address, COLLATERAL.mul(1e12))

      await expect(
        market
          .connect(user)
          ['update(address,uint256,uint256,uint256,int256,bool)'](user.address, POSITION, 0, 0, COLLATERAL, false),
      )
        .to.emit(market, 'OrderCreated')
        .withArgs(
          user.address,
          { ...DEFAULT_ORDER, timestamp: TIMESTAMP_1, orders: 1, makerPos: POSITION, collateral: COLLATERAL },
          { ...DEFAULT_GUARANTEE },
          constants.AddressZero,
          constants.AddressZero,
          constants.AddressZero,
        )

      // Settle the market with a new oracle version
      await nextWithConstantPrice()
      const tx = await settle(market, user)
      const accountProcessEvent: AccountPositionProcessedEventObject = (await tx.wait()).events?.find(
        e => e.event === 'AccountPositionProcessed',
      )?.args as unknown as AccountPositionProcessedEventObject
      const expectedMakerFee = parse6decimal('56.941490') // = 3374.655169**2 * 0.0001 * (0.05)
      const expectedMakerLinear = parse6decimal('102.494680') // = 3374.655169**2 * 0.0001 * (0.09)
      const expectedMakerProportional = parse6decimal('91.106380') // = 3374.655169**2 * 0.0001 * (0.08)

      expect(accountProcessEvent?.accumulationResult.tradeFee).to.equal(expectedMakerFee)
      expect(accountProcessEvent?.accumulationResult.offset).to.equal(
        expectedMakerLinear.add(expectedMakerProportional),
      )

      // check user state
      expectLocalEq(await market.locals(user.address), {
        ...DEFAULT_LOCAL,
        currentId: 1,
        latestId: 1,
        collateral: COLLATERAL.sub(expectedMakerFee).sub(expectedMakerLinear).sub(expectedMakerProportional),
      })
      expectOrderEq(await market.pendingOrders(user.address, 1), {
        ...DEFAULT_ORDER,
        timestamp: TIMESTAMP_1,
        orders: 1,
        makerPos: POSITION,
        collateral: COLLATERAL,
      })
      expectCheckpointEq(await market.checkpoints(user.address, TIMESTAMP_1), {
        ...DEFAULT_CHECKPOINT,
        tradeFee: expectedMakerFee.add(expectedMakerLinear).add(expectedMakerProportional),
        transfer: COLLATERAL,
      })
      expectPositionEq(await market.positions(user.address), {
        ...DEFAULT_POSITION,
        timestamp: TIMESTAMP_1,
        maker: POSITION,
      })

      // Check global post-settlement state (no existing makers so all fees go to protocol/market)
      const expectedOracleFee = BigNumber.from('75162763') // = (250542544) * 0.3
      const expectedRiskFee = BigNumber.from('100216917') // = (250542544) * 0.4
      const expectedProtocolFee = BigNumber.from('75162864') // = 250542544 - 75162763 - 100217017
      expectGlobalEq(await market.global(), {
        ...DEFAULT_GLOBAL,
        currentId: 1,
        latestId: 1,
        protocolFee: expectedProtocolFee,
        riskFee: expectedRiskFee,
        oracleFee: expectedOracleFee,
        latestPrice: PRICE,
        exposure: 0,
      })
      expectOrderEq(await market.pendingOrder(1), {
        ...DEFAULT_ORDER,
        timestamp: TIMESTAMP_1,
        orders: 1,
        makerPos: POSITION,
        collateral: COLLATERAL,
      })
      expectPositionEq(await market.position(), {
        ...DEFAULT_POSITION,
        timestamp: TIMESTAMP_1,
        maker: POSITION,
      })
    })

    it('charges make fees on close', async () => {
      const riskParams = { ...(await market.riskParameter()) }
      const previousRiskParams = { ...riskParams }
      const riskParamsMakerFee = { ...riskParams.makerFee }
      riskParamsMakerFee.linearFee = BigNumber.from('0')
      riskParamsMakerFee.proportionalFee = BigNumber.from('0')
      riskParams.makerFee = riskParamsMakerFee
      await market.updateRiskParameter(riskParams)

      const marketParams = { ...(await market.parameter()) }
      const previousMarketParams = { ...marketParams }
      marketParams.makerFee = BigNumber.from('0')
      await market.updateParameter(marketParams)

      const POSITION = parse6decimal('10')
      const COLLATERAL = parse6decimal('1000')
      const { user, dsu } = instanceVars

      await dsu.connect(user).approve(market.address, COLLATERAL.mul(1e12))

      await expect(
        market
          .connect(user)
          ['update(address,uint256,uint256,uint256,int256,bool)'](user.address, POSITION, 0, 0, COLLATERAL, false),
      )
        .to.emit(market, 'OrderCreated')
        .withArgs(
          user.address,
          { ...DEFAULT_ORDER, timestamp: TIMESTAMP_1, orders: 1, makerPos: POSITION, collateral: COLLATERAL },
          { ...DEFAULT_GUARANTEE },
          constants.AddressZero,
          constants.AddressZero,
          constants.AddressZero,
        )

      await nextWithConstantPrice()
      await settle(market, user)

      await market.updateRiskParameter(previousRiskParams)
      await market.updateParameter(previousMarketParams)
      await market.connect(user)['update(address,uint256,uint256,uint256,int256,bool)'](user.address, 0, 0, 0, 0, false)

      // Settle the market with a new oracle version
      await nextWithConstantPrice()
      const tx = await settle(market, user)
      const accountProcessEvent: AccountPositionProcessedEventObject = (await tx.wait()).events?.find(
        e => e.event === 'AccountPositionProcessed',
      )?.args as unknown as AccountPositionProcessedEventObject
      const expectedMakerFee = parse6decimal('56.941490') // = 3374.655169**2 * 0.0001 * (0.05)
      const expectedMakerLinear = parse6decimal('102.494680') // = 3374.655169**2 * 0.0001 * (0.09)
      const expectedMakerProportional = parse6decimal('91.106380') // = 3374.655169**2 * 0.0001 * (0.08)

      expect(accountProcessEvent?.accumulationResult.tradeFee).to.equal(expectedMakerFee)
      expect(accountProcessEvent?.accumulationResult.offset).to.equal(
        expectedMakerLinear.add(expectedMakerProportional),
      )

      // check user state
      expectLocalEq(await market.locals(user.address), {
        ...DEFAULT_LOCAL,
        currentId: 2,
        latestId: 2,
        collateral: COLLATERAL.sub(expectedMakerFee).sub(10), // Maker gets part of their fee refunded since they were an exisiting maker
      })
      expectOrderEq(await market.pendingOrders(user.address, 2), {
        ...DEFAULT_ORDER,
        timestamp: TIMESTAMP_2,
        orders: 1,
        makerNeg: POSITION,
      })
      expectCheckpointEq(await market.checkpoints(user.address, TIMESTAMP_2), {
        ...DEFAULT_CHECKPOINT,
        tradeFee: expectedMakerFee.add(expectedMakerLinear).add(expectedMakerProportional),
        collateral: COLLATERAL.add(expectedMakerLinear).add(expectedMakerProportional).sub(10),
      })
      expectPositionEq(await market.positions(user.address), {
        ...DEFAULT_POSITION,
        timestamp: TIMESTAMP_2,
      })

      // Check global post-settlement state. Existing makers so protocol only gets 50% of fees
      const expectedOracleFee = BigNumber.from('17082446') // = (56941487) * 0.3
      const expectedRiskFee = BigNumber.from('22776572') // = (56941487) * 0.4
      const expectedProtocolFee = BigNumber.from('17082469') // = 56941487 - 17082446 - 22776594
      expectGlobalEq(await market.global(), {
        ...DEFAULT_GLOBAL,
        currentId: 2,
        latestId: 2,
        protocolFee: expectedProtocolFee,
        riskFee: expectedRiskFee,
        oracleFee: expectedOracleFee,
        latestPrice: PRICE,
        exposure: 0,
      })
      expectOrderEq(await market.pendingOrder(2), {
        ...DEFAULT_ORDER,
        timestamp: TIMESTAMP_2,
        orders: 1,
        makerNeg: POSITION,
      })
      expectPositionEq(await market.position(), {
        ...DEFAULT_POSITION,
        timestamp: TIMESTAMP_2,
      })
    })

    it('charges take fees on long open', async () => {
      const riskParams = { ...(await market.riskParameter()) }
      const riskParamsMakerFee = { ...riskParams.makerFee }
      riskParamsMakerFee.linearFee = BigNumber.from('0')
      riskParamsMakerFee.proportionalFee = BigNumber.from('0')
      riskParams.makerFee = riskParamsMakerFee
      await market.updateRiskParameter(riskParams)

      const marketParams = { ...(await market.parameter()) }
      marketParams.makerFee = BigNumber.from('0')
      await market.updateParameter(marketParams)

      const MAKER_POSITION = parse6decimal('10')
      const LONG_POSITION = parse6decimal('1')
      const COLLATERAL = parse6decimal('1000')
      const { user, userB, dsu } = instanceVars

      await dsu.connect(user).approve(market.address, COLLATERAL.mul(1e12))
      await dsu.connect(userB).approve(market.address, COLLATERAL.mul(1e12))

      await market
        .connect(user)
        ['update(address,uint256,uint256,uint256,int256,bool)'](user.address, MAKER_POSITION, 0, 0, COLLATERAL, false)
      await expect(
        market
          .connect(userB)
          ['update(address,uint256,uint256,uint256,int256,bool)'](
            userB.address,
            0,
            LONG_POSITION,
            0,
            COLLATERAL,
            false,
          ),
      )
        .to.emit(market, 'OrderCreated')
        .withArgs(
          userB.address,
          { ...DEFAULT_ORDER, timestamp: TIMESTAMP_1, orders: 1, longPos: LONG_POSITION, collateral: COLLATERAL },
          { ...DEFAULT_GUARANTEE },
          constants.AddressZero,
          constants.AddressZero,
          constants.AddressZero,
        )

      await nextWithConstantPrice()
      const txLong = await settle(market, userB)
      const accountProcessEventLong: AccountPositionProcessedEventObject = (await txLong.wait()).events?.find(
        e => e.event === 'AccountPositionProcessed',
      )?.args as unknown as AccountPositionProcessedEventObject
      const processEvent: PositionProcessedEventObject = (await txLong.wait()).events?.find(
        e => e.event === 'PositionProcessed',
      )?.args as unknown as PositionProcessedEventObject

      // 100% long so taker takes full skew and impact
      const expectedTakerFee = parse6decimal('2.847074') // = 3374.655169**2 * 0.00001 * (0.025)
      const expectedTakerLinear = parse6decimal('5.694148') // = 3374.655169**2 * 0.00001 * (0.05)
      const expectedTakerProportional = parse6decimal('6.832978') // = 3374.655169**2 * 0.00001 * (0.06)
      const expectedtakerAdiabatic = parse6decimal('7.971808') // = 3374.655169**2 * 0.00001 * (0.07)

      expect(accountProcessEventLong.accumulationResult.tradeFee).to.eq(expectedTakerFee)
      expect(accountProcessEventLong.accumulationResult.offset).to.eq(
        expectedTakerLinear.add(expectedTakerProportional).add(expectedtakerAdiabatic),
      )

      expect(processEvent.accumulationResult.tradeFee).to.eq(expectedTakerFee)
      expect(processEvent.accumulationResult.tradeOffset).to.eq(
        expectedTakerLinear.add(expectedTakerProportional).add(expectedtakerAdiabatic),
      )
      expect(processEvent.accumulationResult.tradeOffsetMaker).to.eq(0)
      expect(processEvent.accumulationResult.tradeOffsetMarket).to.eq(
        expectedTakerLinear.add(expectedTakerProportional),
      )

      const expectedOracleFee = BigNumber.from('4612260') // = (15374200) * 0.3
      const expectedRiskFee = BigNumber.from('6149673') // = (15374200) * 0.4
      const expectedProtocolFee = BigNumber.from('4612267') // = 15374200 - 4612260 - 6149680

      // Global State
      expectGlobalEq(await market.global(), {
        ...DEFAULT_GLOBAL,
        currentId: 1,
        latestId: 1,
        protocolFee: expectedProtocolFee,
        riskFee: expectedRiskFee,
        oracleFee: expectedOracleFee,
        latestPrice: PRICE,
        exposure: 0,
      })
      expectOrderEq(await market.pendingOrder(1), {
        ...DEFAULT_ORDER,
        timestamp: TIMESTAMP_1,
        orders: 2,
        longPos: LONG_POSITION,
        makerPos: MAKER_POSITION,
        collateral: COLLATERAL.mul(2),
      })
      expectPositionEq(await market.position(), {
        ...DEFAULT_POSITION,
        timestamp: TIMESTAMP_1,
        maker: MAKER_POSITION,
        long: LONG_POSITION,
      })

      // Long State
      expectLocalEq(await market.locals(userB.address), {
        ...DEFAULT_LOCAL,
        currentId: 1,
        latestId: 1,
        collateral: COLLATERAL.sub(expectedTakerFee)
          .sub(expectedTakerLinear)
          .sub(expectedTakerProportional)
          .sub(expectedtakerAdiabatic),
      })
      expectOrderEq(await market.pendingOrders(userB.address, 1), {
        ...DEFAULT_ORDER,
        timestamp: TIMESTAMP_1,
        orders: 1,
        longPos: LONG_POSITION,
        collateral: COLLATERAL,
      })
      expectCheckpointEq(await market.checkpoints(userB.address, TIMESTAMP_1), {
        ...DEFAULT_CHECKPOINT,
        tradeFee: expectedTakerFee.add(expectedTakerLinear).add(expectedTakerProportional).add(expectedtakerAdiabatic),
        transfer: COLLATERAL,
      })
      expectPositionEq(await market.positions(userB.address), {
        ...DEFAULT_POSITION,
        timestamp: TIMESTAMP_1,
        long: LONG_POSITION,
      })
    })

    it('charges take fees on long open, distributes to existing makes', async () => {
      const riskParams = { ...(await market.riskParameter()) }
      const riskParamsMakerFee = { ...riskParams.makerFee }
      riskParamsMakerFee.linearFee = BigNumber.from('0')
      riskParamsMakerFee.proportionalFee = BigNumber.from('0')
      riskParams.makerFee = riskParamsMakerFee
      await market.updateRiskParameter(riskParams)

      const marketParams = { ...(await market.parameter()) }
      marketParams.makerFee = BigNumber.from('0')
      await market.updateParameter(marketParams)

      const MAKER_POSITION = parse6decimal('10')
      const LONG_POSITION = parse6decimal('1')
      const COLLATERAL = parse6decimal('1000')
      const { user, userB, dsu } = instanceVars

      await dsu.connect(user).approve(market.address, COLLATERAL.mul(1e12))
      await dsu.connect(userB).approve(market.address, COLLATERAL.mul(1e12))

      await market
        .connect(user)
        ['update(address,uint256,uint256,uint256,int256,bool)'](user.address, MAKER_POSITION, 0, 0, COLLATERAL, false)

      // Settle maker to give them portion of fees
      await nextWithConstantPrice()
      await settle(market, user)

      await expect(
        market
          .connect(userB)
          ['update(address,uint256,uint256,uint256,int256,bool)'](
            userB.address,
            0,
            LONG_POSITION,
            0,
            COLLATERAL,
            false,
          ),
      )
        .to.emit(market, 'OrderCreated')
        .withArgs(
          userB.address,
          { ...DEFAULT_ORDER, timestamp: TIMESTAMP_2, orders: 1, longPos: LONG_POSITION, collateral: COLLATERAL },
          { ...DEFAULT_GUARANTEE },
          constants.AddressZero,
          constants.AddressZero,
          constants.AddressZero,
        )

      await nextWithConstantPrice()
      const txLong = await settle(market, userB)
      const accountProcessEventLong: AccountPositionProcessedEventObject = (await txLong.wait()).events?.find(
        e => e.event === 'AccountPositionProcessed',
      )?.args as unknown as AccountPositionProcessedEventObject
      const processEvent: PositionProcessedEventObject = (await txLong.wait()).events?.find(
        e => e.event === 'PositionProcessed',
      )?.args as unknown as PositionProcessedEventObject

      // 100% long so taker takes full skew and impact
      const expectedTakerFee = parse6decimal('2.847074') // = 3374.655169**2 * 0.00001 * (0.025)
      const expectedTakerLinear = parse6decimal('5.694148') // = 3374.655169**2 * 0.00001 * (0.05)
      const expectedTakerProportional = parse6decimal('6.832978') // = 3374.655169**2 * 0.00001 * (0.06)
      const expectedTakerAdiabatic = parse6decimal('7.971808') // = 3374.655169**2 * 0.00001 * (0.07)

      expect(accountProcessEventLong.accumulationResult.tradeFee).to.eq(expectedTakerFee)
      expect(accountProcessEventLong.accumulationResult.offset).to.eq(
        expectedTakerLinear.add(expectedTakerProportional).add(expectedTakerAdiabatic),
      )

      expect(processEvent.accumulationResult.tradeFee).to.eq(expectedTakerFee)
      expect(processEvent.accumulationResult.tradeOffset).to.eq(
        expectedTakerLinear.add(expectedTakerProportional).add(expectedTakerAdiabatic),
      )
      expect(processEvent.accumulationResult.tradeOffsetMaker).to.eq(expectedTakerLinear.add(expectedTakerProportional))
      expect(processEvent.accumulationResult.tradeOffsetMarket).to.eq(0)

      const expectedOracleFee = BigNumber.from('854122') // = (2847074) * 0.3
      const expectedRiskFee = BigNumber.from('1138828') // = (2847074) * 0.4
      const expectedProtocolFee = BigNumber.from('854124') // = 2847074 - 854122 - 1138829

      // Global State
      expectGlobalEq(await market.global(), {
        ...DEFAULT_GLOBAL,
        currentId: 2,
        latestId: 2,
        protocolFee: expectedProtocolFee,
        riskFee: expectedRiskFee,
        oracleFee: expectedOracleFee,
        latestPrice: PRICE,
        exposure: 0,
      })
      expectOrderEq(await market.pendingOrder(2), {
        ...DEFAULT_ORDER,
        timestamp: TIMESTAMP_2,
        orders: 1,
        longPos: LONG_POSITION,
        collateral: COLLATERAL,
      })
      expectPositionEq(await market.position(), {
        ...DEFAULT_POSITION,
        timestamp: TIMESTAMP_2,
        maker: MAKER_POSITION,
        long: LONG_POSITION,
      })

      // Long State
      expectLocalEq(await market.locals(userB.address), {
        ...DEFAULT_LOCAL,
        currentId: 1,
        latestId: 1,
        collateral: COLLATERAL.sub(expectedTakerFee)
          .sub(expectedTakerLinear)
          .sub(expectedTakerProportional)
          .sub(expectedTakerAdiabatic),
      })
      expectOrderEq(await market.pendingOrders(userB.address, 1), {
        ...DEFAULT_ORDER,
        timestamp: TIMESTAMP_2,
        orders: 1,
        longPos: LONG_POSITION,
        collateral: COLLATERAL,
      })
      expectCheckpointEq(await market.checkpoints(userB.address, TIMESTAMP_2), {
        ...DEFAULT_CHECKPOINT,
        tradeFee: expectedTakerFee.add(expectedTakerLinear).add(expectedTakerProportional).add(expectedTakerAdiabatic),
        transfer: COLLATERAL,
      })
      expectPositionEq(await market.positions(userB.address), {
        ...DEFAULT_POSITION,
        timestamp: TIMESTAMP_2,
        long: LONG_POSITION,
      })

      const txMaker = await settle(market, user)
      const accountProcessEventMaker: AccountPositionProcessedEventObject = (await txMaker.wait()).events?.find(
        e => e.event === 'AccountPositionProcessed',
      )?.args as unknown as AccountPositionProcessedEventObject

      const expectedMakerFee = expectedTakerLinear.add(expectedTakerProportional).sub(16)
      expect(accountProcessEventMaker.accumulationResult.collateral).to.equal(expectedMakerFee)

      // Maker State
      expectLocalEq(await market.locals(user.address), {
        ...DEFAULT_LOCAL,
        currentId: 1,
        latestId: 1,
        collateral: COLLATERAL.add(expectedMakerFee),
      })
      expectOrderEq(await market.pendingOrders(user.address, 1), {
        ...DEFAULT_ORDER,
        timestamp: TIMESTAMP_1,
        orders: 1,
        makerPos: MAKER_POSITION,
        collateral: COLLATERAL,
      })
      expectCheckpointEq(await market.checkpoints(user.address, TIMESTAMP_1), {
        ...DEFAULT_CHECKPOINT,
        transfer: COLLATERAL,
      })
      expectPositionEq(await market.positions(user.address), {
        ...DEFAULT_POSITION,
        timestamp: TIMESTAMP_2,
        maker: MAKER_POSITION,
      })
    })

    it('charges take fees on long close', async () => {
      const riskParams = await market.riskParameter()
      const marketParams = await market.parameter()
      await market.updateRiskParameter({
        ...riskParams,
        makerFee: {
          ...riskParams.makerFee,
          linearFee: BigNumber.from('0'),
          proportionalFee: BigNumber.from('0'),
        },
        takerFee: {
          ...riskParams.takerFee,
          linearFee: BigNumber.from('0'),
          proportionalFee: BigNumber.from('0'),
          adiabaticFee: BigNumber.from('0'),
        },
      })
      await market.updateParameter({
        ...marketParams,
        fundingFee: BigNumber.from('0'),
        makerFee: 0,
        takerFee: 0,
      })

      const MAKER_POSITION = parse6decimal('10')
      const LONG_POSITION = parse6decimal('1')
      const COLLATERAL = parse6decimal('1000')
      const { user, userB, dsu } = instanceVars

      await dsu.connect(user).approve(market.address, COLLATERAL.mul(1e12))
      await dsu.connect(userB).approve(market.address, COLLATERAL.mul(1e12))

      await market
        .connect(user)
        ['update(address,uint256,uint256,uint256,int256,bool)'](user.address, MAKER_POSITION, 0, 0, COLLATERAL, false)
      await expect(
        market
          .connect(userB)
          ['update(address,uint256,uint256,uint256,int256,bool)'](
            userB.address,
            0,
            LONG_POSITION,
            0,
            COLLATERAL,
            false,
          ),
      )
        .to.emit(market, 'OrderCreated')
        .withArgs(
          userB.address,
          { ...DEFAULT_ORDER, timestamp: TIMESTAMP_1, orders: 1, longPos: LONG_POSITION, collateral: COLLATERAL },
          { ...DEFAULT_GUARANTEE },
          constants.AddressZero,
          constants.AddressZero,
          constants.AddressZero,
        )

      await nextWithConstantPrice()
      await settle(market, userB)
      await settle(market, user)

      // Re-enable fees for close, disable skew and impact for ease of calculation
      await market.updateRiskParameter({
        ...riskParams,
        makerFee: {
          ...riskParams.makerFee,
          linearFee: BigNumber.from('0'),
          proportionalFee: BigNumber.from('0'),
        },
        takerFee: {
          ...riskParams.takerFee,
          proportionalFee: BigNumber.from('0'),
          adiabaticFee: BigNumber.from('0'),
        },
      })
      await market.updateParameter({
        ...marketParams,
        fundingFee: BigNumber.from('0'),
        makerFee: 0,
      })

      await market
        .connect(userB)
        ['update(address,uint256,uint256,uint256,int256,bool)'](userB.address, 0, 0, 0, 0, false)

      await nextWithConstantPrice()
      const txLong = await settle(market, userB)

      const accountProcessEventLong: AccountPositionProcessedEventObject = (await txLong.wait()).events?.find(
        e => e.event === 'AccountPositionProcessed',
      )?.args as unknown as AccountPositionProcessedEventObject

      const expectedTakerFee = parse6decimal('2.847074') // = 3374.655169**2 * 0.00001 * (0.025)
      const expectedTakerLinear = parse6decimal('5.694148') // = 3374.655169**2 * 0.00001 * (0.05)
      const expectedTakerProportional = 0
      const expectedTakerAdiabatic = 0

      expect(accountProcessEventLong.accumulationResult.tradeFee).to.eq(expectedTakerFee)
      expect(accountProcessEventLong.accumulationResult.offset).to.eq(
        expectedTakerLinear.add(expectedTakerProportional).add(expectedTakerAdiabatic),
      )

      const expectedOracleFee = BigNumber.from('854122') // = (2847074) * 0.3
      const expectedRiskFee = BigNumber.from('1138828') // = (2847074) * 0.4
      const expectedProtocolFee = BigNumber.from('854124') // = 2847074 - 854122 - 1138829

      // Global State
      expectGlobalEq(await market.global(), {
        ...DEFAULT_GLOBAL,
        currentId: 2,
        latestId: 2,
        protocolFee: expectedProtocolFee,
        riskFee: expectedRiskFee,
        oracleFee: expectedOracleFee,
        latestPrice: PRICE,
        exposure: 0,
      })
      expectOrderEq(await market.pendingOrder(2), {
        ...DEFAULT_ORDER,
        timestamp: TIMESTAMP_2,
        orders: 1,
        longNeg: LONG_POSITION,
      })
      expectPositionEq(await market.position(), {
        ...DEFAULT_POSITION,
        timestamp: TIMESTAMP_2,
        maker: MAKER_POSITION,
      })

      // Long State
      expectLocalEq(await market.locals(userB.address), {
        ...DEFAULT_LOCAL,
        currentId: 2,
        latestId: 2,
        collateral: COLLATERAL.sub(expectedTakerFee)
          .sub(expectedTakerLinear)
          .sub(expectedTakerProportional)
          .sub(expectedTakerAdiabatic),
      })
      expectOrderEq(await market.pendingOrders(userB.address, 2), {
        ...DEFAULT_ORDER,
        timestamp: TIMESTAMP_2,
        orders: 1,
        longNeg: LONG_POSITION,
      })
      expectCheckpointEq(await market.checkpoints(userB.address, TIMESTAMP_2), {
        ...DEFAULT_CHECKPOINT,
        tradeFee: expectedTakerFee.add(expectedTakerLinear).add(expectedTakerProportional).add(expectedTakerAdiabatic),
        collateral: COLLATERAL,
      })
      expectPositionEq(await market.positions(userB.address), {
        ...DEFAULT_POSITION,
        timestamp: TIMESTAMP_2,
      })

      const txMaker = await settle(market, user)
      const accountProcessEventMaker: AccountPositionProcessedEventObject = (await txMaker.wait()).events?.find(
        e => e.event === 'AccountPositionProcessed',
      )?.args as unknown as AccountPositionProcessedEventObject

      const expectedMakerFee = expectedTakerLinear.add(expectedTakerProportional).sub(8)
      expect(accountProcessEventMaker.accumulationResult.collateral).to.equal(expectedMakerFee)

      // Maker State
      expectLocalEq(await market.locals(user.address), {
        ...DEFAULT_LOCAL,
        currentId: 1,
        latestId: 1,
        collateral: COLLATERAL.add(expectedMakerFee),
      })
      expectOrderEq(await market.pendingOrders(user.address, 1), {
        ...DEFAULT_ORDER,
        timestamp: TIMESTAMP_1,
        orders: 1,
        makerPos: MAKER_POSITION,
        collateral: COLLATERAL,
      })
      expectCheckpointEq(await market.checkpoints(user.address, TIMESTAMP_1), {
        ...DEFAULT_CHECKPOINT,
        transfer: COLLATERAL,
      })
      expectPositionEq(await market.positions(user.address), {
        ...DEFAULT_POSITION,
        timestamp: TIMESTAMP_2,
        maker: MAKER_POSITION,
      })
    })

    it('charges take fees on short open', async () => {
      const riskParams = { ...(await market.riskParameter()) }
      const riskParamsMakerFee = { ...riskParams.makerFee }
      riskParamsMakerFee.linearFee = BigNumber.from('0')
      riskParamsMakerFee.proportionalFee = BigNumber.from('0')
      riskParams.makerFee = riskParamsMakerFee
      await market.updateRiskParameter(riskParams)

      const marketParams = { ...(await market.parameter()) }
      marketParams.makerFee = BigNumber.from('0')
      await market.updateParameter(marketParams)

      const MAKER_POSITION = parse6decimal('10')
      const SHORT_POSITION = parse6decimal('1')
      const COLLATERAL = parse6decimal('1000')
      const { user, userB, dsu } = instanceVars

      await dsu.connect(user).approve(market.address, COLLATERAL.mul(1e12))
      await dsu.connect(userB).approve(market.address, COLLATERAL.mul(1e12))

      await market
        .connect(user)
        ['update(address,uint256,uint256,uint256,int256,bool)'](user.address, MAKER_POSITION, 0, 0, COLLATERAL, false)
      await expect(
        market
          .connect(userB)
          ['update(address,uint256,uint256,uint256,int256,bool)'](
            userB.address,
            0,
            0,
            SHORT_POSITION,
            COLLATERAL,
            false,
          ),
      )
        .to.emit(market, 'OrderCreated')
        .withArgs(
          userB.address,
          { ...DEFAULT_ORDER, timestamp: TIMESTAMP_1, orders: 1, shortPos: SHORT_POSITION, collateral: COLLATERAL },
          { ...DEFAULT_GUARANTEE },
          constants.AddressZero,
          constants.AddressZero,
          constants.AddressZero,
        )

      await nextWithConstantPrice()
      const txLong = await settle(market, userB)
      const accountProcessEventLong: AccountPositionProcessedEventObject = (await txLong.wait()).events?.find(
        e => e.event === 'AccountPositionProcessed',
      )?.args as unknown as AccountPositionProcessedEventObject
      const processEvent: PositionProcessedEventObject = (await txLong.wait()).events?.find(
        e => e.event === 'PositionProcessed',
      )?.args as unknown as PositionProcessedEventObject

      // 100% long so taker takes full skew and impact
      const expectedTakerFee = parse6decimal('2.847074') // = 3374.655169**2 * 0.00001 * (0.025)
      const expectedTakerLinear = parse6decimal('5.694148') // = 3374.655169**2 * 0.00001 * (0.05)
      const expectedTakerProportional = parse6decimal('6.832978') // = 3374.655169**2 * 0.00001 * (0.06)
      const expectedtakerAdiabatic = parse6decimal('7.971808') // = 3374.655169**2 * 0.00001 * (0.07)

      expect(accountProcessEventLong.accumulationResult.tradeFee).to.eq(expectedTakerFee)
      expect(accountProcessEventLong.accumulationResult.offset).to.eq(
        expectedTakerLinear.add(expectedTakerProportional).add(expectedtakerAdiabatic),
      )

      expect(processEvent.accumulationResult.tradeFee).to.eq(expectedTakerFee)
      expect(processEvent.accumulationResult.tradeOffset).to.eq(
        expectedTakerLinear.add(expectedTakerProportional).add(expectedtakerAdiabatic),
      )
      expect(processEvent.accumulationResult.tradeOffsetMaker).to.eq(0)
      expect(processEvent.accumulationResult.tradeOffsetMarket).to.eq(
        expectedTakerLinear.add(expectedTakerProportional),
      )

      const expectedOracleFee = BigNumber.from('4612260') // = (15374200) * 0.3
      const expectedRiskFee = BigNumber.from('6149673') // = (15374200) * 0.4
      const expectedProtocolFee = BigNumber.from('4612267') // = 15374200 - 4612260 - 6149680

      // Global State
      expectGlobalEq(await market.global(), {
        ...DEFAULT_GLOBAL,
        currentId: 1,
        latestId: 1,
        protocolFee: expectedProtocolFee,
        riskFee: expectedRiskFee,
        oracleFee: expectedOracleFee,
        latestPrice: PRICE,
        exposure: 0,
      })
      expectOrderEq(await market.pendingOrder(1), {
        ...DEFAULT_ORDER,
        timestamp: TIMESTAMP_1,
        orders: 2,
        makerPos: MAKER_POSITION,
        shortPos: SHORT_POSITION,
        collateral: COLLATERAL.mul(2),
      })
      expectPositionEq(await market.position(), {
        ...DEFAULT_POSITION,
        timestamp: TIMESTAMP_1,
        maker: MAKER_POSITION,
        short: SHORT_POSITION,
      })

      // Long State
      expectLocalEq(await market.locals(userB.address), {
        ...DEFAULT_LOCAL,
        currentId: 1,
        latestId: 1,
        collateral: COLLATERAL.sub(expectedTakerFee)
          .sub(expectedTakerLinear)
          .sub(expectedTakerProportional)
          .sub(expectedtakerAdiabatic),
      })
      expectOrderEq(await market.pendingOrders(userB.address, 1), {
        ...DEFAULT_ORDER,
        timestamp: TIMESTAMP_1,
        orders: 1,
        shortPos: SHORT_POSITION,
        collateral: COLLATERAL,
      })
      expectCheckpointEq(await market.checkpoints(userB.address, TIMESTAMP_1), {
        ...DEFAULT_CHECKPOINT,
        tradeFee: expectedTakerFee.add(expectedTakerLinear).add(expectedTakerProportional).add(expectedtakerAdiabatic),
        transfer: COLLATERAL,
      })
      expectPositionEq(await market.positions(userB.address), {
        ...DEFAULT_POSITION,
        timestamp: TIMESTAMP_1,
        short: SHORT_POSITION,
      })
    })

    it('charges take fees on short open, distributes to existing makes', async () => {
      const riskParams = { ...(await market.riskParameter()) }
      const riskParamsMakerFee = { ...riskParams.makerFee }
      riskParamsMakerFee.linearFee = BigNumber.from('0')
      riskParamsMakerFee.proportionalFee = BigNumber.from('0')
      riskParams.makerFee = riskParamsMakerFee
      await market.updateRiskParameter(riskParams)

      const marketParams = { ...(await market.parameter()) }
      marketParams.makerFee = BigNumber.from('0')
      await market.updateParameter(marketParams)

      const MAKER_POSITION = parse6decimal('10')
      const SHORT_POSITION = parse6decimal('1')
      const COLLATERAL = parse6decimal('1000')
      const { user, userB, dsu } = instanceVars

      await dsu.connect(user).approve(market.address, COLLATERAL.mul(1e12))
      await dsu.connect(userB).approve(market.address, COLLATERAL.mul(1e12))

      await market
        .connect(user)
        ['update(address,uint256,uint256,uint256,int256,bool)'](user.address, MAKER_POSITION, 0, 0, COLLATERAL, false)

      // Settle maker to give them portion of fees
      await nextWithConstantPrice()
      await settle(market, user)

      await expect(
        market
          .connect(userB)
          ['update(address,uint256,uint256,uint256,int256,bool)'](
            userB.address,
            0,
            0,
            SHORT_POSITION,
            COLLATERAL,
            false,
          ),
      )
        .to.emit(market, 'OrderCreated')
        .withArgs(
          userB.address,
          { ...DEFAULT_ORDER, timestamp: TIMESTAMP_2, orders: 1, shortPos: SHORT_POSITION, collateral: COLLATERAL },
          { ...DEFAULT_GUARANTEE },
          constants.AddressZero,
          constants.AddressZero,
          constants.AddressZero,
        )

      await nextWithConstantPrice()
      const txLong = await settle(market, userB)
      const accountProcessEventLong: AccountPositionProcessedEventObject = (await txLong.wait()).events?.find(
        e => e.event === 'AccountPositionProcessed',
      )?.args as unknown as AccountPositionProcessedEventObject
      const processEvent: PositionProcessedEventObject = (await txLong.wait()).events?.find(
        e => e.event === 'PositionProcessed',
      )?.args as unknown as PositionProcessedEventObject

      // 100% long so taker takes full skew and impact
      const expectedTakerFee = parse6decimal('2.847074') // = 3374.655169**2 * 0.00001 * (0.025)
      const expectedTakerLinear = parse6decimal('5.694148') // = 3374.655169**2 * 0.00001 * (0.05)
      const expectedTakerProportional = parse6decimal('6.832978') // = 3374.655169**2 * 0.00001 * (0.06)
      const expectedTakerAdiabatic = parse6decimal('7.971808') // = 3374.655169**2 * 0.00001 * (0.07)

      expect(accountProcessEventLong.accumulationResult.tradeFee).to.eq(expectedTakerFee)
      expect(accountProcessEventLong.accumulationResult.offset).to.eq(
        expectedTakerLinear.add(expectedTakerProportional).add(expectedTakerAdiabatic),
      )

      expect(processEvent.accumulationResult.tradeFee).to.eq(expectedTakerFee)
      expect(processEvent.accumulationResult.tradeOffset).to.eq(
        expectedTakerLinear.add(expectedTakerProportional).add(expectedTakerAdiabatic),
      )
      expect(processEvent.accumulationResult.tradeOffsetMaker).to.eq(expectedTakerLinear.add(expectedTakerProportional))
      expect(processEvent.accumulationResult.tradeOffsetMarket).to.eq(0)

      const expectedOracleFee = BigNumber.from('854122') // = (2847074) * 0.3
      const expectedRiskFee = BigNumber.from('1138828') // = (2847074) * 0.4
      const expectedProtocolFee = BigNumber.from('854124') // = 2847074 - 854122 - 1138829

      // Global State
      expectGlobalEq(await market.global(), {
        ...DEFAULT_GLOBAL,
        currentId: 2,
        latestId: 2,
        protocolFee: expectedProtocolFee,
        riskFee: expectedRiskFee,
        oracleFee: expectedOracleFee,
        latestPrice: PRICE,
        exposure: 0,
      })
      expectOrderEq(await market.pendingOrder(2), {
        ...DEFAULT_ORDER,
        timestamp: TIMESTAMP_2,
        orders: 1,
        shortPos: SHORT_POSITION,
        collateral: COLLATERAL,
      })
      expectPositionEq(await market.position(), {
        ...DEFAULT_POSITION,
        timestamp: TIMESTAMP_2,
        maker: MAKER_POSITION,
        short: SHORT_POSITION,
      })

      // Long State
      expectLocalEq(await market.locals(userB.address), {
        ...DEFAULT_LOCAL,
        currentId: 1,
        latestId: 1,
        collateral: COLLATERAL.sub(expectedTakerFee)
          .sub(expectedTakerLinear)
          .sub(expectedTakerProportional)
          .sub(expectedTakerAdiabatic),
      })
      expectOrderEq(await market.pendingOrders(userB.address, 1), {
        ...DEFAULT_ORDER,
        timestamp: TIMESTAMP_2,
        orders: 1,
        shortPos: SHORT_POSITION,
        collateral: COLLATERAL,
      })
      expectCheckpointEq(await market.checkpoints(userB.address, TIMESTAMP_1), {
        ...DEFAULT_CHECKPOINT,
      })
      expectPositionEq(await market.positions(userB.address), {
        ...DEFAULT_POSITION,
        timestamp: TIMESTAMP_2,
        short: SHORT_POSITION,
      })

      const txMaker = await settle(market, user)
      const accountProcessEventMaker: AccountPositionProcessedEventObject = (await txMaker.wait()).events?.find(
        e => e.event === 'AccountPositionProcessed',
      )?.args as unknown as AccountPositionProcessedEventObject

      const expectedMakerFee = expectedTakerLinear.add(expectedTakerProportional).sub(16)
      expect(accountProcessEventMaker.accumulationResult.collateral).to.equal(expectedMakerFee)

      // Maker State
      expectLocalEq(await market.locals(user.address), {
        ...DEFAULT_LOCAL,
        currentId: 1,
        latestId: 1,
        collateral: COLLATERAL.add(expectedMakerFee),
      })
      expectOrderEq(await market.pendingOrders(user.address, 1), {
        ...DEFAULT_ORDER,
        timestamp: TIMESTAMP_1,
        orders: 1,
        makerPos: MAKER_POSITION,
        collateral: COLLATERAL,
      })
      expectCheckpointEq(await market.checkpoints(user.address, TIMESTAMP_1), {
        ...DEFAULT_CHECKPOINT,
        transfer: COLLATERAL,
      })
      expectPositionEq(await market.positions(user.address), {
        ...DEFAULT_POSITION,
        timestamp: TIMESTAMP_2,
        maker: MAKER_POSITION,
      })
    })

    it('charges take fees on short close', async () => {
      const riskParams = await market.riskParameter()
      const marketParams = await market.parameter()
      await market.updateRiskParameter({
        ...riskParams,
        makerFee: {
          ...riskParams.makerFee,
          linearFee: BigNumber.from('0'),
          proportionalFee: BigNumber.from('0'),
        },
        takerFee: {
          ...riskParams.takerFee,
          linearFee: BigNumber.from('0'),
          proportionalFee: BigNumber.from('0'),
          adiabaticFee: BigNumber.from('0'),
        },
      })
      await market.updateParameter({
        ...marketParams,
        fundingFee: BigNumber.from('0'),
        makerFee: 0,
        takerFee: 0,
      })

      const MAKER_POSITION = parse6decimal('10')
      const SHORT_POSITION = parse6decimal('1')
      const COLLATERAL = parse6decimal('1000')
      const { user, userB, dsu } = instanceVars

      await dsu.connect(user).approve(market.address, COLLATERAL.mul(1e12))
      await dsu.connect(userB).approve(market.address, COLLATERAL.mul(1e12))

      await market
        .connect(user)
        ['update(address,uint256,uint256,uint256,int256,bool)'](user.address, MAKER_POSITION, 0, 0, COLLATERAL, false)
      await expect(
        market
          .connect(userB)
          ['update(address,uint256,uint256,uint256,int256,bool)'](
            userB.address,
            0,
            0,
            SHORT_POSITION,
            COLLATERAL,
            false,
          ),
      )
        .to.emit(market, 'OrderCreated')
        .withArgs(
          userB.address,
          { ...DEFAULT_ORDER, timestamp: TIMESTAMP_1, orders: 1, shortPos: SHORT_POSITION, collateral: COLLATERAL },
          { ...DEFAULT_GUARANTEE },
          constants.AddressZero,
          constants.AddressZero,
          constants.AddressZero,
        )

      await nextWithConstantPrice()
      await settle(market, userB)
      await settle(market, user)

      // Re-enable fees for close, disable skew and impact for ease of calculation
      await market.updateRiskParameter({
        ...riskParams,
        makerFee: {
          ...riskParams.makerFee,
          linearFee: BigNumber.from('0'),
          proportionalFee: BigNumber.from('0'),
        },
        takerFee: {
          ...riskParams.takerFee,
          proportionalFee: BigNumber.from('0'),
          adiabaticFee: BigNumber.from('0'),
        },
      })
      await market.updateParameter({
        ...marketParams,
        fundingFee: BigNumber.from('0'),
        makerFee: 0,
      })
      await market
        .connect(userB)
        ['update(address,uint256,uint256,uint256,int256,bool)'](userB.address, 0, 0, 0, 0, false)

      await nextWithConstantPrice()
      const txLong = await settle(market, userB)

      const accountProcessEventLong: AccountPositionProcessedEventObject = (await txLong.wait()).events?.find(
        e => e.event === 'AccountPositionProcessed',
      )?.args as unknown as AccountPositionProcessedEventObject

      const expectedTakerFee = parse6decimal('2.847074') // = 3374.655169**2 * 0.00001 * (0.025)
      const expectedTakerLinear = parse6decimal('5.694148') // = 3374.655169**2 * 0.00001 * (0.05)
      const expectedTakerProportional = 0
      const expectedTakerAdiabatic = 0

      expect(accountProcessEventLong.accumulationResult.tradeFee).to.eq(expectedTakerFee)
      expect(accountProcessEventLong.accumulationResult.offset).to.eq(
        expectedTakerLinear.add(expectedTakerProportional).add(expectedTakerAdiabatic),
      )

      const expectedOracleFee = BigNumber.from('854122') // = (2847074) * 0.3
      const expectedRiskFee = BigNumber.from('1138828') // = (2847074) * 0.4
      const expectedProtocolFee = BigNumber.from('854124') // = 2847074 - 854122 - 1138829

      // Global State
      expectGlobalEq(await market.global(), {
        ...DEFAULT_GLOBAL,
        currentId: 2,
        latestId: 2,
        protocolFee: expectedProtocolFee,
        riskFee: expectedRiskFee,
        oracleFee: expectedOracleFee,
        latestPrice: PRICE,
      })
      expectOrderEq(await market.pendingOrder(2), {
        ...DEFAULT_ORDER,
        timestamp: TIMESTAMP_2,
        orders: 1,
        shortNeg: SHORT_POSITION,
      })
      expectPositionEq(await market.position(), {
        ...DEFAULT_POSITION,
        timestamp: TIMESTAMP_2,
        maker: MAKER_POSITION,
      })

      // Long State
      expectLocalEq(await market.locals(userB.address), {
        ...DEFAULT_LOCAL,
        currentId: 2,
        latestId: 2,
        collateral: COLLATERAL.sub(expectedTakerFee)
          .sub(expectedTakerLinear)
          .sub(expectedTakerProportional)
          .sub(expectedTakerAdiabatic),
      })
      expectOrderEq(await market.pendingOrders(userB.address, 2), {
        ...DEFAULT_ORDER,
        timestamp: TIMESTAMP_2,
        orders: 1,
        shortNeg: SHORT_POSITION,
      })
      expectCheckpointEq(await market.checkpoints(userB.address, TIMESTAMP_2), {
        ...DEFAULT_CHECKPOINT,
        tradeFee: expectedTakerFee.add(expectedTakerLinear).add(expectedTakerProportional).add(expectedTakerAdiabatic),
        collateral: COLLATERAL,
      })
      expectPositionEq(await market.positions(userB.address), {
        ...DEFAULT_POSITION,
        timestamp: TIMESTAMP_2,
      })

      const txMaker = await settle(market, user)
      const accountProcessEventMaker: AccountPositionProcessedEventObject = (await txMaker.wait()).events?.find(
        e => e.event === 'AccountPositionProcessed',
      )?.args as unknown as AccountPositionProcessedEventObject

      const expectedMakerFee = expectedTakerLinear.add(expectedTakerProportional).sub(8)
      expect(accountProcessEventMaker.accumulationResult.collateral).to.equal(expectedMakerFee)

      // Maker State
      expectLocalEq(await market.locals(user.address), {
        ...DEFAULT_LOCAL,
        currentId: 1,
        latestId: 1,
        collateral: COLLATERAL.add(expectedMakerFee),
      })
      expectOrderEq(await market.pendingOrders(user.address, 1), {
        ...DEFAULT_ORDER,
        timestamp: TIMESTAMP_1,
        orders: 1,
        makerPos: MAKER_POSITION,
        collateral: COLLATERAL,
      })
      expectCheckpointEq(await market.checkpoints(user.address, TIMESTAMP_1), {
        ...DEFAULT_CHECKPOINT,
        transfer: COLLATERAL,
      })
      expectPositionEq(await market.positions(user.address), {
        ...DEFAULT_POSITION,
        timestamp: TIMESTAMP_2,
        maker: MAKER_POSITION,
      })
    })

    describe('proportional fee', () => {
      const MAKER_POSITION = parse6decimal('10')
      const SHORT_POSITION = parse6decimal('1')
      const LONG_POSITION = parse6decimal('1')
      const COLLATERAL = parse6decimal('1000')

      beforeEach(async () => {
        const riskParams = { ...(await market.riskParameter()) }
        const marketParams = { ...(await market.parameter()) }
        await market.updateRiskParameter({
          ...riskParams,
          makerFee: {
            ...riskParams.makerFee,
            linearFee: BigNumber.from('0'),
            proportionalFee: BigNumber.from('0'),
          },
          takerFee: {
            ...riskParams.takerFee,
            linearFee: BigNumber.from('0'),
            proportionalFee: parse6decimal('0.01'),
            adiabaticFee: BigNumber.from('0'),
          },
        })
        await market.updateParameter({
          ...marketParams,
          makerFee: 0,
          takerFee: 0,
        })

        const { user, userB, userC, dsu } = instanceVars

        await dsu.connect(user).approve(market.address, COLLATERAL.mul(1e12))
        await dsu.connect(userB).approve(market.address, COLLATERAL.mul(1e12))
        await dsu.connect(userC).approve(market.address, COLLATERAL.mul(1e12))

        await market
          .connect(user)
          ['update(address,uint256,uint256,uint256,int256,bool)'](user.address, MAKER_POSITION, 0, 0, COLLATERAL, false)
        await nextWithConstantPrice()
        await settle(market, user)
      })

      it('charges skew fee for changing skew', async () => {
        const { userB, userC } = instanceVars

        // Bring skew from 0 to 100% -> total skew change of 100%
        await market
          .connect(userB)
          ['update(address,uint256,uint256,uint256,int256,bool)'](
            userB.address,
            0,
            0,
            SHORT_POSITION,
            COLLATERAL,
            false,
          )

        await nextWithConstantPrice()
        const txShort = await settle(market, userB)
        const accountProcessEventShort: AccountPositionProcessedEventObject = (await txShort.wait()).events?.find(
          e => e.event === 'AccountPositionProcessed',
        )?.args as unknown as AccountPositionProcessedEventObject
        const positionProcessEventShort: PositionProcessedEventObject = (await txShort.wait()).events?.find(
          e => e.event === 'PositionProcessed',
        )?.args as unknown as PositionProcessedEventObject

        const expectedShortProportionalFee = BigNumber.from('1138829') // = 3374.655169**2 * 0.00001 * 100% * 0.01
        expect(accountProcessEventShort.accumulationResult.offset).to.equal(expectedShortProportionalFee)
        expect(
          positionProcessEventShort.accumulationResult.tradeOffsetMaker.add(
            positionProcessEventShort.accumulationResult.tradeOffsetMarket,
          ),
        ).to.equal(expectedShortProportionalFee)

        // Bring skew from -100% to +50% -> total skew change of 150%
        await market
          .connect(userC)
          ['update(address,uint256,uint256,uint256,int256,bool)'](
            userC.address,
            0,
            LONG_POSITION.mul(2),
            0,
            COLLATERAL,
            false,
          )

        await nextWithConstantPrice()
        const txLong = await settle(market, userC)
        const accountProcessEventLong: AccountPositionProcessedEventObject = (await txLong.wait()).events?.find(
          e => e.event === 'AccountPositionProcessed',
        )?.args as unknown as AccountPositionProcessedEventObject
        const positionProcessEventLong: PositionProcessedEventObject = (await txLong.wait()).events?.find(
          e => e.event === 'PositionProcessed',
        )?.args as unknown as PositionProcessedEventObject

        const expectedLongProportionalFee = BigNumber.from('4555319') // = 3374.655169**2 / 100000 * 2 * 200% * 0.01

        expect(accountProcessEventLong.accumulationResult.offset).to.within(
          expectedLongProportionalFee,
          expectedLongProportionalFee.add(10),
        )
        expect(
          positionProcessEventLong.accumulationResult.tradeOffsetMaker.add(
            positionProcessEventLong.accumulationResult.tradeOffsetMarket,
          ),
        ).to.equal(expectedLongProportionalFee)
      })
    })

    describe('adiabatic fee', () => {
      const MAKER_POSITION = parse6decimal('10')
      const SHORT_POSITION = parse6decimal('1')
      const LONG_POSITION = parse6decimal('1')
      const COLLATERAL = parse6decimal('1000')

      beforeEach(async () => {
        const riskParams = { ...(await market.riskParameter()) }
        const marketParams = { ...(await market.parameter()) }
        await market.updateRiskParameter({
          ...riskParams,
          makerFee: {
            ...riskParams.makerFee,
            linearFee: BigNumber.from('0'),
            proportionalFee: BigNumber.from('0'),
          },
          takerFee: {
            ...riskParams.takerFee,
            linearFee: BigNumber.from('0'),
            proportionalFee: BigNumber.from('0'),
            adiabaticFee: parse6decimal('0.02'),
          },
        })
        await market.updateParameter({
          ...marketParams,
          makerFee: 0,
          takerFee: 0,
        })

        const { user, userB, userC, dsu } = instanceVars

        await dsu.connect(user).approve(market.address, COLLATERAL.mul(1e12))
        await dsu.connect(userB).approve(market.address, COLLATERAL.mul(1e12))
        await dsu.connect(userC).approve(market.address, COLLATERAL.mul(1e12))

        await market
          .connect(user)
          ['update(address,uint256,uint256,uint256,int256,bool)'](user.address, MAKER_POSITION, 0, 0, COLLATERAL, false)
        await nextWithConstantPrice()
        await settle(market, user)
      })

      it('charges taker impact fee for changing skew (short)', async () => {
        const { userB } = instanceVars

        // Bring skew from 0 to 100% -> total impact change of 100%
        await market
          .connect(userB)
          ['update(address,uint256,uint256,uint256,int256,bool)'](
            userB.address,
            0,
            0,
            SHORT_POSITION,
            COLLATERAL,
            false,
          )

        await nextWithConstantPrice()
        const tx = await settle(market, userB)
        const accountProcessEvent: AccountPositionProcessedEventObject = (await tx.wait()).events?.find(
          e => e.event === 'AccountPositionProcessed',
        )?.args as unknown as AccountPositionProcessedEventObject
        const positionProcessEvent: PositionProcessedEventObject = (await tx.wait()).events?.find(
          e => e.event === 'PositionProcessed',
        )?.args as unknown as PositionProcessedEventObject

        const expectedShortAdiabaticFee = BigNumber.from('1138829') // = 3374.655169**2 * 0.00001 * 100% * 0.01
        expect(accountProcessEvent.accumulationResult.offset).to.equal(expectedShortAdiabaticFee)
      })

      it('charges taker impact fee for changing skew (long)', async () => {
        const { userB } = instanceVars

        // Bring skew from 0 to 100% -> total impact change of 100%
        await market
          .connect(userB)
          ['update(address,uint256,uint256,uint256,int256,bool)'](userB.address, 0, LONG_POSITION, 0, COLLATERAL, false)

        await nextWithConstantPrice()
        const tx = await settle(market, userB)
        const accountProcessEventShort: AccountPositionProcessedEventObject = (await tx.wait()).events?.find(
          e => e.event === 'AccountPositionProcessed',
        )?.args as unknown as AccountPositionProcessedEventObject
        const positionProcessEventShort: PositionProcessedEventObject = (await tx.wait()).events?.find(
          e => e.event === 'PositionProcessed',
        )?.args as unknown as PositionProcessedEventObject

        const expectedShortAdiabaticFee = BigNumber.from('1138829') // = 3374.655169**2 * 0.00001 * 100% * 0.01
        expect(accountProcessEventShort.accumulationResult.offset).to.equal(expectedShortAdiabaticFee)
      })

      it('refunds taker position fee for negative impact', async () => {
        const { userB, userC } = instanceVars

        // Bring skew from 0 to 100% -> total impact change of 100%
        await market
          .connect(userB)
          ['update(address,uint256,uint256,uint256,int256,bool)'](
            userB.address,
            0,
            0,
            SHORT_POSITION,
            COLLATERAL,
            false,
          )

        await nextWithConstantPrice()
        await settle(market, userB)

        // Enable position fee to test refund
        const riskParams = await market.riskParameter()
        await market.updateRiskParameter({
          ...riskParams,
          takerFee: {
            ...riskParams.takerFee,
            linearFee: parse6decimal('0.01'),
            adiabaticFee: parse6decimal('0.02'),
          },
        })
        // Bring skew from -100% to 0% -> total impact change of -100%
        await market
          .connect(userC)
          ['update(address,uint256,uint256,uint256,int256,bool)'](userC.address, 0, LONG_POSITION, 0, COLLATERAL, false)

        await nextWithConstantPrice()
        const tx = await settle(market, userC)
        const accountProcessEventShort: AccountPositionProcessedEventObject = (await tx.wait()).events?.find(
          e => e.event === 'AccountPositionProcessed',
        )?.args as unknown as AccountPositionProcessedEventObject
        const positionProcessEventShort: PositionProcessedEventObject = (await tx.wait()).events?.find(
          e => e.event === 'PositionProcessed',
        )?.args as unknown as PositionProcessedEventObject

        const expectedShortLinearFee = BigNumber.from('1138829') // = 3374.655169**2 * 0.00001 * 100% * 0.01
        const expectedShortAdiabaticFee = BigNumber.from('-1138829') // = 3374.655169**2 * -0.00001 * 100% * 0.01
        expect(accountProcessEventShort.accumulationResult.offset).to.equal(
          expectedShortLinearFee.add(expectedShortAdiabaticFee),
        )
      })

      it('refunds taker position fee for negative impact (negative fees)', async () => {
        const { userB, userC } = instanceVars

        // Bring skew from 0 to 100% -> total impact change of 100%
        await market
          .connect(userB)
          ['update(address,uint256,uint256,uint256,int256,bool)'](
            userB.address,
            0,
            0,
            SHORT_POSITION,
            COLLATERAL,
            false,
          )

        await nextWithConstantPrice()
        await settle(market, userB)

        // Enable position fee to test refund
        const riskParams = await market.riskParameter()
        await market.updateRiskParameter({
          ...riskParams,
          takerFee: {
            ...riskParams.takerFee,
            linearFee: parse6decimal('0.01'),
            adiabaticFee: parse6decimal('0.04'),
          },
        })
        // Bring skew from -100% to 0% -> total impact change of -100%
        await market
          .connect(userC)
          ['update(address,uint256,uint256,uint256,int256,bool)'](userC.address, 0, LONG_POSITION, 0, COLLATERAL, false)

        await nextWithConstantPrice()
        const tx = await settle(market, userC)
        const accountProcessEventShort: AccountPositionProcessedEventObject = (await tx.wait()).events?.find(
          e => e.event === 'AccountPositionProcessed',
        )?.args as unknown as AccountPositionProcessedEventObject
        const positionProcessEventShort: PositionProcessedEventObject = (await tx.wait()).events?.find(
          e => e.event === 'PositionProcessed',
        )?.args as unknown as PositionProcessedEventObject

        const expectedShortLinearFee = BigNumber.from('1138829') // = 3374.655169**2 * 0.00001 * 100% * 0.01
        const expectedShortAdiabaticFee = BigNumber.from('-2277659') // = 3374.655169**2 *-0.00001 * 100% * 0.02
        expect(accountProcessEventShort.accumulationResult.offset).to.equal(
          expectedShortLinearFee.add(expectedShortAdiabaticFee),
        )
      })
    })

    describe('settlement fee', () => {
      const MAKER_POSITION = parse6decimal('10')
      const SHORT_POSITION = parse6decimal('1')
      const LONG_POSITION = parse6decimal('1')
      const COLLATERAL = parse6decimal('1000')

      beforeEach(async () => {
        const riskParams = await market.riskParameter()
        const marketParams = await market.parameter()
        await market.updateRiskParameter({
          ...riskParams,
          makerFee: {
            ...riskParams.makerFee,
            linearFee: BigNumber.from('0'),
            proportionalFee: BigNumber.from('0'),
          },
          takerFee: {
            ...riskParams.takerFee,
            linearFee: BigNumber.from('0'),
            proportionalFee: BigNumber.from('0'),
            adiabaticFee: BigNumber.from('0'),
          },
        })
        await market.updateParameter({
          ...marketParams,
          makerFee: 0,
          takerFee: 0,
        })

        const { user, userB, userC, dsu } = instanceVars

        await dsu.connect(user).approve(market.address, COLLATERAL.mul(1e12))
        await dsu.connect(userB).approve(market.address, COLLATERAL.mul(1e12))
        await dsu.connect(userC).approve(market.address, COLLATERAL.mul(1e12))

        await market
          .connect(user)
          ['update(address,uint256,uint256,uint256,int256,bool)'](user.address, MAKER_POSITION, 0, 0, COLLATERAL, false)
        await nextWithConstantPrice()
        await settle(market, user)

        await market.updateParameter({
          ...marketParams,
          makerFee: 0,
          takerFee: 0,
        })
        instanceVars.chainlink.updateParams(parse6decimal('1.23'), instanceVars.chainlink.oracleFee)
      })

      it('charges settlement fee for maker', async () => {
        await market
          .connect(instanceVars.user)
          ['update(address,uint256,uint256,uint256,int256,bool)'](
            instanceVars.user.address,
            MAKER_POSITION.mul(2),
            0,
            0,
            0,
            false,
          )

        await nextWithConstantPrice()
        const tx = await settle(market, instanceVars.user)

        const accountProcessEvent: AccountPositionProcessedEventObject = (await tx.wait()).events?.find(
          e => e.event === 'AccountPositionProcessed',
        )?.args as unknown as AccountPositionProcessedEventObject

        const expectedSettlementFee = parse6decimal('1.23')
        expect(accountProcessEvent.accumulationResult.settlementFee).to.equal(expectedSettlementFee)

        expectGlobalEq(await market.global(), {
          ...DEFAULT_GLOBAL,
          currentId: 2,
          latestId: 2,
          oracleFee: expectedSettlementFee,
          latestPrice: PRICE,
        })
      })

      it('charges settlement fee for taker', async () => {
        const { userB, userC } = instanceVars
        await market
          .connect(userB)
          ['update(address,uint256,uint256,uint256,int256,bool)'](userB.address, 0, LONG_POSITION, 0, COLLATERAL, false)
        await market
          .connect(userC)
          ['update(address,uint256,uint256,uint256,int256,bool)'](
            userC.address,
            0,
            0,
            SHORT_POSITION,
            COLLATERAL,
            false,
          )

        await nextWithConstantPrice()
        const txB = await settle(market, userB)
        const txC = await settle(market, userC)

        const accountProcessEventB: AccountPositionProcessedEventObject = (await txB.wait()).events?.find(
          e => e.event === 'AccountPositionProcessed',
        )?.args as unknown as AccountPositionProcessedEventObject
        const accountProcessEventC: AccountPositionProcessedEventObject = (await txC.wait()).events?.find(
          e => e.event === 'AccountPositionProcessed',
        )?.args as unknown as AccountPositionProcessedEventObject

        const expectedSettlementFee = parse6decimal('1.23')
        expect(accountProcessEventB.accumulationResult.settlementFee).to.equal(expectedSettlementFee.div(2))
        expect(accountProcessEventC.accumulationResult.settlementFee).to.equal(expectedSettlementFee.div(2))

        expectGlobalEq(await market.global(), {
          ...DEFAULT_GLOBAL,
          currentId: 2,
          latestId: 2,
          oracleFee: expectedSettlementFee,
          latestPrice: PRICE,
        })
      })
    })
  })

  describe('interest fee', () => {
    const MAKER_POSITION = parse6decimal('10')
    const SHORT_POSITION = parse6decimal('1')
    const LONG_POSITION = parse6decimal('1')
    const COLLATERAL = parse6decimal('1000')

    beforeEach(async () => {
      const riskParams = await market.riskParameter()
      await market.updateRiskParameter({
        ...riskParams,
        makerFee: {
          ...riskParams.makerFee,
          linearFee: BigNumber.from('0'),
          proportionalFee: BigNumber.from('0'),
        },
        takerFee: {
          ...riskParams.takerFee,
          linearFee: BigNumber.from('0'),
          proportionalFee: BigNumber.from('0'),
          adiabaticFee: BigNumber.from('0'),
        },
        utilizationCurve: {
          minRate: parse6decimal('0.01'),
          maxRate: parse6decimal('0.01'),
          targetRate: parse6decimal('0.01'),
          targetUtilization: parse6decimal('1'),
        },
      })

      const { user, userB, userC, dsu } = instanceVars

      await dsu.connect(user).approve(market.address, COLLATERAL.mul(1e12))
      await dsu.connect(userB).approve(market.address, COLLATERAL.mul(1e12))
      await dsu.connect(userC).approve(market.address, COLLATERAL.mul(1e12))

      await market
        .connect(user)
        ['update(address,uint256,uint256,uint256,int256,bool)'](user.address, MAKER_POSITION, 0, 0, COLLATERAL, false)
      await nextWithConstantPrice()
      await settle(market, user)
    })

    it('charges interest fee for long position', async () => {
      const { userB } = instanceVars

      await market
        .connect(userB)
        ['update(address,uint256,uint256,uint256,int256,bool)'](userB.address, 0, LONG_POSITION, 0, COLLATERAL, false)

      await nextWithConstantPrice()
      await settle(market, userB)

      await nextWithConstantPrice()
      await nextWithConstantPrice()
      await nextWithConstantPrice()

      const tx = await settle(market, userB)
      const [accountProcessEvents, positionProcessEvents] = await getOrderProcessingEvents(tx)

      // payoffPrice = 3374.655169**2 * 0.00001 = 113.882975
      const expectedInterest = BigNumber.from('177') // payoffPrice * 0.01 * 4912 seconds / 365 days
      const expectedInterestFee = BigNumber.from('35') // expectedInterest * .2

      const accumulatedInterest = accountProcessEvents.reduce(
        (acc: BigNumber, e) => acc.add(e.accumulationResult.collateral),
        BigNumber.from(0),
      )
      const accumulatedInterestFee = positionProcessEvents.reduce(
        (acc: BigNumber, e) => acc.add(e.accumulationResult.interestFee),
        BigNumber.from(0),
      )
      const accumulatedInterestMaker = positionProcessEvents.reduce(
        (acc: BigNumber, e) => acc.add(e.accumulationResult.interestFee.add(e.accumulationResult.interestMaker)),
        BigNumber.from(0),
      )
      expect(accumulatedInterest).to.equal(expectedInterest.mul(-1))
      expect(accumulatedInterestFee).to.equal(expectedInterestFee)
      expect(accumulatedInterestMaker).to.equal(expectedInterest)
    })

    it('charges interest fee for short position', async () => {
      const { userB } = instanceVars

      await market
        .connect(userB)
        ['update(address,uint256,uint256,uint256,int256,bool)'](userB.address, 0, 0, SHORT_POSITION, COLLATERAL, false)

      await nextWithConstantPrice()
      await settle(market, userB)

      await nextWithConstantPrice()
      await nextWithConstantPrice()
      await nextWithConstantPrice()

      const tx = await settle(market, userB)
      const [accountProcessEvents, positionProcessEvents] = await getOrderProcessingEvents(tx)

      // payoffPrice = 3374.655169**2 * 0.00001 = 113.882975
      const expectedInterest = BigNumber.from('177') // payoffPrice * 0.01 * 4912 seconds / 365 days
      const expectedInterestFee = BigNumber.from('35') // expectedInterest * .2

      const accumulatedInterest = accountProcessEvents.reduce(
        (acc: BigNumber, e) => acc.add(e.accumulationResult.collateral),
        BigNumber.from(0),
      )
      const accumulatedInterestFee = positionProcessEvents.reduce(
        (acc: BigNumber, e) => acc.add(e.accumulationResult.interestFee),
        BigNumber.from(0),
      )
      const accumulatedInterestMaker = positionProcessEvents.reduce(
        (acc: BigNumber, e) => acc.add(e.accumulationResult.interestFee.add(e.accumulationResult.interestMaker)),
        BigNumber.from(0),
      )
      expect(accumulatedInterest).to.equal(expectedInterest.mul(-1))
      expect(accumulatedInterestFee).to.equal(expectedInterestFee)
      expect(accumulatedInterestMaker).to.equal(expectedInterest)
    })
  })

  describe('funding fee', () => {
    const MAKER_POSITION = parse6decimal('10')
    const SHORT_POSITION = parse6decimal('1')
    const LONG_POSITION = parse6decimal('1')
    const COLLATERAL = parse6decimal('1000')

    beforeEach(async () => {
      const riskParams = await market.riskParameter()
      await market.updateRiskParameter({
        ...riskParams,
        makerFee: {
          ...riskParams.makerFee,
          linearFee: BigNumber.from('0'),
          proportionalFee: BigNumber.from('0'),
        },
        takerFee: {
          ...riskParams.takerFee,
          linearFee: BigNumber.from('0'),
          proportionalFee: BigNumber.from('0'),
          adiabaticFee: BigNumber.from('0'),
        },
        pController: {
          k: parse6decimal('10'),
          min: parse6decimal('-1.20'),
          max: parse6decimal('1.20'),
        },
      })

      const { user, userB, userC, dsu } = instanceVars

      await dsu.connect(user).approve(market.address, COLLATERAL.mul(1e12))
      await dsu.connect(userB).approve(market.address, COLLATERAL.mul(1e12))
      await dsu.connect(userC).approve(market.address, COLLATERAL.mul(1e12))

      await market
        .connect(user)
        ['update(address,uint256,uint256,uint256,int256,bool)'](user.address, MAKER_POSITION, 0, 0, COLLATERAL, false)
      await nextWithConstantPrice()
      await settle(market, user)
    })

    it('charges funding fee for long position', async () => {
      const { userB } = instanceVars

      await market
        .connect(userB)
        ['update(address,uint256,uint256,uint256,int256,bool)'](userB.address, 0, LONG_POSITION, 0, COLLATERAL, false)

      await nextWithConstantPrice()
      await settle(market, userB)

      await nextWithConstantPrice()
      await nextWithConstantPrice()
      await nextWithConstantPrice()

      const tx = await settle(market, userB)
      const [accountProcessEvents, positionProcessEvents] = await getOrderProcessingEvents(tx)

      const expectedFunding = BigNumber.from('21259')
      const expectedFundingFee = expectedFunding.div(10)
      const expectedFundingWithFee = expectedFunding.add(expectedFundingFee.div(2))

      const accumulatedFunding = accountProcessEvents.reduce(
        (acc: BigNumber, e) => acc.add(e.accumulationResult.collateral),
        BigNumber.from(0),
      )
      const accumulatedFundingFee = positionProcessEvents.reduce(
        (acc: BigNumber, e) => acc.add(e.accumulationResult.fundingFee),
        BigNumber.from(0),
      )
      const accumulatedFundingMaker = positionProcessEvents.reduce(
        (acc: BigNumber, e) => acc.add(e.accumulationResult.fundingFee.add(e.accumulationResult.fundingMaker)),
        BigNumber.from(0),
      )
      expect(accumulatedFunding).to.equal(expectedFundingWithFee.mul(-1).sub(1)) // precision loss
      expect(accumulatedFundingFee).to.equal(expectedFundingFee)
      expect(accumulatedFundingMaker).to.equal(expectedFundingWithFee.add(1)) // precision loss
    })

    it('charges funding fee for short position', async () => {
      const { userB } = instanceVars

      await market
        .connect(userB)
        ['update(address,uint256,uint256,uint256,int256,bool)'](userB.address, 0, 0, SHORT_POSITION, COLLATERAL, false)

      await nextWithConstantPrice()
      await settle(market, userB)

      await nextWithConstantPrice()
      await nextWithConstantPrice()
      await nextWithConstantPrice()

      const tx = await settle(market, userB)
      const [accountProcessEvents, positionProcessEvents] = await getOrderProcessingEvents(tx)

      const expectedFunding = BigNumber.from('21259')
      const expectedFundingFee = expectedFunding.div(10)
      const expectedFundingWithFee = expectedFunding.add(expectedFundingFee.div(2))

      const accumulatedFunding = accountProcessEvents.reduce(
        (acc: BigNumber, e) => acc.add(e.accumulationResult.collateral),
        BigNumber.from(0),
      )
      const accumulatedFundingFee = positionProcessEvents.reduce(
        (acc: BigNumber, e) => acc.add(e.accumulationResult.fundingFee),
        BigNumber.from(0),
      )
      const accumulatedFundingMaker = positionProcessEvents.reduce(
        (acc: BigNumber, e) => acc.add(e.accumulationResult.fundingFee.add(e.accumulationResult.fundingMaker)),
        BigNumber.from(0),
      )
      expect(accumulatedFunding).to.equal(expectedFundingWithFee.mul(-1))
      expect(accumulatedFundingFee).to.equal(expectedFundingFee)
      expect(accumulatedFundingMaker).to.equal(expectedFundingWithFee)
    })
  })

  describe('referral fees', () => {
    const COLLATERAL = parse6decimal('600')
    const POSITION = parse6decimal('3')

    beforeEach(async () => {
      const { owner, user, userB, userC, userD, dsu, marketFactory } = instanceVars
      await dsu.connect(user).approve(market.address, COLLATERAL.mul(2).mul(1e12))
      await dsu.connect(userB).approve(market.address, COLLATERAL.mul(1e12))
      await dsu.connect(userC).approve(market.address, COLLATERAL.mul(2).mul(1e12))
      await dsu.connect(userD).approve(market.address, COLLATERAL.mul(1e12))

      // set default referral fee
      const protocolParameters = await marketFactory.parameter()
      await expect(
        marketFactory.connect(owner).updateParameter({
          ...protocolParameters,
          referralFee: parse6decimal('0.12'),
        }),
      ).to.emit(marketFactory, 'ParameterUpdated')
      expect((await marketFactory.parameter()).referralFee).to.equal(parse6decimal('0.12'))

      // override referral fee for user
      await expect(marketFactory.connect(owner).updateReferralFee(user.address, parse6decimal('0.15')))
        .to.emit(marketFactory, 'ReferralFeeUpdated')
        .withArgs(user.address, parse6decimal('0.15'))
    })

    it('charges user referral fee for maker position', async () => {
      const { user, userB, dsu } = instanceVars

      // userB creates a maker position, referred by user
      await market
        .connect(userB)
        ['update(address,uint256,uint256,uint256,int256,bool,address)'](
          userB.address,
          POSITION,
          0,
          0,
          COLLATERAL,
          false,
          user.address,
        )
      const expectedReferral = parse6decimal('0.15').mul(3) // referralFee * position
      expectOrderEq(await market.pendingOrder(1), {
        ...DEFAULT_ORDER,
        timestamp: TIMESTAMP_1,
        orders: 1,
        makerPos: POSITION,
        collateral: COLLATERAL,
        makerReferral: expectedReferral,
      })
      await nextWithConstantPrice()
      await settle(market, user)
      await settle(market, userB)

      // ensure the proper amount of the base fee is claimable by the referrer
      // makerFee = position * makerFee * price = 3 * 0.05 * 113.882975 = 17.082446
      // referralFee = makerFee * referral / makerPos = 17.082446 * 0.45 / 3 = 2.562366
      const expectedClaimable = parse6decimal('2.562367')
      expectLocalEq(await market.locals(user.address), {
        ...DEFAULT_LOCAL,
        currentId: 0,
        latestId: 0,
        claimable: expectedClaimable,
      })
      await expect(market.connect(user).claimFee(user.address))
        .to.emit(market, 'FeeClaimed')
        .withArgs(user.address, user.address, expectedClaimable)
<<<<<<< HEAD
=======

      const userBalanceBefore = await dsu.balanceOf(user.address)

      // Ensure user is not able to claim fees twice
      await expect(market.connect(user).claimFee(user.address))

      expect(await dsu.balanceOf(user.address)).to.equals(userBalanceBefore)
>>>>>>> 4d8105ef
    })

    it('charges default referral fee for taker position', async () => {
      const { user, userB, userC } = instanceVars

      // user creates a non-referred maker position to facilitate a taker order
      await market
        .connect(user)
        ['update(address,uint256,uint256,uint256,int256,bool)'](
          user.address,
          POSITION.mul(2),
          0,
          0,
          COLLATERAL.mul(2),
          false,
        )

      // userC creates a short position referred by userB
      await market
        .connect(userC)
        ['update(address,uint256,uint256,uint256,int256,bool,address)'](
          userC.address,
          0,
          0,
          POSITION,
          COLLATERAL.mul(2),
          false,
          userB.address,
        )
      const expectedReferral = parse6decimal('0.12').mul(3) // referralFee * position
      expectOrderEq(await market.pendingOrder(1), {
        ...DEFAULT_ORDER,
        timestamp: TIMESTAMP_1,
        orders: 2,
        makerPos: POSITION.mul(2),
        shortPos: POSITION,
        collateral: COLLATERAL.mul(4),
        takerReferral: expectedReferral,
      })
      await nextWithConstantPrice()
      await settle(market, user)
      await settle(market, userB)
      await settle(market, userC)

      // ensure the proper amount of the base fee is claimable by the referrer
      // takerFee = position * takerFee * price = 3 * 0.025 * 113.882975 = 8.541223
      // referralFee = takerFeeLinear * referral / takerPos =  8.541223 * 0.36 / 3 = 1.024946
      const expectedClaimable = parse6decimal('1.024947')
      expectLocalEq(await market.locals(userB.address), {
        ...DEFAULT_LOCAL,
        currentId: 0,
        latestId: 0,
        claimable: expectedClaimable,
      })
      await expect(market.connect(userB).claimFee(userB.address))
        .to.emit(market, 'FeeClaimed')
        .withArgs(userB.address, userB.address, expectedClaimable)
    })

    it('handles a change in user referral fee', async () => {
      const { owner, user, userB, marketFactory } = instanceVars

      // revert if referral fee is more than 1
      await expect(
        marketFactory.connect(owner).updateReferralFee(user.address, parse6decimal('1.5')),
      ).to.be.revertedWithCustomError(marketFactory, 'MarketFactoryInvalidReferralFeeError')

      // increase referral fee for user
      await expect(marketFactory.connect(owner).updateReferralFee(user.address, parse6decimal('0.17')))
        .to.emit(marketFactory, 'ReferralFeeUpdated')
        .withArgs(user.address, parse6decimal('0.17'))

      // userB creates a maker position, referred by user
      await market
        .connect(userB)
        ['update(address,uint256,uint256,uint256,int256,bool,address)'](
          userB.address,
          POSITION,
          0,
          0,
          COLLATERAL,
          false,
          user.address,
        )
      const expectedReferral = parse6decimal('0.17').mul(3) // referralFee * position
      expectOrderEq(await market.pendingOrder(1), {
        ...DEFAULT_ORDER,
        timestamp: TIMESTAMP_1,
        orders: 1,
        makerPos: POSITION,
        collateral: COLLATERAL,
        makerReferral: expectedReferral,
      })
      await nextWithConstantPrice()
      await settle(market, user)
      await settle(market, userB)

      // ensure the proper amount of the base fee is claimable by the referrer
      // makerFee = position * makerFee * price = 3 * 0.05 * 113.882975 = 17.082446
      // referralFee = makerFee * referral / makerPos =  17.082446 * 0.51 / 3 = 2.904015
      const expectedClaimable = parse6decimal('2.904015')
      expectLocalEq(await market.locals(user.address), {
        ...DEFAULT_LOCAL,
        currentId: 0,
        latestId: 0,
        claimable: expectedClaimable,
      })
      await expect(market.connect(user).claimFee(user.address))
        .to.emit(market, 'FeeClaimed')
        .withArgs(user.address, user.address, expectedClaimable)
    })

    it('handles referral fee for multiple orders', async () => {
      const { user, userB, userC, userD } = instanceVars

      // user creates a maker position order referred by userB
      await market
        .connect(user)
        ['update(address,uint256,uint256,uint256,int256,bool,address)'](
          user.address,
          POSITION.mul(2),
          0,
          0,
          COLLATERAL.mul(2),
          false,
          userB.address,
        )
      // userC creates a long position referred by user
      await market
        .connect(userC)
        ['update(address,uint256,uint256,uint256,int256,bool,address)'](
          userC.address,
          0,
          POSITION,
          0,
          COLLATERAL.mul(2),
          false,
          user.address,
        )
      expectOrderEq(await market.pendingOrder(1), {
        ...DEFAULT_ORDER,
        timestamp: TIMESTAMP_1,
        orders: 2,
        makerPos: POSITION.mul(2),
        longPos: POSITION,
        collateral: COLLATERAL.mul(4),
        makerReferral: parse6decimal('0.12').mul(6), // defaultReferralFee * position = 0.72
        takerReferral: parse6decimal('0.15').mul(3), // userReferralFee * position    = 0.45
      })

      // settle all users
      await nextWithConstantPrice()
      await settle(market, user)
      await settle(market, userB)
      await settle(market, userC)

      // userB claims the maker referral fee at the default rate
      // makerFee = position * makerFee * price = 6 * 0.05 * 113.882975 = 34.164892
      // referralFee = makerFee * referral / makerPos = 34.164892 * 0.72 / 6 = 4.099787
      const expectedClaimableMakerReferral = parse6decimal('4.099787')
      expectLocalEq(await market.locals(userB.address), {
        ...DEFAULT_LOCAL,
        currentId: 0,
        latestId: 0,
        claimable: expectedClaimableMakerReferral,
      })
      await expect(market.connect(userB).claimFee(userB.address))
        .to.emit(market, 'FeeClaimed')
        .withArgs(userB.address, userB.address, expectedClaimableMakerReferral)

      // user should be able to claim the taker referral fee at the user rate
      // takerFee = position * takerFee * price = 3 * 0.025 * 113.882975 = 8.541223
      // referralFee = takerFee * referral / takerPos =  8.541223 * 0.45 / 3 = 1.281183
      let expectedClaimableTakerReferral = parse6decimal('1.281183')
      expectLocalEq(await market.locals(user.address), {
        ...DEFAULT_LOCAL,
        currentId: 1,
        latestId: 1,
        collateral: parse6decimal('1071.540000'),
        claimable: expectedClaimableTakerReferral,
      })

      // userD creates a short position referred by user
      await market
        .connect(userD)
        ['update(address,uint256,uint256,uint256,int256,bool,address)'](
          userD.address,
          0,
          0,
          POSITION.mul(2).div(3),
          COLLATERAL,
          false,
          user.address,
        )
      expectOrderEq(await market.pendingOrder(2), {
        ...DEFAULT_ORDER,
        timestamp: TIMESTAMP_2,
        orders: 1,
        shortPos: POSITION.mul(2).div(3),
        collateral: COLLATERAL,
        takerReferral: parse6decimal('0.15').mul(2), // userReferralFee * position = 0.30
      })

      // settle relevant users
      await nextWithConstantPrice()
      await settle(market, user)
      await settle(market, userD)

      // user claims both taker referral fees
      // takerFee = position * takerFee * price = 2 * 0.025 * 113.882975 = 5.694148
      // referralFee = takerFee * referral / takerPos =  5.694148 * 0.30 / 2 = 0.854122
      expectedClaimableTakerReferral = expectedClaimableTakerReferral.add(parse6decimal('0.854122'))
      await expect(market.connect(user).claimFee(user.address))
        .to.emit(market, 'FeeClaimed')
        .withArgs(user.address, user.address, expectedClaimableTakerReferral)
    })

    it('allows for a new referrer on new orders', async () => {
      const { user, userB, userC } = instanceVars

      // user creates a non-referred maker position to facilitate a taker order
      await market
        .connect(user)
        ['update(address,uint256,uint256,uint256,int256,bool)'](
          user.address,
          POSITION.mul(2),
          0,
          0,
          COLLATERAL.mul(2),
          false,
        )

      // userC creates a short position referred by userB
      await market
        .connect(userC)
        ['update(address,uint256,uint256,uint256,int256,bool,address)'](
          userC.address,
          0,
          0,
          POSITION,
          COLLATERAL.mul(2),
          false,
          userB.address,
        )
      const currentId = (await market.locals(userC.address)).currentId
      const expectedReferral = parse6decimal('0.12').mul(3) // referralFee * position
      expectOrderEq(await market.pendingOrder(1), {
        ...DEFAULT_ORDER,
        timestamp: TIMESTAMP_1,
        orders: 2,
        makerPos: POSITION.mul(2),
        shortPos: POSITION,
        collateral: COLLATERAL.mul(4),
        takerReferral: expectedReferral,
      })
      await nextWithConstantPrice()
      await settle(market, user)
      await settle(market, userB)
      await settle(market, userC) // update userC to clear values
      expect(await market.orderReferrers(userC.address, currentId)).to.equal(userB.address)
      expect((await market.locals(userC.address)).currentId).to.equal(currentId)

      // ensure the proper amount of the base fee is claimable by the referrer
      // takerFee = position * takerFee * price = 3 * 0.025 * 113.882975 = 8.541223
      // referralFee = takerFeeLinear * referral / takerPos =  8.541223 * 0.36 / 3 = 1.024946
      const expectedClaimable = parse6decimal('1.024947')
      expectLocalEq(await market.locals(userB.address), {
        ...DEFAULT_LOCAL,
        currentId: 0,
        latestId: 0,
        claimable: expectedClaimable,
      })
      await expect(market.connect(userB).claimFee(userB.address))
        .to.emit(market, 'FeeClaimed')
        .withArgs(userB.address, userB.address, expectedClaimable)

      // userC closes a short position referred by user
      await market
        .connect(userC)
        ['update(address,uint256,uint256,uint256,int256,bool,address)'](userC.address, 0, 0, 0, 0, false, user.address)

      await nextWithConstantPrice()
      await settle(market, user)
      await settle(market, userB)
      await settle(market, userC)

      // ensure the proper amount of the base fee is claimable by the referrer
      // takerFee = position * linearFee * price = 3 * 0.025 * 113.882975 = 8.541223
      // referralFee = takerFee * referral / takerPos =  8.541223 * 0.45 / 3 = 1.281183
      const expectedCloseClaimable = parse6decimal('1.281183')
      expectLocalEq(await market.locals(user.address), {
        ...DEFAULT_LOCAL,
        currentId: 1,
        latestId: 1,
        collateral: '1150119246',
        claimable: expectedCloseClaimable,
      })
      await expect(market.connect(user).claimFee(user.address))
        .to.emit(market, 'FeeClaimed')
        .withArgs(user.address, user.address, expectedCloseClaimable)
      expect(await market.orderReferrers(userC.address, currentId.add(1))).to.equal(user.address)

      await nextWithConstantPrice()
      // userC opens a short position referred by no one
      await market
        .connect(userC)
        ['update(address,uint256,uint256,uint256,int256,bool)'](userC.address, 0, 0, 0, 0, false)
      await nextWithConstantPrice()
      expect(await market.orderReferrers(userC.address, currentId.add(2))).to.equal(constants.AddressZero)
<<<<<<< HEAD
=======
    })
  })

  describe('claim fee', async () => {
    it('claim protocol, risk and oracle fee', async () => {
      const COLLATERAL = parse6decimal('600')
      const POSITION = parse6decimal('3')
      const { owner, oracle, coordinator, user, dsu } = instanceVars
      await dsu.connect(user).approve(market.address, COLLATERAL.mul(2).mul(1e12))

      await market
        .connect(user)
        ['update(address,uint256,uint256,uint256,int256,bool,address)'](
          user.address,
          POSITION,
          0,
          0,
          COLLATERAL,
          false,
          constants.AddressZero,
        )

      expectOrderEq(await market.pendingOrder(1), {
        ...DEFAULT_ORDER,
        timestamp: TIMESTAMP_1,
        orders: 1,
        makerPos: POSITION,
        collateral: COLLATERAL,
      })
      await nextWithConstantPrice()
      await settle(market, user)

      const expectedProtocolFee = parse6decimal('16.809150')
      const expectedOracleFee = parse6decimal('16.809126')
      const expectedRiskFee = parse6decimal('22.412147')

      expectGlobalEq(await market.global(), {
        ...DEFAULT_GLOBAL,
        currentId: 1,
        latestId: 1,
        protocolFee: expectedProtocolFee,
        oracleFee: expectedOracleFee,
        riskFee: expectedRiskFee,
        latestPrice: parse6decimal('113.882975'),
      })

      // revert when user tries to claim protocol fee
      await expect(market.connect(user).claimFee(owner.address)).to.be.revertedWithCustomError(
        market,
        'MarketNotOperatorError',
      )

      // claim protocol fee
      await expect(market.connect(owner).claimFee(owner.address))
        .to.emit(market, 'FeeClaimed')
        .withArgs(owner.address, owner.address, expectedProtocolFee)

      // claim oracle fee
      const oracleSigner = await impersonateWithBalance(oracle.address, utils.parseEther('10'))
      await expect(market.connect(oracleSigner).claimFee(oracle.address))
        .to.emit(market, 'FeeClaimed')
        .withArgs(oracle.address, oracle.address, expectedOracleFee)

      // claim risk fee
      await expect(market.connect(coordinator).claimFee(coordinator.address))
        .to.emit(market, 'FeeClaimed')
        .withArgs(coordinator.address, coordinator.address, expectedRiskFee)
>>>>>>> 4d8105ef
    })
  })
})<|MERGE_RESOLUTION|>--- conflicted
+++ resolved
@@ -2000,8 +2000,6 @@
       await expect(market.connect(user).claimFee(user.address))
         .to.emit(market, 'FeeClaimed')
         .withArgs(user.address, user.address, expectedClaimable)
-<<<<<<< HEAD
-=======
 
       const userBalanceBefore = await dsu.balanceOf(user.address)
 
@@ -2009,7 +2007,6 @@
       await expect(market.connect(user).claimFee(user.address))
 
       expect(await dsu.balanceOf(user.address)).to.equals(userBalanceBefore)
->>>>>>> 4d8105ef
     })
 
     it('charges default referral fee for taker position', async () => {
@@ -2319,8 +2316,6 @@
         ['update(address,uint256,uint256,uint256,int256,bool)'](userC.address, 0, 0, 0, 0, false)
       await nextWithConstantPrice()
       expect(await market.orderReferrers(userC.address, currentId.add(2))).to.equal(constants.AddressZero)
-<<<<<<< HEAD
-=======
     })
   })
 
@@ -2388,7 +2383,6 @@
       await expect(market.connect(coordinator).claimFee(coordinator.address))
         .to.emit(market, 'FeeClaimed')
         .withArgs(coordinator.address, coordinator.address, expectedRiskFee)
->>>>>>> 4d8105ef
     })
   })
 })