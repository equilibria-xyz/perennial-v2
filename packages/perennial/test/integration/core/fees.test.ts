import { expect } from 'chai'
import 'hardhat'
import { BigNumber, constants, ContractTransaction, utils } from 'ethers'
const { AddressZero } = constants

import { InstanceVars, deployProtocol, createMarket, settle, updateNoOp } from '../helpers/setupHelpers'
import {
  DEFAULT_CHECKPOINT,
  DEFAULT_POSITION,
  DEFAULT_LOCAL,
  DEFAULT_ORDER,
  expectOrderEq,
  expectGlobalEq,
  expectLocalEq,
  expectPositionEq,
  parse6decimal,
  expectCheckpointEq,
  DEFAULT_GLOBAL,
  DEFAULT_GUARANTEE,
} from '../../../../common/testutil/types'
import { Market } from '../../../types/generated'
import { loadFixture } from '@nomicfoundation/hardhat-network-helpers'
import {
  AccountPositionProcessedEventObject,
  PositionProcessedEventObject,
} from '../../../types/generated/contracts/Market'

export const UNDERLYING_PRICE = utils.parseEther('3374.655169')

export const PRICE = parse6decimal('113.882975')
export const TIMESTAMP_0 = 1631112429
export const TIMESTAMP_1 = 1631112904
export const TIMESTAMP_2 = 1631113819
export const TIMESTAMP_3 = 1631114005
export const TIMESTAMP_4 = 1631115371
export const TIMESTAMP_5 = 1631118731

const RISK_PARAMS = {
  takerFee: {
    linearFee: parse6decimal('0.05'),
    proportionalFee: parse6decimal('0.06'),
    adiabaticFee: parse6decimal('0.14'),
    scale: parse6decimal('1'),
  },
  makerFee: {
    linearFee: parse6decimal('0.09'),
    proportionalFee: parse6decimal('0.08'),
    adiabaticFee: 0,
    scale: parse6decimal('10'),
  },
  utilizationCurve: {
    minRate: 0,
    maxRate: 0,
    targetRate: 0,
    targetUtilization: 0,
  },
  pController: {
    k: BigNumber.from('1099511627775'),
    min: 0,
    max: 0,
  },
}
const MARKET_PARAMS = {
  fundingFee: parse6decimal('0.1'),
  interestFee: parse6decimal('0.2'),
  oracleFee: parse6decimal('0.3'),
  riskFee: parse6decimal('0.4'),
  makerFee: parse6decimal('0.05'),
  takerFee: parse6decimal('0.025'),
}

describe('Fees', () => {
  let instanceVars: InstanceVars
  let market: Market

  const nextWithConstantPrice = async () => {
    return instanceVars.chainlink.nextWithPriceModification(() => UNDERLYING_PRICE)
  }

  const fixture = async () => {
    const instanceVars = await deployProtocol()
    const marketFactoryParams = await instanceVars.marketFactory.parameter()
    await instanceVars.marketFactory.updateParameter({ ...marketFactoryParams, maxFee: parse6decimal('0.9') })
    return instanceVars
  }

  // parse useful events from a settle or update transaction
  async function getOrderProcessingEvents(
    tx: ContractTransaction,
  ): Promise<[Array<AccountPositionProcessedEventObject>, Array<PositionProcessedEventObject>]> {
    const txEvents = (await tx.wait()).events!
    const accountProcessEvents: Array<AccountPositionProcessedEventObject> = txEvents
      .filter(e => e.event === 'AccountPositionProcessed')
<<<<<<< HEAD
      .map(e => e.args as unknown as AccountPositionProcessedEventObject)
    const positionProcessEvents: Array<PositionProcessedEventObject> = txEvents
      .filter(e => e.event === 'PositionProcessed')
      .map(e => e.args as unknown as PositionProcessedEventObject)
=======
      .map(e => e.args as AccountPositionProcessedEventObject)
    const positionProcessEvents: Array<PositionProcessedEventObject> = txEvents
      .filter(e => e.event === 'PositionProcessed')
      .map(e => e.args as PositionProcessedEventObject)
>>>>>>> 0a73f07a
    return [accountProcessEvents, positionProcessEvents]
  }

  beforeEach(async () => {
    instanceVars = await loadFixture(fixture)
    await instanceVars.chainlink.reset()
    market = await createMarket(instanceVars, undefined, RISK_PARAMS, MARKET_PARAMS)
  })

  describe('position fees', () => {
    it('charges make fees on open', async () => {
      const POSITION = parse6decimal('10')
      const COLLATERAL = parse6decimal('1000')
      const { user, dsu } = instanceVars

      await dsu.connect(user).approve(market.address, COLLATERAL.mul(1e12))

      await expect(
        market
          .connect(user)
          ['update(address,uint256,uint256,uint256,int256,bool)'](user.address, POSITION, 0, 0, COLLATERAL, false),
      )
        .to.emit(market, 'OrderCreated')
        .withArgs(
          user.address,
          { ...DEFAULT_ORDER, timestamp: TIMESTAMP_1, orders: 1, makerPos: POSITION, collateral: COLLATERAL },
          { ...DEFAULT_GUARANTEE },
        )

      // Settle the market with a new oracle version
      await nextWithConstantPrice()
      const tx = await updateNoOp(market, user)
      const accountProcessEvent: AccountPositionProcessedEventObject = (await tx.wait()).events?.find(
        e => e.event === 'AccountPositionProcessed',
      )?.args as unknown as AccountPositionProcessedEventObject
      const expectedMakerFee = parse6decimal('56.941490') // = 3374.655169**2 * 0.0001 * (0.05)
      const expectedMakerLinear = parse6decimal('102.494680') // = 3374.655169**2 * 0.0001 * (0.09)
      const expectedMakerProportional = parse6decimal('91.106380') // = 3374.655169**2 * 0.0001 * (0.08)
<<<<<<< HEAD
=======
      const expectedMakerAdiabatic = parse6decimal('0') // = 3374.655169**2 * 0.0001 * (-(1.0 + 0.0) / 2 * 0.0)
>>>>>>> 0a73f07a

      expect(accountProcessEvent?.accumulationResult.tradeFee).to.equal(expectedMakerFee)
      expect(accountProcessEvent?.accumulationResult.offset).to.equal(
        expectedMakerLinear.add(expectedMakerProportional),
      )

      // check user state
      expectLocalEq(await market.locals(user.address), {
        ...DEFAULT_LOCAL,
        currentId: 2,
        latestId: 1,
        collateral: COLLATERAL.sub(expectedMakerFee).sub(expectedMakerLinear).sub(expectedMakerProportional),
      })
      expectOrderEq(await market.pendingOrders(user.address, 2), {
        ...DEFAULT_ORDER,
        timestamp: TIMESTAMP_2,
      })
      expectCheckpointEq(await market.checkpoints(user.address, 2), {
        ...DEFAULT_CHECKPOINT,
      })
      expectPositionEq(await market.positions(user.address), {
        ...DEFAULT_POSITION,
        timestamp: TIMESTAMP_1,
        maker: POSITION,
      })

      // Check global post-settlement state
      const expectedProtocolFee = BigNumber.from('125271272') // = 250542544 * 1 * 0.5 (no existing makers so all fees go to protocol/market)
      const expectedOracleFee = BigNumber.from('37581381') // = (250542544 - 125271272) * 0.3
      const expectedRiskFee = BigNumber.from('50108508') // = (250542544 - 125271272) * 0.4
      const expectedDonation = BigNumber.from('37581383') // = 250542544 - 125271272 - 37581381 - 50108508
      expectGlobalEq(await market.global(), {
        currentId: 2,
        latestId: 1,
        protocolFee: expectedProtocolFee,
        riskFee: expectedRiskFee,
        oracleFee: expectedOracleFee,
        donation: expectedDonation,
        latestPrice: PRICE,
        exposure: 0,
      })
      expectOrderEq(await market.pendingOrder(2), {
        ...DEFAULT_ORDER,
        timestamp: TIMESTAMP_2,
      })
      expectPositionEq(await market.position(), {
        ...DEFAULT_POSITION,
        timestamp: TIMESTAMP_1,
        maker: POSITION,
      })
    })

    it('charges make fees on close', async () => {
      const riskParams = { ...(await market.riskParameter()) }
      const previousRiskParams = { ...riskParams }
      const riskParamsMakerFee = { ...riskParams.makerFee }
      riskParamsMakerFee.linearFee = BigNumber.from('0')
      riskParamsMakerFee.proportionalFee = BigNumber.from('0')
      riskParams.makerFee = riskParamsMakerFee
      await market.updateRiskParameter(riskParams, false)

      const marketParams = { ...(await market.parameter()) }
      const previousMarketParams = { ...marketParams }
      marketParams.makerFee = BigNumber.from('0')
      await market.updateParameter(AddressZero, AddressZero, marketParams)

      const POSITION = parse6decimal('10')
      const COLLATERAL = parse6decimal('1000')
      const { user, dsu } = instanceVars

      await dsu.connect(user).approve(market.address, COLLATERAL.mul(1e12))

      await expect(
        market
          .connect(user)
          ['update(address,uint256,uint256,uint256,int256,bool)'](user.address, POSITION, 0, 0, COLLATERAL, false),
      )
        .to.emit(market, 'OrderCreated')
        .withArgs(
          user.address,
          { ...DEFAULT_ORDER, timestamp: TIMESTAMP_1, orders: 1, makerPos: POSITION, collateral: COLLATERAL },
          { ...DEFAULT_GUARANTEE },
        )

      await nextWithConstantPrice()
      await settle(market, user)

<<<<<<< HEAD
      await market.updateRiskParameter(previousRiskParams)
      await market.updateParameter(AddressZero, AddressZero, previousMarketParams)
=======
      await market.updateRiskParameter(previousRiskParams, false)
>>>>>>> 0a73f07a
      await market.connect(user)['update(address,uint256,uint256,uint256,int256,bool)'](user.address, 0, 0, 0, 0, false)

      // Settle the market with a new oracle version
      await nextWithConstantPrice()
      const tx = await updateNoOp(market, user)
      const accountProcessEvent: AccountPositionProcessedEventObject = (await tx.wait()).events?.find(
        e => e.event === 'AccountPositionProcessed',
      )?.args as unknown as AccountPositionProcessedEventObject
      const expectedMakerFee = parse6decimal('56.941490') // = 3374.655169**2 * 0.0001 * (0.05)
      const expectedMakerLinear = parse6decimal('102.494680') // = 3374.655169**2 * 0.0001 * (0.09)
      const expectedMakerProportional = parse6decimal('91.106380') // = 3374.655169**2 * 0.0001 * (0.08)
<<<<<<< HEAD
=======
      const expectedMakerAdiabatic = BigNumber.from('0') // = 3374.655169**2 * 0.0001 * ((1.0 + 0.0) / 2 * 0)
>>>>>>> 0a73f07a

      expect(accountProcessEvent?.accumulationResult.tradeFee).to.equal(expectedMakerFee)
      expect(accountProcessEvent?.accumulationResult.offset).to.equal(
        expectedMakerLinear.add(expectedMakerProportional),
      )

      // check user state
      expectLocalEq(await market.locals(user.address), {
        ...DEFAULT_LOCAL,
        currentId: 3,
        latestId: 2,
        collateral: COLLATERAL.sub(expectedMakerFee).sub(10), // Maker gets part of their fee refunded since they were an exisiting maker
      })
      expectOrderEq(await market.pendingOrders(user.address, 3), {
        ...DEFAULT_ORDER,
        timestamp: TIMESTAMP_3,
      })
      expectCheckpointEq(await market.checkpoints(user.address, 3), {
        ...DEFAULT_CHECKPOINT,
      })
      expectPositionEq(await market.positions(user.address), {
        ...DEFAULT_POSITION,
        timestamp: TIMESTAMP_2,
      })

      // Check global post-settlement state. Existing makers so protocol only gets 50% of fees
      const expectedProtocolFee = BigNumber.from('28470743') // = 56941487 * 0.5
      const expectedOracleFee = BigNumber.from('8541223') // = (56941487 - 28470743) * 0.3
      const expectedRiskFee = BigNumber.from('11388297') // = (56941487 - 28470743) * 0.4
      const expectedDonation = BigNumber.from('8541224') // = 56941487 - 28470743 - 8541223 - 11388297
      expectGlobalEq(await market.global(), {
        currentId: 3,
        latestId: 2,
        protocolFee: expectedProtocolFee,
        riskFee: expectedRiskFee,
        oracleFee: expectedOracleFee,
        donation: expectedDonation,
<<<<<<< HEAD
        exposure: 0,
=======
        latestPrice: PRICE,
        exposure: expectedMakerAdiabatic,
>>>>>>> 0a73f07a
      })
      expectOrderEq(await market.pendingOrder(3), {
        ...DEFAULT_ORDER,
        timestamp: TIMESTAMP_3,
      })
      expectPositionEq(await market.position(), {
        ...DEFAULT_POSITION,
        timestamp: TIMESTAMP_2,
      })
    })

    it('charges take fees on long open', async () => {
      const riskParams = { ...(await market.riskParameter()) }
      const riskParamsMakerFee = { ...riskParams.makerFee }
      riskParamsMakerFee.linearFee = BigNumber.from('0')
      riskParamsMakerFee.proportionalFee = BigNumber.from('0')
      riskParams.makerFee = riskParamsMakerFee
      await market.updateRiskParameter(riskParams, false)

      const marketParams = { ...(await market.parameter()) }
      marketParams.makerFee = BigNumber.from('0')
      await market.updateParameter(AddressZero, AddressZero, marketParams)

      const MAKER_POSITION = parse6decimal('10')
      const LONG_POSITION = parse6decimal('1')
      const COLLATERAL = parse6decimal('1000')
      const { user, userB, dsu } = instanceVars

      await dsu.connect(user).approve(market.address, COLLATERAL.mul(1e12))
      await dsu.connect(userB).approve(market.address, COLLATERAL.mul(1e12))

      await market
        .connect(user)
        ['update(address,uint256,uint256,uint256,int256,bool)'](user.address, MAKER_POSITION, 0, 0, COLLATERAL, false)
      await expect(
        market
          .connect(userB)
          ['update(address,uint256,uint256,uint256,int256,bool)'](
            userB.address,
            0,
            LONG_POSITION,
            0,
            COLLATERAL,
            false,
          ),
      )
        .to.emit(market, 'OrderCreated')
        .withArgs(
          userB.address,
          { ...DEFAULT_ORDER, timestamp: TIMESTAMP_1, orders: 1, longPos: LONG_POSITION, collateral: COLLATERAL },
          { ...DEFAULT_GUARANTEE },
        )

      await nextWithConstantPrice()
      const txLong = await updateNoOp(market, userB)
      const accountProcessEventLong: AccountPositionProcessedEventObject = (await txLong.wait()).events?.find(
        e => e.event === 'AccountPositionProcessed',
      )?.args as unknown as AccountPositionProcessedEventObject
      const processEvent: PositionProcessedEventObject = (await txLong.wait()).events?.find(
        e => e.event === 'PositionProcessed',
      )?.args as unknown as PositionProcessedEventObject

      // 100% long so taker takes full skew and impact
      const expectedTakerFee = parse6decimal('2.847074') // = 3374.655169**2 * 0.00001 * (0.025)
      const expectedTakerLinear = parse6decimal('5.694148') // = 3374.655169**2 * 0.00001 * (0.05)
      const expectedTakerProportional = parse6decimal('6.832978') // = 3374.655169**2 * 0.00001 * (0.06)
      const expectedtakerAdiabatic = parse6decimal('7.971808') // = 3374.655169**2 * 0.00001 * (0.07)

      expect(accountProcessEventLong.accumulationResult.tradeFee).to.eq(expectedTakerFee)
      expect(accountProcessEventLong.accumulationResult.offset).to.eq(
        expectedTakerLinear.add(expectedTakerProportional).add(expectedtakerAdiabatic),
      )

      expect(processEvent.accumulationResult.tradeFee).to.eq(expectedTakerFee)
      expect(processEvent.accumulationResult.tradeOffset).to.eq(
        expectedTakerLinear.add(expectedTakerProportional).add(expectedtakerAdiabatic),
      )
      expect(processEvent.accumulationResult.tradeOffsetMaker).to.eq(0)
      expect(processEvent.accumulationResult.tradeOffsetMarket).to.eq(
        expectedTakerLinear.add(expectedTakerProportional),
      )

      const expectedProtocolFee = BigNumber.from('7687100') // = 15374200 / 2
      const expectedOracleFee = BigNumber.from('2306130') // = (15374200 - 7687100) * 0.3
      const expectedRiskFee = BigNumber.from('3074840') // = (15374200 - 7687100) * 0.4
      const expectedDonation = BigNumber.from('2306130') // = 15374200 - 7687100 - 2306130 - 3074840

      // Global State
      expectGlobalEq(await market.global(), {
        currentId: 2,
        latestId: 1,
        protocolFee: expectedProtocolFee,
        riskFee: expectedRiskFee,
        oracleFee: expectedOracleFee,
        donation: expectedDonation,
        latestPrice: PRICE,
        exposure: 0,
      })
      expectOrderEq(await market.pendingOrder(2), {
        ...DEFAULT_ORDER,
        timestamp: TIMESTAMP_2,
      })
      expectPositionEq(await market.position(), {
        ...DEFAULT_POSITION,
        timestamp: TIMESTAMP_1,
        maker: MAKER_POSITION,
        long: LONG_POSITION,
      })

      // Long State
      expectLocalEq(await market.locals(userB.address), {
        ...DEFAULT_LOCAL,
        currentId: 2,
        latestId: 1,
        collateral: COLLATERAL.sub(expectedTakerFee)
          .sub(expectedTakerLinear)
          .sub(expectedTakerProportional)
          .sub(expectedtakerAdiabatic),
      })
      expectOrderEq(await market.pendingOrders(userB.address, 2), {
        ...DEFAULT_ORDER,
        timestamp: TIMESTAMP_2,
      })
      expectCheckpointEq(await market.checkpoints(userB.address, 2), {
        ...DEFAULT_CHECKPOINT,
      })
      expectPositionEq(await market.positions(userB.address), {
        ...DEFAULT_POSITION,
        timestamp: TIMESTAMP_1,
        long: LONG_POSITION,
      })
    })

    it('charges take fees on long open, distributes to existing makes', async () => {
      const riskParams = { ...(await market.riskParameter()) }
      const riskParamsMakerFee = { ...riskParams.makerFee }
      riskParamsMakerFee.linearFee = BigNumber.from('0')
      riskParamsMakerFee.proportionalFee = BigNumber.from('0')
      riskParams.makerFee = riskParamsMakerFee
      await market.updateRiskParameter(riskParams, false)

      const marketParams = { ...(await market.parameter()) }
      marketParams.makerFee = BigNumber.from('0')
      await market.updateParameter(AddressZero, AddressZero, marketParams)

      const MAKER_POSITION = parse6decimal('10')
      const LONG_POSITION = parse6decimal('1')
      const COLLATERAL = parse6decimal('1000')
      const { user, userB, dsu } = instanceVars

      await dsu.connect(user).approve(market.address, COLLATERAL.mul(1e12))
      await dsu.connect(userB).approve(market.address, COLLATERAL.mul(1e12))

      await market
        .connect(user)
        ['update(address,uint256,uint256,uint256,int256,bool)'](user.address, MAKER_POSITION, 0, 0, COLLATERAL, false)

      // Settle maker to give them portion of fees
      await nextWithConstantPrice()
      await updateNoOp(market, user)

      await expect(
        market
          .connect(userB)
          ['update(address,uint256,uint256,uint256,int256,bool)'](
            userB.address,
            0,
            LONG_POSITION,
            0,
            COLLATERAL,
            false,
          ),
      )
        .to.emit(market, 'OrderCreated')
        .withArgs(
          userB.address,
          { ...DEFAULT_ORDER, timestamp: TIMESTAMP_2, orders: 1, longPos: LONG_POSITION, collateral: COLLATERAL },
          { ...DEFAULT_GUARANTEE },
        )

      await nextWithConstantPrice()
      const txLong = await updateNoOp(market, userB)
      const accountProcessEventLong: AccountPositionProcessedEventObject = (await txLong.wait()).events?.find(
        e => e.event === 'AccountPositionProcessed',
      )?.args as unknown as AccountPositionProcessedEventObject
      const processEvent: PositionProcessedEventObject = (await txLong.wait()).events?.find(
        e => e.event === 'PositionProcessed',
      )?.args as unknown as PositionProcessedEventObject

      // 100% long so taker takes full skew and impact
      const expectedTakerFee = parse6decimal('2.847074') // = 3374.655169**2 * 0.00001 * (0.025)
      const expectedTakerLinear = parse6decimal('5.694148') // = 3374.655169**2 * 0.00001 * (0.05)
      const expectedTakerProportional = parse6decimal('6.832978') // = 3374.655169**2 * 0.00001 * (0.06)
      const expectedTakerAdiabatic = parse6decimal('7.971808') // = 3374.655169**2 * 0.00001 * (0.07)

      expect(accountProcessEventLong.accumulationResult.tradeFee).to.eq(expectedTakerFee)
      expect(accountProcessEventLong.accumulationResult.offset).to.eq(
        expectedTakerLinear.add(expectedTakerProportional).add(expectedTakerAdiabatic),
      )

      expect(processEvent.accumulationResult.tradeFee).to.eq(expectedTakerFee)
      expect(processEvent.accumulationResult.tradeOffset).to.eq(
        expectedTakerLinear.add(expectedTakerProportional).add(expectedTakerAdiabatic),
      )
      expect(processEvent.accumulationResult.tradeOffsetMaker).to.eq(expectedTakerLinear.add(expectedTakerProportional))
      expect(processEvent.accumulationResult.tradeOffsetMarket).to.eq(0)

      const expectedProtocolFee = BigNumber.from('1423537') // = 2847074 / 2
      const expectedOracleFee = BigNumber.from('427061') // = (2847074 - 1423537) * 0.3
      const expectedRiskFee = BigNumber.from('569414') // = (2847074 - 1423537) * 0.4
      const expectedDonation = BigNumber.from('427062') // = 2847074 - 1423537 - 427061 - 569414

      // Global State
      expectGlobalEq(await market.global(), {
        currentId: 3,
        latestId: 2,
        protocolFee: expectedProtocolFee,
        riskFee: expectedRiskFee,
        oracleFee: expectedOracleFee,
        donation: expectedDonation,
        latestPrice: PRICE,
        exposure: 0,
      })
      expectOrderEq(await market.pendingOrder(3), {
        ...DEFAULT_ORDER,
        timestamp: TIMESTAMP_3,
      })
      expectPositionEq(await market.position(), {
        ...DEFAULT_POSITION,
        timestamp: TIMESTAMP_2,
        maker: MAKER_POSITION,
        long: LONG_POSITION,
      })

      // Long State
      expectLocalEq(await market.locals(userB.address), {
        ...DEFAULT_LOCAL,
        currentId: 2,
        latestId: 1,
        collateral: COLLATERAL.sub(expectedTakerFee)
          .sub(expectedTakerLinear)
          .sub(expectedTakerProportional)
          .sub(expectedTakerAdiabatic),
      })
      expectOrderEq(await market.pendingOrders(userB.address, 2), {
        ...DEFAULT_ORDER,
        timestamp: TIMESTAMP_3,
      })
      expectCheckpointEq(await market.checkpoints(userB.address, 2), {
        ...DEFAULT_CHECKPOINT,
      })
      expectPositionEq(await market.positions(userB.address), {
        ...DEFAULT_POSITION,
        timestamp: TIMESTAMP_2,
        long: LONG_POSITION,
      })

      const txMaker = await updateNoOp(market, user)
      const accountProcessEventMaker: AccountPositionProcessedEventObject = (await txMaker.wait()).events?.find(
        e => e.event === 'AccountPositionProcessed',
      )?.args as unknown as AccountPositionProcessedEventObject

      const expectedMakerFee = expectedTakerLinear.add(expectedTakerProportional).sub(16)
      expect(accountProcessEventMaker.accumulationResult.collateral).to.equal(expectedMakerFee)

      // Maker State
      expectLocalEq(await market.locals(user.address), {
        ...DEFAULT_LOCAL,
        currentId: 3,
        latestId: 2,
        collateral: COLLATERAL.add(expectedMakerFee),
      })
      expectOrderEq(await market.pendingOrders(user.address, 3), {
        ...DEFAULT_ORDER,
        timestamp: TIMESTAMP_3,
      })
      expectCheckpointEq(await market.checkpoints(user.address, 3), {
        ...DEFAULT_CHECKPOINT,
      })
      expectPositionEq(await market.positions(user.address), {
        ...DEFAULT_POSITION,
        timestamp: TIMESTAMP_2,
        maker: MAKER_POSITION,
      })
    })

    it('charges take fees on long close', async () => {
      const riskParams = await market.riskParameter()
      const marketParams = await market.parameter()
<<<<<<< HEAD
      await market.updateRiskParameter({
        ...riskParams,
        makerFee: {
          ...riskParams.makerFee,
          linearFee: BigNumber.from('0'),
          proportionalFee: BigNumber.from('0'),
        },
        takerFee: {
          ...riskParams.takerFee,
          linearFee: BigNumber.from('0'),
          proportionalFee: BigNumber.from('0'),
          adiabaticFee: BigNumber.from('0'),
=======
      await market.updateRiskParameter(
        {
          ...riskParams,
          makerFee: {
            ...riskParams.makerFee,
            linearFee: BigNumber.from('0'),
            proportionalFee: BigNumber.from('0'),
            adiabaticFee: BigNumber.from('0'),
          },
          takerFee: {
            ...riskParams.takerFee,
            linearFee: BigNumber.from('0'),
            proportionalFee: BigNumber.from('0'),
            adiabaticFee: BigNumber.from('0'),
          },
>>>>>>> 0a73f07a
        },
        false,
      )
      await market.updateParameter(AddressZero, AddressZero, {
        ...marketParams,
        fundingFee: BigNumber.from('0'),
        makerFee: 0,
        takerFee: 0,
      })

      const MAKER_POSITION = parse6decimal('10')
      const LONG_POSITION = parse6decimal('1')
      const COLLATERAL = parse6decimal('1000')
      const { user, userB, dsu } = instanceVars

      await dsu.connect(user).approve(market.address, COLLATERAL.mul(1e12))
      await dsu.connect(userB).approve(market.address, COLLATERAL.mul(1e12))

      await market
        .connect(user)
        ['update(address,uint256,uint256,uint256,int256,bool)'](user.address, MAKER_POSITION, 0, 0, COLLATERAL, false)
      await expect(
        market
          .connect(userB)
          ['update(address,uint256,uint256,uint256,int256,bool)'](
            userB.address,
            0,
            LONG_POSITION,
            0,
            COLLATERAL,
            false,
          ),
      )
        .to.emit(market, 'OrderCreated')
        .withArgs(
          userB.address,
          { ...DEFAULT_ORDER, timestamp: TIMESTAMP_1, orders: 1, longPos: LONG_POSITION, collateral: COLLATERAL },
          { ...DEFAULT_GUARANTEE },
        )

      await nextWithConstantPrice()
      await updateNoOp(market, userB)
      await updateNoOp(market, user)

      // Re-enable fees for close, disable skew and impact for ease of calculation
<<<<<<< HEAD
      await market.updateRiskParameter({
        ...riskParams,
        makerFee: {
          ...riskParams.makerFee,
          linearFee: BigNumber.from('0'),
          proportionalFee: BigNumber.from('0'),
        },
        takerFee: {
          ...riskParams.takerFee,
          proportionalFee: BigNumber.from('0'),
          adiabaticFee: BigNumber.from('0'),
        },
      })
      await market.updateParameter(AddressZero, AddressZero, {
        ...marketParams,
        fundingFee: BigNumber.from('0'),
        makerFee: 0,
      })

=======
      await market.updateRiskParameter(
        {
          ...riskParams,
          makerFee: {
            ...riskParams.makerFee,
            linearFee: BigNumber.from('0'),
            proportionalFee: BigNumber.from('0'),
            adiabaticFee: BigNumber.from('0'),
          },
          takerFee: {
            ...riskParams.takerFee,
            proportionalFee: BigNumber.from('0'),
            adiabaticFee: BigNumber.from('0'),
          },
        },
        false,
      )
>>>>>>> 0a73f07a
      await market
        .connect(userB)
        ['update(address,uint256,uint256,uint256,int256,bool)'](userB.address, 0, 0, 0, 0, false)

      await nextWithConstantPrice()
      const txLong = await updateNoOp(market, userB)

      const accountProcessEventLong: AccountPositionProcessedEventObject = (await txLong.wait()).events?.find(
        e => e.event === 'AccountPositionProcessed',
      )?.args as unknown as AccountPositionProcessedEventObject

      const expectedTakerFee = parse6decimal('2.847074') // = 3374.655169**2 * 0.00001 * (0.025)
      const expectedTakerLinear = parse6decimal('5.694148') // = 3374.655169**2 * 0.00001 * (0.05)
      const expectedTakerProportional = 0
      const expectedTakerAdiabatic = 0

      expect(accountProcessEventLong.accumulationResult.tradeFee).to.eq(expectedTakerFee)
      expect(accountProcessEventLong.accumulationResult.offset).to.eq(
        expectedTakerLinear.add(expectedTakerProportional).add(expectedTakerAdiabatic),
      )

      const expectedProtocolFee = BigNumber.from('1423537') // = 2847074 / 2
      const expectedOracleFee = BigNumber.from('427061') // = (2847074 - 1423537) * 0.3
      const expectedRiskFee = BigNumber.from('569414') // = (2847074 - 1423537) * 0.4
      const expectedDonation = BigNumber.from('427062') // = 2847074 - 1423537 - 427061 - 569414

      // Global State
      expectGlobalEq(await market.global(), {
        currentId: 3,
        latestId: 2,
        protocolFee: expectedProtocolFee,
        riskFee: expectedRiskFee,
        oracleFee: expectedOracleFee,
        donation: expectedDonation,
        latestPrice: PRICE,
        exposure: 0,
      })
      expectOrderEq(await market.pendingOrder(3), {
        ...DEFAULT_ORDER,
        timestamp: TIMESTAMP_3,
      })
      expectPositionEq(await market.position(), {
        ...DEFAULT_POSITION,
        timestamp: TIMESTAMP_2,
        maker: MAKER_POSITION,
      })

      // Long State
      expectLocalEq(await market.locals(userB.address), {
        ...DEFAULT_LOCAL,
        currentId: 3,
        latestId: 2,
        collateral: COLLATERAL.sub(expectedTakerFee)
          .sub(expectedTakerLinear)
          .sub(expectedTakerProportional)
          .sub(expectedTakerAdiabatic),
      })
      expectOrderEq(await market.pendingOrders(userB.address, 3), {
        ...DEFAULT_ORDER,
        timestamp: TIMESTAMP_3,
      })
      expectCheckpointEq(await market.checkpoints(userB.address, 3), {
        ...DEFAULT_CHECKPOINT,
      })
      expectPositionEq(await market.positions(userB.address), {
        ...DEFAULT_POSITION,
        timestamp: TIMESTAMP_2,
      })

      const txMaker = await updateNoOp(market, user)
      const accountProcessEventMaker: AccountPositionProcessedEventObject = (await txMaker.wait()).events?.find(
        e => e.event === 'AccountPositionProcessed',
      )?.args as unknown as AccountPositionProcessedEventObject

      const expectedMakerFee = expectedTakerLinear.add(expectedTakerProportional).sub(8)
      expect(accountProcessEventMaker.accumulationResult.collateral).to.equal(expectedMakerFee)

      // Maker State
      expectLocalEq(await market.locals(user.address), {
        ...DEFAULT_LOCAL,
        currentId: 3,
        latestId: 2,
        collateral: COLLATERAL.add(expectedMakerFee),
      })
      expectOrderEq(await market.pendingOrders(user.address, 3), {
        ...DEFAULT_ORDER,
        timestamp: TIMESTAMP_3,
      })
      expectCheckpointEq(await market.checkpoints(user.address, 3), {
        ...DEFAULT_CHECKPOINT,
      })
      expectPositionEq(await market.positions(user.address), {
        ...DEFAULT_POSITION,
        timestamp: TIMESTAMP_2,
        maker: MAKER_POSITION,
      })
    })

    it('charges take fees on short open', async () => {
      const riskParams = { ...(await market.riskParameter()) }
      const riskParamsMakerFee = { ...riskParams.makerFee }
      riskParamsMakerFee.linearFee = BigNumber.from('0')
      riskParamsMakerFee.proportionalFee = BigNumber.from('0')
      riskParams.makerFee = riskParamsMakerFee
      await market.updateRiskParameter(riskParams, false)

      const marketParams = { ...(await market.parameter()) }
      marketParams.makerFee = BigNumber.from('0')
      await market.updateParameter(AddressZero, AddressZero, marketParams)

      const MAKER_POSITION = parse6decimal('10')
      const SHORT_POSITION = parse6decimal('1')
      const COLLATERAL = parse6decimal('1000')
      const { user, userB, dsu } = instanceVars

      await dsu.connect(user).approve(market.address, COLLATERAL.mul(1e12))
      await dsu.connect(userB).approve(market.address, COLLATERAL.mul(1e12))

      await market
        .connect(user)
        ['update(address,uint256,uint256,uint256,int256,bool)'](user.address, MAKER_POSITION, 0, 0, COLLATERAL, false)
      await expect(
        market
          .connect(userB)
          ['update(address,uint256,uint256,uint256,int256,bool)'](
            userB.address,
            0,
            0,
            SHORT_POSITION,
            COLLATERAL,
            false,
          ),
      )
        .to.emit(market, 'OrderCreated')
        .withArgs(
          userB.address,
          { ...DEFAULT_ORDER, timestamp: TIMESTAMP_1, orders: 1, shortPos: SHORT_POSITION, collateral: COLLATERAL },
          { ...DEFAULT_GUARANTEE },
        )

      await nextWithConstantPrice()
      const txLong = await updateNoOp(market, userB)
      const accountProcessEventLong: AccountPositionProcessedEventObject = (await txLong.wait()).events?.find(
        e => e.event === 'AccountPositionProcessed',
      )?.args as unknown as AccountPositionProcessedEventObject
      const processEvent: PositionProcessedEventObject = (await txLong.wait()).events?.find(
        e => e.event === 'PositionProcessed',
      )?.args as unknown as PositionProcessedEventObject

      // 100% long so taker takes full skew and impact
      const expectedTakerFee = parse6decimal('2.847074') // = 3374.655169**2 * 0.00001 * (0.025)
      const expectedTakerLinear = parse6decimal('5.694148') // = 3374.655169**2 * 0.00001 * (0.05)
      const expectedTakerProportional = parse6decimal('6.832978') // = 3374.655169**2 * 0.00001 * (0.06)
      const expectedtakerAdiabatic = parse6decimal('7.971808') // = 3374.655169**2 * 0.00001 * (0.07)

      expect(accountProcessEventLong.accumulationResult.tradeFee).to.eq(expectedTakerFee)
      expect(accountProcessEventLong.accumulationResult.offset).to.eq(
        expectedTakerLinear.add(expectedTakerProportional).add(expectedtakerAdiabatic),
      )

      expect(processEvent.accumulationResult.tradeFee).to.eq(expectedTakerFee)
      expect(processEvent.accumulationResult.tradeOffset).to.eq(
        expectedTakerLinear.add(expectedTakerProportional).add(expectedtakerAdiabatic),
      )
      expect(processEvent.accumulationResult.tradeOffsetMaker).to.eq(0)
      expect(processEvent.accumulationResult.tradeOffsetMarket).to.eq(
        expectedTakerLinear.add(expectedTakerProportional),
      )

      const expectedProtocolFee = BigNumber.from('7687100') // = 15374200 / 2
      const expectedOracleFee = BigNumber.from('2306130') // = (15374200 - 7687100) * 0.3
      const expectedRiskFee = BigNumber.from('3074840') // = (15374200 - 7687100) * 0.4
      const expectedDonation = BigNumber.from('2306130') // = 15374200 - 7687100 - 2306130 - 3074840

      // Global State
      expectGlobalEq(await market.global(), {
        currentId: 2,
        latestId: 1,
        protocolFee: expectedProtocolFee,
        riskFee: expectedRiskFee,
        oracleFee: expectedOracleFee,
        donation: expectedDonation,
        latestPrice: PRICE,
        exposure: 0,
      })
      expectOrderEq(await market.pendingOrder(2), {
        ...DEFAULT_ORDER,
        timestamp: TIMESTAMP_2,
      })
      expectPositionEq(await market.position(), {
        ...DEFAULT_POSITION,
        timestamp: TIMESTAMP_1,
        maker: MAKER_POSITION,
        short: SHORT_POSITION,
      })

      // Long State
      expectLocalEq(await market.locals(userB.address), {
        ...DEFAULT_LOCAL,
        currentId: 2,
        latestId: 1,
        collateral: COLLATERAL.sub(expectedTakerFee)
          .sub(expectedTakerLinear)
          .sub(expectedTakerProportional)
          .sub(expectedtakerAdiabatic),
      })
      expectOrderEq(await market.pendingOrders(userB.address, 2), {
        ...DEFAULT_ORDER,
        timestamp: TIMESTAMP_2,
      })
      expectCheckpointEq(await market.checkpoints(userB.address, 2), {
        ...DEFAULT_CHECKPOINT,
      })
      expectPositionEq(await market.positions(userB.address), {
        ...DEFAULT_POSITION,
        timestamp: TIMESTAMP_1,
        short: SHORT_POSITION,
      })
    })

    it('charges take fees on short open, distributes to existing makes', async () => {
      const riskParams = { ...(await market.riskParameter()) }
      const riskParamsMakerFee = { ...riskParams.makerFee }
      riskParamsMakerFee.linearFee = BigNumber.from('0')
      riskParamsMakerFee.proportionalFee = BigNumber.from('0')
      riskParams.makerFee = riskParamsMakerFee
      await market.updateRiskParameter(riskParams, false)

      const marketParams = { ...(await market.parameter()) }
      marketParams.makerFee = BigNumber.from('0')
      await market.updateParameter(AddressZero, AddressZero, marketParams)

      const MAKER_POSITION = parse6decimal('10')
      const SHORT_POSITION = parse6decimal('1')
      const COLLATERAL = parse6decimal('1000')
      const { user, userB, dsu } = instanceVars

      await dsu.connect(user).approve(market.address, COLLATERAL.mul(1e12))
      await dsu.connect(userB).approve(market.address, COLLATERAL.mul(1e12))

      await market
        .connect(user)
        ['update(address,uint256,uint256,uint256,int256,bool)'](user.address, MAKER_POSITION, 0, 0, COLLATERAL, false)

      // Settle maker to give them portion of fees
      await nextWithConstantPrice()
      await updateNoOp(market, user)

      await expect(
        market
          .connect(userB)
          ['update(address,uint256,uint256,uint256,int256,bool)'](
            userB.address,
            0,
            0,
            SHORT_POSITION,
            COLLATERAL,
            false,
          ),
      )
        .to.emit(market, 'OrderCreated')
        .withArgs(
          userB.address,
          { ...DEFAULT_ORDER, timestamp: TIMESTAMP_2, orders: 1, shortPos: SHORT_POSITION, collateral: COLLATERAL },
          { ...DEFAULT_GUARANTEE },
        )

      await nextWithConstantPrice()
      const txLong = await updateNoOp(market, userB)
      const accountProcessEventLong: AccountPositionProcessedEventObject = (await txLong.wait()).events?.find(
        e => e.event === 'AccountPositionProcessed',
      )?.args as unknown as AccountPositionProcessedEventObject
      const processEvent: PositionProcessedEventObject = (await txLong.wait()).events?.find(
        e => e.event === 'PositionProcessed',
      )?.args as unknown as PositionProcessedEventObject

      // 100% long so taker takes full skew and impact
      const expectedTakerFee = parse6decimal('2.847074') // = 3374.655169**2 * 0.00001 * (0.025)
      const expectedTakerLinear = parse6decimal('5.694148') // = 3374.655169**2 * 0.00001 * (0.05)
      const expectedTakerProportional = parse6decimal('6.832978') // = 3374.655169**2 * 0.00001 * (0.06)
      const expectedTakerAdiabatic = parse6decimal('7.971808') // = 3374.655169**2 * 0.00001 * (0.07)

      expect(accountProcessEventLong.accumulationResult.tradeFee).to.eq(expectedTakerFee)
      expect(accountProcessEventLong.accumulationResult.offset).to.eq(
        expectedTakerLinear.add(expectedTakerProportional).add(expectedTakerAdiabatic),
      )

      expect(processEvent.accumulationResult.tradeFee).to.eq(expectedTakerFee)
      expect(processEvent.accumulationResult.tradeOffset).to.eq(
        expectedTakerLinear.add(expectedTakerProportional).add(expectedTakerAdiabatic),
      )
      expect(processEvent.accumulationResult.tradeOffsetMaker).to.eq(expectedTakerLinear.add(expectedTakerProportional))
      expect(processEvent.accumulationResult.tradeOffsetMarket).to.eq(0)

      const expectedProtocolFee = BigNumber.from('1423537') // = 2847074 / 2
      const expectedOracleFee = BigNumber.from('427061') // = (2847074 - 1423537) * 0.3
      const expectedRiskFee = BigNumber.from('569414') // = (2847074 - 1423537) * 0.4
      const expectedDonation = BigNumber.from('427062') // = 2847074 - 1423537 - 427061 - 569414

      // Global State
      expectGlobalEq(await market.global(), {
        currentId: 3,
        latestId: 2,
        protocolFee: expectedProtocolFee,
        riskFee: expectedRiskFee,
        oracleFee: expectedOracleFee,
        donation: expectedDonation,
        latestPrice: PRICE,
        exposure: 0,
      })
      expectOrderEq(await market.pendingOrder(3), {
        ...DEFAULT_ORDER,
        timestamp: TIMESTAMP_3,
      })
      expectPositionEq(await market.position(), {
        ...DEFAULT_POSITION,
        timestamp: TIMESTAMP_2,
        maker: MAKER_POSITION,
        short: SHORT_POSITION,
      })

      // Long State
      expectLocalEq(await market.locals(userB.address), {
        ...DEFAULT_LOCAL,
        currentId: 2,
        latestId: 1,
        collateral: COLLATERAL.sub(expectedTakerFee)
          .sub(expectedTakerLinear)
          .sub(expectedTakerProportional)
          .sub(expectedTakerAdiabatic),
      })
      expectOrderEq(await market.pendingOrders(userB.address, 2), {
        ...DEFAULT_ORDER,
        timestamp: TIMESTAMP_3,
      })
      expectCheckpointEq(await market.checkpoints(userB.address, 2), {
        ...DEFAULT_CHECKPOINT,
      })
      expectPositionEq(await market.positions(userB.address), {
        ...DEFAULT_POSITION,
        timestamp: TIMESTAMP_2,
        short: SHORT_POSITION,
      })

      const txMaker = await updateNoOp(market, user)
      const accountProcessEventMaker: AccountPositionProcessedEventObject = (await txMaker.wait()).events?.find(
        e => e.event === 'AccountPositionProcessed',
      )?.args as unknown as AccountPositionProcessedEventObject

      const expectedMakerFee = expectedTakerLinear.add(expectedTakerProportional).sub(16)
      expect(accountProcessEventMaker.accumulationResult.collateral).to.equal(expectedMakerFee)

      // Maker State
      expectLocalEq(await market.locals(user.address), {
        ...DEFAULT_LOCAL,
        currentId: 3,
        latestId: 2,
        collateral: COLLATERAL.add(expectedMakerFee),
      })
      expectOrderEq(await market.pendingOrders(user.address, 3), {
        ...DEFAULT_ORDER,
        timestamp: TIMESTAMP_3,
      })
      expectCheckpointEq(await market.checkpoints(user.address, 3), {
        ...DEFAULT_CHECKPOINT,
      })
      expectPositionEq(await market.positions(user.address), {
        ...DEFAULT_POSITION,
        timestamp: TIMESTAMP_2,
        maker: MAKER_POSITION,
      })
    })

    it('charges take fees on short close', async () => {
      const riskParams = await market.riskParameter()
      const marketParams = await market.parameter()
<<<<<<< HEAD
      await market.updateRiskParameter({
        ...riskParams,
        makerFee: {
          ...riskParams.makerFee,
          linearFee: BigNumber.from('0'),
          proportionalFee: BigNumber.from('0'),
        },
        takerFee: {
          ...riskParams.takerFee,
          linearFee: BigNumber.from('0'),
          proportionalFee: BigNumber.from('0'),
          adiabaticFee: BigNumber.from('0'),
=======
      await market.updateRiskParameter(
        {
          ...riskParams,
          makerFee: {
            ...riskParams.makerFee,
            linearFee: BigNumber.from('0'),
            proportionalFee: BigNumber.from('0'),
            adiabaticFee: BigNumber.from('0'),
          },
          takerFee: {
            ...riskParams.takerFee,
            linearFee: BigNumber.from('0'),
            proportionalFee: BigNumber.from('0'),
            adiabaticFee: BigNumber.from('0'),
          },
>>>>>>> 0a73f07a
        },
        false,
      )
      await market.updateParameter(AddressZero, AddressZero, {
        ...marketParams,
        fundingFee: BigNumber.from('0'),
        makerFee: 0,
        takerFee: 0,
      })

      const MAKER_POSITION = parse6decimal('10')
      const SHORT_POSITION = parse6decimal('1')
      const COLLATERAL = parse6decimal('1000')
      const { user, userB, dsu } = instanceVars

      await dsu.connect(user).approve(market.address, COLLATERAL.mul(1e12))
      await dsu.connect(userB).approve(market.address, COLLATERAL.mul(1e12))

      await market
        .connect(user)
        ['update(address,uint256,uint256,uint256,int256,bool)'](user.address, MAKER_POSITION, 0, 0, COLLATERAL, false)
      await expect(
        market
          .connect(userB)
          ['update(address,uint256,uint256,uint256,int256,bool)'](
            userB.address,
            0,
            0,
            SHORT_POSITION,
            COLLATERAL,
            false,
          ),
      )
        .to.emit(market, 'OrderCreated')
        .withArgs(
          userB.address,
          { ...DEFAULT_ORDER, timestamp: TIMESTAMP_1, orders: 1, shortPos: SHORT_POSITION, collateral: COLLATERAL },
          { ...DEFAULT_GUARANTEE },
        )

      await nextWithConstantPrice()
      await updateNoOp(market, userB)
      await updateNoOp(market, user)

      // Re-enable fees for close, disable skew and impact for ease of calculation
<<<<<<< HEAD
      await market.updateRiskParameter({
        ...riskParams,
        makerFee: {
          ...riskParams.makerFee,
          linearFee: BigNumber.from('0'),
          proportionalFee: BigNumber.from('0'),
        },
        takerFee: {
          ...riskParams.takerFee,
          proportionalFee: BigNumber.from('0'),
          adiabaticFee: BigNumber.from('0'),
        },
      })
      await market.updateParameter(AddressZero, AddressZero, {
        ...marketParams,
        fundingFee: BigNumber.from('0'),
        makerFee: 0,
      })
=======
      await market.updateRiskParameter(
        {
          ...riskParams,
          makerFee: {
            ...riskParams.makerFee,
            linearFee: BigNumber.from('0'),
            proportionalFee: BigNumber.from('0'),
            adiabaticFee: BigNumber.from('0'),
          },
          takerFee: {
            ...riskParams.takerFee,
            proportionalFee: BigNumber.from('0'),
            adiabaticFee: BigNumber.from('0'),
          },
        },
        false,
      )
>>>>>>> 0a73f07a
      await market
        .connect(userB)
        ['update(address,uint256,uint256,uint256,int256,bool)'](userB.address, 0, 0, 0, 0, false)

      await nextWithConstantPrice()
      const txLong = await updateNoOp(market, userB)

      const accountProcessEventLong: AccountPositionProcessedEventObject = (await txLong.wait()).events?.find(
        e => e.event === 'AccountPositionProcessed',
      )?.args as unknown as AccountPositionProcessedEventObject

      const expectedTakerFee = parse6decimal('2.847074') // = 3374.655169**2 * 0.00001 * (0.025)
      const expectedTakerLinear = parse6decimal('5.694148') // = 3374.655169**2 * 0.00001 * (0.05)
      const expectedTakerProportional = 0
      const expectedTakerAdiabatic = 0

      expect(accountProcessEventLong.accumulationResult.tradeFee).to.eq(expectedTakerFee)
      expect(accountProcessEventLong.accumulationResult.offset).to.eq(
        expectedTakerLinear.add(expectedTakerProportional).add(expectedTakerAdiabatic),
      )

      const expectedProtocolFee = BigNumber.from('1423537') // = 2847074 / 2
      const expectedOracleFee = BigNumber.from('427061') // = (2847074 - 1423537) * 0.3
      const expectedRiskFee = BigNumber.from('569414') // = (2847074 - 1423537) * 0.4
      const expectedDonation = BigNumber.from('427062') // = 2847074 - 1423537 - 427061 - 569414

      // Global State
      expectGlobalEq(await market.global(), {
        currentId: 3,
        latestId: 2,
        protocolFee: expectedProtocolFee,
        riskFee: expectedRiskFee,
        oracleFee: expectedOracleFee,
        donation: expectedDonation,
        latestPrice: PRICE,
        exposure: 0,
      })
      expectOrderEq(await market.pendingOrder(3), {
        ...DEFAULT_ORDER,
        timestamp: TIMESTAMP_3,
      })
      expectPositionEq(await market.position(), {
        ...DEFAULT_POSITION,
        timestamp: TIMESTAMP_2,
        maker: MAKER_POSITION,
      })

      // Long State
      expectLocalEq(await market.locals(userB.address), {
        ...DEFAULT_LOCAL,
        currentId: 3,
        latestId: 2,
        collateral: COLLATERAL.sub(expectedTakerFee)
          .sub(expectedTakerLinear)
          .sub(expectedTakerProportional)
          .sub(expectedTakerAdiabatic),
      })
      expectOrderEq(await market.pendingOrders(userB.address, 3), {
        ...DEFAULT_ORDER,
        timestamp: TIMESTAMP_3,
      })
      expectCheckpointEq(await market.checkpoints(userB.address, 3), {
        ...DEFAULT_CHECKPOINT,
      })
      expectPositionEq(await market.positions(userB.address), {
        ...DEFAULT_POSITION,
        timestamp: TIMESTAMP_2,
      })

      const txMaker = await updateNoOp(market, user)
      const accountProcessEventMaker: AccountPositionProcessedEventObject = (await txMaker.wait()).events?.find(
        e => e.event === 'AccountPositionProcessed',
      )?.args as unknown as AccountPositionProcessedEventObject

      const expectedMakerFee = expectedTakerLinear.add(expectedTakerProportional).sub(8)
      expect(accountProcessEventMaker.accumulationResult.collateral).to.equal(expectedMakerFee)

      // Maker State
      expectLocalEq(await market.locals(user.address), {
        ...DEFAULT_LOCAL,
        currentId: 3,
        latestId: 2,
        collateral: COLLATERAL.add(expectedMakerFee),
      })
      expectOrderEq(await market.pendingOrders(user.address, 3), {
        ...DEFAULT_ORDER,
        timestamp: TIMESTAMP_3,
      })
      expectCheckpointEq(await market.checkpoints(user.address, 3), {
        ...DEFAULT_CHECKPOINT,
      })
      expectPositionEq(await market.positions(user.address), {
        ...DEFAULT_POSITION,
        timestamp: TIMESTAMP_2,
        maker: MAKER_POSITION,
      })
    })

    describe('proportional fee', () => {
      const MAKER_POSITION = parse6decimal('10')
      const SHORT_POSITION = parse6decimal('1')
      const LONG_POSITION = parse6decimal('1')
      const COLLATERAL = parse6decimal('1000')

      beforeEach(async () => {
        const riskParams = { ...(await market.riskParameter()) }
<<<<<<< HEAD
        const marketParams = { ...(await market.parameter()) }
        await market.updateRiskParameter({
          ...riskParams,
          makerFee: {
            ...riskParams.makerFee,
            linearFee: BigNumber.from('0'),
            proportionalFee: BigNumber.from('0'),
          },
          takerFee: {
            ...riskParams.takerFee,
            linearFee: BigNumber.from('0'),
            proportionalFee: parse6decimal('0.01'),
            adiabaticFee: BigNumber.from('0'),
          },
        })
        await market.updateParameter(AddressZero, AddressZero, {
          ...marketParams,
          makerFee: 0,
          takerFee: 0,
        })
=======
        await market.updateRiskParameter(
          {
            ...riskParams,
            makerFee: {
              ...riskParams.makerFee,
              linearFee: BigNumber.from('0'),
              proportionalFee: BigNumber.from('0'),
              adiabaticFee: BigNumber.from('0'),
            },
            takerFee: {
              ...riskParams.takerFee,
              linearFee: BigNumber.from('0'),
              proportionalFee: parse6decimal('0.01'),
              adiabaticFee: BigNumber.from('0'),
            },
          },
          false,
        )
>>>>>>> 0a73f07a

        const { user, userB, userC, dsu } = instanceVars

        await dsu.connect(user).approve(market.address, COLLATERAL.mul(1e12))
        await dsu.connect(userB).approve(market.address, COLLATERAL.mul(1e12))
        await dsu.connect(userC).approve(market.address, COLLATERAL.mul(1e12))

        await market
          .connect(user)
          ['update(address,uint256,uint256,uint256,int256,bool)'](user.address, MAKER_POSITION, 0, 0, COLLATERAL, false)
        await nextWithConstantPrice()
        await settle(market, user)
      })

      it('charges skew fee for changing skew', async () => {
        const { userB, userC } = instanceVars

        // Bring skew from 0 to 100% -> total skew change of 100%
        await market
          .connect(userB)
          ['update(address,uint256,uint256,uint256,int256,bool)'](
            userB.address,
            0,
            0,
            SHORT_POSITION,
            COLLATERAL,
            false,
          )

        await nextWithConstantPrice()
        const txShort = await settle(market, userB)
        const accountProcessEventShort: AccountPositionProcessedEventObject = (await txShort.wait()).events?.find(
          e => e.event === 'AccountPositionProcessed',
        )?.args as unknown as AccountPositionProcessedEventObject
        const positionProcessEventShort: PositionProcessedEventObject = (await txShort.wait()).events?.find(
          e => e.event === 'PositionProcessed',
        )?.args as unknown as PositionProcessedEventObject

        const expectedShortProportionalFee = BigNumber.from('1138829') // = 3374.655169**2 * 0.00001 * 100% * 0.01
        expect(accountProcessEventShort.accumulationResult.offset).to.equal(expectedShortProportionalFee)
        expect(
          positionProcessEventShort.accumulationResult.tradeOffsetMaker.add(
            positionProcessEventShort.accumulationResult.tradeOffsetMarket,
          ),
        ).to.equal(expectedShortProportionalFee)

        // Bring skew from -100% to +50% -> total skew change of 150%
        await market
          .connect(userC)
          ['update(address,uint256,uint256,uint256,int256,bool)'](
            userC.address,
            0,
            LONG_POSITION.mul(2),
            0,
            COLLATERAL,
            false,
          )

        await nextWithConstantPrice()
        const txLong = await settle(market, userC)
        const accountProcessEventLong: AccountPositionProcessedEventObject = (await txLong.wait()).events?.find(
          e => e.event === 'AccountPositionProcessed',
        )?.args as unknown as AccountPositionProcessedEventObject
        const positionProcessEventLong: PositionProcessedEventObject = (await txLong.wait()).events?.find(
          e => e.event === 'PositionProcessed',
        )?.args as unknown as PositionProcessedEventObject

        const expectedLongProportionalFee = BigNumber.from('4555319') // = 3374.655169**2 / 100000 * 2 * 200% * 0.01

        expect(accountProcessEventLong.accumulationResult.offset).to.within(
          expectedLongProportionalFee,
          expectedLongProportionalFee.add(10),
        )
        expect(
          positionProcessEventLong.accumulationResult.tradeOffsetMaker.add(
            positionProcessEventLong.accumulationResult.tradeOffsetMarket,
          ),
        ).to.equal(expectedLongProportionalFee)
      })
    })

    describe('adiabatic fee', () => {
      const MAKER_POSITION = parse6decimal('10')
      const SHORT_POSITION = parse6decimal('1')
      const LONG_POSITION = parse6decimal('1')
      const COLLATERAL = parse6decimal('1000')

      beforeEach(async () => {
        const riskParams = { ...(await market.riskParameter()) }
<<<<<<< HEAD
        const marketParams = { ...(await market.parameter()) }
        await market.updateRiskParameter({
          ...riskParams,
          makerFee: {
            ...riskParams.makerFee,
            linearFee: BigNumber.from('0'),
            proportionalFee: BigNumber.from('0'),
          },
          takerFee: {
            ...riskParams.takerFee,
            linearFee: BigNumber.from('0'),
            proportionalFee: BigNumber.from('0'),
            adiabaticFee: parse6decimal('0.02'),
          },
        })
        await market.updateParameter(AddressZero, AddressZero, {
          ...marketParams,
          makerFee: 0,
          takerFee: 0,
        })
=======
        await market.updateRiskParameter(
          {
            ...riskParams,
            makerFee: {
              ...riskParams.makerFee,
              linearFee: BigNumber.from('0'),
              proportionalFee: BigNumber.from('0'),
              adiabaticFee: BigNumber.from('0'),
            },
            takerFee: {
              ...riskParams.takerFee,
              linearFee: BigNumber.from('0'),
              proportionalFee: BigNumber.from('0'),
              adiabaticFee: parse6decimal('0.02'),
            },
          },
          false,
        )
>>>>>>> 0a73f07a

        const { user, userB, userC, dsu } = instanceVars

        await dsu.connect(user).approve(market.address, COLLATERAL.mul(1e12))
        await dsu.connect(userB).approve(market.address, COLLATERAL.mul(1e12))
        await dsu.connect(userC).approve(market.address, COLLATERAL.mul(1e12))

        await market
          .connect(user)
          ['update(address,uint256,uint256,uint256,int256,bool)'](user.address, MAKER_POSITION, 0, 0, COLLATERAL, false)
        await nextWithConstantPrice()
        await settle(market, user)
      })

      it('charges taker impact fee for changing skew (short)', async () => {
        const { userB } = instanceVars

        // Bring skew from 0 to 100% -> total impact change of 100%
        await market
          .connect(userB)
          ['update(address,uint256,uint256,uint256,int256,bool)'](
            userB.address,
            0,
            0,
            SHORT_POSITION,
            COLLATERAL,
            false,
          )

        await nextWithConstantPrice()
        const tx = await settle(market, userB)
        const accountProcessEvent: AccountPositionProcessedEventObject = (await tx.wait()).events?.find(
          e => e.event === 'AccountPositionProcessed',
        )?.args as unknown as AccountPositionProcessedEventObject
        const positionProcessEvent: PositionProcessedEventObject = (await tx.wait()).events?.find(
          e => e.event === 'PositionProcessed',
        )?.args as unknown as PositionProcessedEventObject

        const expectedShortAdiabaticFee = BigNumber.from('1138829') // = 3374.655169**2 * 0.00001 * 100% * 0.01
        expect(accountProcessEvent.accumulationResult.offset).to.equal(expectedShortAdiabaticFee)
      })

      it('charges taker impact fee for changing skew (long)', async () => {
        const { userB } = instanceVars

        // Bring skew from 0 to 100% -> total impact change of 100%
        await market
          .connect(userB)
          ['update(address,uint256,uint256,uint256,int256,bool)'](userB.address, 0, LONG_POSITION, 0, COLLATERAL, false)

        await nextWithConstantPrice()
        const tx = await settle(market, userB)
        const accountProcessEventShort: AccountPositionProcessedEventObject = (await tx.wait()).events?.find(
          e => e.event === 'AccountPositionProcessed',
        )?.args as unknown as AccountPositionProcessedEventObject
        const positionProcessEventShort: PositionProcessedEventObject = (await tx.wait()).events?.find(
          e => e.event === 'PositionProcessed',
        )?.args as unknown as PositionProcessedEventObject

        const expectedShortAdiabaticFee = BigNumber.from('1138829') // = 3374.655169**2 * 0.00001 * 100% * 0.01
        expect(accountProcessEventShort.accumulationResult.offset).to.equal(expectedShortAdiabaticFee)
      })

      it('refunds taker position fee for negative impact', async () => {
        const { userB, userC } = instanceVars

        // Bring skew from 0 to 100% -> total impact change of 100%
        await market
          .connect(userB)
          ['update(address,uint256,uint256,uint256,int256,bool)'](
            userB.address,
            0,
            0,
            SHORT_POSITION,
            COLLATERAL,
            false,
          )

        await nextWithConstantPrice()
        await settle(market, userB)

        // Enable position fee to test refund
        const riskParams = await market.riskParameter()
        await market.updateRiskParameter(
          {
            ...riskParams,
            takerFee: {
              ...riskParams.takerFee,
              linearFee: parse6decimal('0.01'),
              adiabaticFee: parse6decimal('0.02'),
            },
          },
          false,
        )
        // Bring skew from -100% to 0% -> total impact change of -100%
        await market
          .connect(userC)
          ['update(address,uint256,uint256,uint256,int256,bool)'](userC.address, 0, LONG_POSITION, 0, COLLATERAL, false)

        await nextWithConstantPrice()
        const tx = await settle(market, userC)
        const accountProcessEventShort: AccountPositionProcessedEventObject = (await tx.wait()).events?.find(
          e => e.event === 'AccountPositionProcessed',
        )?.args as unknown as AccountPositionProcessedEventObject
        const positionProcessEventShort: PositionProcessedEventObject = (await tx.wait()).events?.find(
          e => e.event === 'PositionProcessed',
        )?.args as unknown as PositionProcessedEventObject

        const expectedShortLinearFee = BigNumber.from('1138829') // = 3374.655169**2 * 0.00001 * 100% * 0.01
        const expectedShortAdiabaticFee = BigNumber.from('-1138829') // = 3374.655169**2 * -0.00001 * 100% * 0.01
        expect(accountProcessEventShort.accumulationResult.offset).to.equal(
          expectedShortLinearFee.add(expectedShortAdiabaticFee),
        )
      })

      it('refunds taker position fee for negative impact (negative fees)', async () => {
        const { userB, userC } = instanceVars

        // Bring skew from 0 to 100% -> total impact change of 100%
        await market
          .connect(userB)
          ['update(address,uint256,uint256,uint256,int256,bool)'](
            userB.address,
            0,
            0,
            SHORT_POSITION,
            COLLATERAL,
            false,
          )

        await nextWithConstantPrice()
        await settle(market, userB)

        // Enable position fee to test refund
        const riskParams = await market.riskParameter()
        await market.updateRiskParameter(
          {
            ...riskParams,
            takerFee: {
              ...riskParams.takerFee,
              linearFee: parse6decimal('0.01'),
              adiabaticFee: parse6decimal('0.04'),
            },
          },
          false,
        )
        // Bring skew from -100% to 0% -> total impact change of -100%
        await market
          .connect(userC)
          ['update(address,uint256,uint256,uint256,int256,bool)'](userC.address, 0, LONG_POSITION, 0, COLLATERAL, false)

        await nextWithConstantPrice()
        const tx = await settle(market, userC)
        const accountProcessEventShort: AccountPositionProcessedEventObject = (await tx.wait()).events?.find(
          e => e.event === 'AccountPositionProcessed',
        )?.args as unknown as AccountPositionProcessedEventObject
        const positionProcessEventShort: PositionProcessedEventObject = (await tx.wait()).events?.find(
          e => e.event === 'PositionProcessed',
        )?.args as unknown as PositionProcessedEventObject

        const expectedShortLinearFee = BigNumber.from('1138829') // = 3374.655169**2 * 0.00001 * 100% * 0.01
        const expectedShortAdiabaticFee = BigNumber.from('-2277659') // = 3374.655169**2 *-0.00001 * 100% * 0.02
        expect(accountProcessEventShort.accumulationResult.offset).to.equal(
          expectedShortLinearFee.add(expectedShortAdiabaticFee),
        )
      })
    })

    describe('settlement fee', () => {
      const MAKER_POSITION = parse6decimal('10')
      const SHORT_POSITION = parse6decimal('1')
      const LONG_POSITION = parse6decimal('1')
      const COLLATERAL = parse6decimal('1000')

      beforeEach(async () => {
        const riskParams = await market.riskParameter()
        const marketParams = await market.parameter()
<<<<<<< HEAD
        await market.updateRiskParameter({
          ...riskParams,
          makerFee: {
            ...riskParams.makerFee,
            linearFee: BigNumber.from('0'),
            proportionalFee: BigNumber.from('0'),
          },
          takerFee: {
            ...riskParams.takerFee,
            linearFee: BigNumber.from('0'),
            proportionalFee: BigNumber.from('0'),
            adiabaticFee: BigNumber.from('0'),
          },
        })
        await market.updateParameter(AddressZero, AddressZero, {
          ...marketParams,
          makerFee: 0,
          takerFee: 0,
        })
=======
        await market.updateRiskParameter(
          {
            ...riskParams,
            makerFee: {
              ...riskParams.makerFee,
              linearFee: BigNumber.from('0'),
              proportionalFee: BigNumber.from('0'),
              adiabaticFee: BigNumber.from('0'),
            },
            takerFee: {
              ...riskParams.takerFee,
              linearFee: BigNumber.from('0'),
              proportionalFee: BigNumber.from('0'),
              adiabaticFee: BigNumber.from('0'),
            },
          },
          false,
        )
>>>>>>> 0a73f07a

        const { user, userB, userC, dsu } = instanceVars

        await dsu.connect(user).approve(market.address, COLLATERAL.mul(1e12))
        await dsu.connect(userB).approve(market.address, COLLATERAL.mul(1e12))
        await dsu.connect(userC).approve(market.address, COLLATERAL.mul(1e12))

        await market
          .connect(user)
          ['update(address,uint256,uint256,uint256,int256,bool)'](user.address, MAKER_POSITION, 0, 0, COLLATERAL, false)
        await nextWithConstantPrice()
        await settle(market, user)

        await market.updateParameter(AddressZero, AddressZero, {
          ...marketParams,
          settlementFee: parse6decimal('1.23'),
          makerFee: 0,
          takerFee: 0,
        })
      })

      it('charges settlement fee for maker', async () => {
        await market
          .connect(instanceVars.user)
          ['update(address,uint256,uint256,uint256,int256,bool)'](
            instanceVars.user.address,
            MAKER_POSITION.mul(2),
            0,
            0,
            0,
            false,
          )

        await nextWithConstantPrice()
        const tx = await updateNoOp(market, instanceVars.user)

        const accountProcessEvent: AccountPositionProcessedEventObject = (await tx.wait()).events?.find(
          e => e.event === 'AccountPositionProcessed',
        )?.args as unknown as AccountPositionProcessedEventObject

        const expectedSettlementFee = parse6decimal('1.23')
        expect(accountProcessEvent.accumulationResult.settlementFee).to.equal(expectedSettlementFee)

        expectGlobalEq(await market.global(), {
          ...DEFAULT_GLOBAL,
          currentId: 3,
          latestId: 2,
          oracleFee: expectedSettlementFee,
<<<<<<< HEAD
=======
          donation: 0,
          latestPrice: PRICE,
          exposure: 0,
>>>>>>> 0a73f07a
        })
      })

      it('charges settlement fee for taker', async () => {
        const { userB, userC } = instanceVars
        await market
          .connect(userB)
          ['update(address,uint256,uint256,uint256,int256,bool)'](userB.address, 0, LONG_POSITION, 0, COLLATERAL, false)
        await market
          .connect(userC)
          ['update(address,uint256,uint256,uint256,int256,bool)'](
            userC.address,
            0,
            0,
            SHORT_POSITION,
            COLLATERAL,
            false,
          )

        await nextWithConstantPrice()
        const txB = await settle(market, userB)
        const txC = await settle(market, userC)

        const accountProcessEventB: AccountPositionProcessedEventObject = (await txB.wait()).events?.find(
          e => e.event === 'AccountPositionProcessed',
        )?.args as unknown as AccountPositionProcessedEventObject
        const accountProcessEventC: AccountPositionProcessedEventObject = (await txC.wait()).events?.find(
          e => e.event === 'AccountPositionProcessed',
        )?.args as unknown as AccountPositionProcessedEventObject

        const expectedSettlementFee = parse6decimal('1.23')
        expect(accountProcessEventB.accumulationResult.settlementFee).to.equal(expectedSettlementFee.div(2))
        expect(accountProcessEventC.accumulationResult.settlementFee).to.equal(expectedSettlementFee.div(2))

        expectGlobalEq(await market.global(), {
<<<<<<< HEAD
          ...DEFAULT_GLOBAL,
=======
>>>>>>> 0a73f07a
          currentId: 2,
          latestId: 2,
          oracleFee: expectedSettlementFee,
<<<<<<< HEAD
=======
          donation: 0,
          latestPrice: PRICE,
          exposure: 0,
>>>>>>> 0a73f07a
        })
      })
    })
  })

  describe('interest fee', () => {
    const MAKER_POSITION = parse6decimal('10')
    const SHORT_POSITION = parse6decimal('1')
    const LONG_POSITION = parse6decimal('1')
    const COLLATERAL = parse6decimal('1000')

    beforeEach(async () => {
      const riskParams = await market.riskParameter()
<<<<<<< HEAD
      await market.updateRiskParameter({
        ...riskParams,
        makerFee: {
          ...riskParams.makerFee,
          linearFee: BigNumber.from('0'),
          proportionalFee: BigNumber.from('0'),
        },
        takerFee: {
          ...riskParams.takerFee,
          linearFee: BigNumber.from('0'),
          proportionalFee: BigNumber.from('0'),
          adiabaticFee: BigNumber.from('0'),
        },
        utilizationCurve: {
          minRate: parse6decimal('0.01'),
          maxRate: parse6decimal('0.01'),
          targetRate: parse6decimal('0.01'),
          targetUtilization: parse6decimal('1'),
=======
      await market.updateRiskParameter(
        {
          ...riskParams,
          makerFee: {
            ...riskParams.makerFee,
            linearFee: BigNumber.from('0'),
            proportionalFee: BigNumber.from('0'),
            adiabaticFee: BigNumber.from('0'),
          },
          takerFee: {
            ...riskParams.takerFee,
            linearFee: BigNumber.from('0'),
            proportionalFee: BigNumber.from('0'),
            adiabaticFee: BigNumber.from('0'),
          },
          utilizationCurve: {
            minRate: parse6decimal('0.01'),
            maxRate: parse6decimal('0.01'),
            targetRate: parse6decimal('0.01'),
            targetUtilization: parse6decimal('1'),
          },
>>>>>>> 0a73f07a
        },
        false,
      )

      const { user, userB, userC, dsu } = instanceVars

      await dsu.connect(user).approve(market.address, COLLATERAL.mul(1e12))
      await dsu.connect(userB).approve(market.address, COLLATERAL.mul(1e12))
      await dsu.connect(userC).approve(market.address, COLLATERAL.mul(1e12))

      await market
        .connect(user)
        ['update(address,uint256,uint256,uint256,int256,bool)'](user.address, MAKER_POSITION, 0, 0, COLLATERAL, false)
      await nextWithConstantPrice()
      await settle(market, user)
    })

    it('charges interest fee for long position', async () => {
      const { userB } = instanceVars

      await market
        .connect(userB)
        ['update(address,uint256,uint256,uint256,int256,bool)'](userB.address, 0, LONG_POSITION, 0, COLLATERAL, false)

      await nextWithConstantPrice()
      await settle(market, userB)

      await nextWithConstantPrice()
      await nextWithConstantPrice()
      await nextWithConstantPrice()

      const tx = await settle(market, userB)
      const [accountProcessEvents, positionProcessEvents] = await getOrderProcessingEvents(tx)

      // payoffPrice = 3374.655169**2 * 0.00001 = 113.882975
      const expectedInterest = BigNumber.from('177') // payoffPrice * 0.01 * 4912 seconds / 365 days
      const expectedInterestFee = BigNumber.from('35') // expectedInterest * .2

      const accumulatedInterest = accountProcessEvents.reduce(
        (acc: BigNumber, e) => acc.add(e.accumulationResult.collateral),
        BigNumber.from(0),
      )
      const accumulatedInterestFee = positionProcessEvents.reduce(
        (acc: BigNumber, e) => acc.add(e.accumulationResult.interestFee),
        BigNumber.from(0),
      )
      const accumulatedInterestMaker = positionProcessEvents.reduce(
        (acc: BigNumber, e) => acc.add(e.accumulationResult.interestFee.add(e.accumulationResult.interestMaker)),
        BigNumber.from(0),
      )
      expect(accumulatedInterest).to.equal(expectedInterest.mul(-1))
      expect(accumulatedInterestFee).to.equal(expectedInterestFee)
      expect(accumulatedInterestMaker).to.equal(expectedInterest)
    })

    it('charges interest fee for short position', async () => {
      const { userB } = instanceVars

      await market
        .connect(userB)
        ['update(address,uint256,uint256,uint256,int256,bool)'](userB.address, 0, 0, SHORT_POSITION, COLLATERAL, false)

      await nextWithConstantPrice()
      await settle(market, userB)

      await nextWithConstantPrice()
      await nextWithConstantPrice()
      await nextWithConstantPrice()

      const tx = await settle(market, userB)
      const [accountProcessEvents, positionProcessEvents] = await getOrderProcessingEvents(tx)

      // payoffPrice = 3374.655169**2 * 0.00001 = 113.882975
      const expectedInterest = BigNumber.from('177') // payoffPrice * 0.01 * 4912 seconds / 365 days
      const expectedInterestFee = BigNumber.from('35') // expectedInterest * .2

      const accumulatedInterest = accountProcessEvents.reduce(
        (acc: BigNumber, e) => acc.add(e.accumulationResult.collateral),
        BigNumber.from(0),
      )
      const accumulatedInterestFee = positionProcessEvents.reduce(
        (acc: BigNumber, e) => acc.add(e.accumulationResult.interestFee),
        BigNumber.from(0),
      )
      const accumulatedInterestMaker = positionProcessEvents.reduce(
        (acc: BigNumber, e) => acc.add(e.accumulationResult.interestFee.add(e.accumulationResult.interestMaker)),
        BigNumber.from(0),
      )
      expect(accumulatedInterest).to.equal(expectedInterest.mul(-1))
      expect(accumulatedInterestFee).to.equal(expectedInterestFee)
      expect(accumulatedInterestMaker).to.equal(expectedInterest)
    })
  })

  describe('funding fee', () => {
    const MAKER_POSITION = parse6decimal('10')
    const SHORT_POSITION = parse6decimal('1')
    const LONG_POSITION = parse6decimal('1')
    const COLLATERAL = parse6decimal('1000')

    beforeEach(async () => {
      const riskParams = await market.riskParameter()
<<<<<<< HEAD
      await market.updateRiskParameter({
        ...riskParams,
        makerFee: {
          ...riskParams.makerFee,
          linearFee: BigNumber.from('0'),
          proportionalFee: BigNumber.from('0'),
        },
        takerFee: {
          ...riskParams.takerFee,
          linearFee: BigNumber.from('0'),
          proportionalFee: BigNumber.from('0'),
          adiabaticFee: BigNumber.from('0'),
        },
        pController: {
          k: parse6decimal('10'),
          min: parse6decimal('-1.20'),
          max: parse6decimal('1.20'),
=======
      await market.updateRiskParameter(
        {
          ...riskParams,
          makerFee: {
            ...riskParams.makerFee,
            linearFee: BigNumber.from('0'),
            proportionalFee: BigNumber.from('0'),
            adiabaticFee: BigNumber.from('0'),
          },
          takerFee: {
            ...riskParams.takerFee,
            linearFee: BigNumber.from('0'),
            proportionalFee: BigNumber.from('0'),
            adiabaticFee: BigNumber.from('0'),
          },
          pController: {
            k: parse6decimal('10'),
            min: parse6decimal('-1.20'),
            max: parse6decimal('1.20'),
          },
>>>>>>> 0a73f07a
        },
        false,
      )

      const { user, userB, userC, dsu } = instanceVars

      await dsu.connect(user).approve(market.address, COLLATERAL.mul(1e12))
      await dsu.connect(userB).approve(market.address, COLLATERAL.mul(1e12))
      await dsu.connect(userC).approve(market.address, COLLATERAL.mul(1e12))

      await market
        .connect(user)
        ['update(address,uint256,uint256,uint256,int256,bool)'](user.address, MAKER_POSITION, 0, 0, COLLATERAL, false)
      await nextWithConstantPrice()
      await settle(market, user)
    })

    it('charges funding fee for long position', async () => {
      const { userB } = instanceVars

      await market
        .connect(userB)
        ['update(address,uint256,uint256,uint256,int256,bool)'](userB.address, 0, LONG_POSITION, 0, COLLATERAL, false)

      await nextWithConstantPrice()
      await settle(market, userB)

      await nextWithConstantPrice()
      await nextWithConstantPrice()
      await nextWithConstantPrice()

      const tx = await settle(market, userB)
      const [accountProcessEvents, positionProcessEvents] = await getOrderProcessingEvents(tx)

      const expectedFunding = BigNumber.from('21259')
      const expectedFundingFee = expectedFunding.div(10)
      const expectedFundingWithFee = expectedFunding.add(expectedFundingFee.div(2))

      const accumulatedFunding = accountProcessEvents.reduce(
        (acc: BigNumber, e) => acc.add(e.accumulationResult.collateral),
        BigNumber.from(0),
      )
      const accumulatedFundingFee = positionProcessEvents.reduce(
        (acc: BigNumber, e) => acc.add(e.accumulationResult.fundingFee),
        BigNumber.from(0),
      )
      const accumulatedFundingMaker = positionProcessEvents.reduce(
        (acc: BigNumber, e) => acc.add(e.accumulationResult.fundingFee.add(e.accumulationResult.fundingMaker)),
        BigNumber.from(0),
      )
      expect(accumulatedFunding).to.equal(expectedFundingWithFee.mul(-1).sub(1)) // precision loss
      expect(accumulatedFundingFee).to.equal(expectedFundingFee)
      expect(accumulatedFundingMaker).to.equal(expectedFundingWithFee.add(1)) // precision loss
    })

    it('charges funding fee for short position', async () => {
      const { userB } = instanceVars

      await market
        .connect(userB)
        ['update(address,uint256,uint256,uint256,int256,bool)'](userB.address, 0, 0, SHORT_POSITION, COLLATERAL, false)

      await nextWithConstantPrice()
      await settle(market, userB)

      await nextWithConstantPrice()
      await nextWithConstantPrice()
      await nextWithConstantPrice()

      const tx = await settle(market, userB)
      const [accountProcessEvents, positionProcessEvents] = await getOrderProcessingEvents(tx)

      const expectedFunding = BigNumber.from('21259')
      const expectedFundingFee = expectedFunding.div(10)
      const expectedFundingWithFee = expectedFunding.add(expectedFundingFee.div(2))

      const accumulatedFunding = accountProcessEvents.reduce(
        (acc: BigNumber, e) => acc.add(e.accumulationResult.collateral),
        BigNumber.from(0),
      )
      const accumulatedFundingFee = positionProcessEvents.reduce(
        (acc: BigNumber, e) => acc.add(e.accumulationResult.fundingFee),
        BigNumber.from(0),
      )
      const accumulatedFundingMaker = positionProcessEvents.reduce(
        (acc: BigNumber, e) => acc.add(e.accumulationResult.fundingFee.add(e.accumulationResult.fundingMaker)),
        BigNumber.from(0),
      )
      expect(accumulatedFunding).to.equal(expectedFundingWithFee.mul(-1))
      expect(accumulatedFundingFee).to.equal(expectedFundingFee)
      expect(accumulatedFundingMaker).to.equal(expectedFundingWithFee)
    })
  })

  describe('referral fees', () => {
    const COLLATERAL = parse6decimal('600')
    const POSITION = parse6decimal('3')

    beforeEach(async () => {
      const { owner, user, userB, userC, userD, dsu, marketFactory } = instanceVars
      await dsu.connect(user).approve(market.address, COLLATERAL.mul(2).mul(1e12))
      await dsu.connect(userB).approve(market.address, COLLATERAL.mul(1e12))
      await dsu.connect(userC).approve(market.address, COLLATERAL.mul(2).mul(1e12))
      await dsu.connect(userD).approve(market.address, COLLATERAL.mul(1e12))

      // set default referral fee
      const protocolParameters = await marketFactory.parameter()
      await expect(
        marketFactory.connect(owner).updateParameter({
          ...protocolParameters,
          referralFee: parse6decimal('0.12'),
        }),
      ).to.emit(marketFactory, 'ParameterUpdated')
      expect((await marketFactory.parameter()).referralFee).to.equal(parse6decimal('0.12'))

      // override referral fee for user
      await expect(marketFactory.connect(owner).updateReferralFee(user.address, parse6decimal('0.15')))
        .to.emit(marketFactory, 'ReferralFeeUpdated')
        .withArgs(user.address, parse6decimal('0.15'))
    })

    it('charges user referral fee for maker position', async () => {
      const { user, userB } = instanceVars

      // userB creates a maker position, referred by user
      await market
        .connect(userB)
        ['update(address,uint256,uint256,uint256,int256,bool,address)'](
          userB.address,
          POSITION,
          0,
          0,
          COLLATERAL,
          false,
          user.address,
        )
      const expectedReferral = parse6decimal('0.15').mul(3) // referralFee * position
      expectOrderEq(await market.pendingOrder(1), {
        ...DEFAULT_ORDER,
        timestamp: TIMESTAMP_1,
        orders: 1,
        makerPos: POSITION,
        collateral: COLLATERAL,
        makerReferral: expectedReferral,
      })
      await nextWithConstantPrice()
      await settle(market, user)
      await settle(market, userB)

      // ensure the proper amount of the base fee is claimable by the referrer
      // makerFee = position * makerFee * price = 3 * 0.05 * 113.882975 = 17.082446
      // referralFee = makerFee * referral / makerPos = 17.082446 * 0.45 / 3 = 2.562366
      const expectedClaimable = parse6decimal('2.562367')
      expectLocalEq(await market.locals(user.address), {
        ...DEFAULT_LOCAL,
        currentId: 0,
        latestId: 0,
        claimable: expectedClaimable,
      })
      await expect(market.connect(user).claimFee())
        .to.emit(market, 'FeeClaimed')
        .withArgs(user.address, expectedClaimable)
    })

    it('charges default referral fee for taker position', async () => {
      const { user, userB, userC } = instanceVars

      // user creates a non-referred maker position to facilitate a taker order
      await market
        .connect(user)
        ['update(address,uint256,uint256,uint256,int256,bool)'](
          user.address,
          POSITION.mul(2),
          0,
          0,
          COLLATERAL.mul(2),
          false,
        )

      // userC creates a short position referred by userB
      await market
        .connect(userC)
        ['update(address,uint256,uint256,uint256,int256,bool,address)'](
          userC.address,
          0,
          0,
          POSITION,
          COLLATERAL.mul(2),
          false,
          userB.address,
        )
      const expectedReferral = parse6decimal('0.12').mul(3) // referralFee * position
      expectOrderEq(await market.pendingOrder(1), {
        ...DEFAULT_ORDER,
        timestamp: TIMESTAMP_1,
        orders: 2,
        makerPos: POSITION.mul(2),
        shortPos: POSITION,
        collateral: COLLATERAL.mul(4),
        takerReferral: expectedReferral,
      })
      await nextWithConstantPrice()
      await settle(market, user)
      await settle(market, userB)
      await settle(market, userC)

      // ensure the proper amount of the base fee is claimable by the referrer
      // takerFee = position * takerFee * price = 3 * 0.025 * 113.882975 = 8.541223
      // referralFee = takerFeeLinear * referral / takerPos =  8.541223 * 0.36 / 3 = 1.024946
      const expectedClaimable = parse6decimal('1.024947')
      expectLocalEq(await market.locals(userB.address), {
        ...DEFAULT_LOCAL,
        currentId: 0,
        latestId: 0,
        claimable: expectedClaimable,
      })
      await expect(market.connect(userB).claimFee())
        .to.emit(market, 'FeeClaimed')
        .withArgs(userB.address, expectedClaimable)
    })

    it('handles a change in user referral fee', async () => {
      const { owner, user, userB, marketFactory } = instanceVars

      // increase referral fee for user
      await expect(marketFactory.connect(owner).updateReferralFee(user.address, parse6decimal('0.17')))
        .to.emit(marketFactory, 'ReferralFeeUpdated')
        .withArgs(user.address, parse6decimal('0.17'))

      // userB creates a maker position, referred by user
      await market
        .connect(userB)
        ['update(address,uint256,uint256,uint256,int256,bool,address)'](
          userB.address,
          POSITION,
          0,
          0,
          COLLATERAL,
          false,
          user.address,
        )
      const expectedReferral = parse6decimal('0.17').mul(3) // referralFee * position
      expectOrderEq(await market.pendingOrder(1), {
        ...DEFAULT_ORDER,
        timestamp: TIMESTAMP_1,
        orders: 1,
        makerPos: POSITION,
        collateral: COLLATERAL,
        makerReferral: expectedReferral,
      })
      await nextWithConstantPrice()
      await settle(market, user)
      await settle(market, userB)

      // ensure the proper amount of the base fee is claimable by the referrer
      // makerFee = position * makerFee * price = 3 * 0.05 * 113.882975 = 17.082446
      // referralFee = makerFee * referral / makerPos =  17.082446 * 0.51 / 3 = 2.904015
      const expectedClaimable = parse6decimal('2.904015')
      expectLocalEq(await market.locals(user.address), {
        ...DEFAULT_LOCAL,
        currentId: 0,
        latestId: 0,
        claimable: expectedClaimable,
      })
      await expect(market.connect(user).claimFee())
        .to.emit(market, 'FeeClaimed')
        .withArgs(user.address, expectedClaimable)
    })

    it('handles referral fee for multiple orders', async () => {
      const { user, userB, userC, userD } = instanceVars

      // user creates a maker position order referred by userB
      await market
        .connect(user)
        ['update(address,uint256,uint256,uint256,int256,bool,address)'](
          user.address,
          POSITION.mul(2),
          0,
          0,
          COLLATERAL.mul(2),
          false,
          userB.address,
        )
      // userC creates a long position referred by user
      await market
        .connect(userC)
        ['update(address,uint256,uint256,uint256,int256,bool,address)'](
          userC.address,
          0,
          POSITION,
          0,
          COLLATERAL.mul(2),
          false,
          user.address,
        )
      expectOrderEq(await market.pendingOrder(1), {
        ...DEFAULT_ORDER,
        timestamp: TIMESTAMP_1,
        orders: 2,
        makerPos: POSITION.mul(2),
        longPos: POSITION,
        collateral: COLLATERAL.mul(4),
        makerReferral: parse6decimal('0.12').mul(6), // defaultReferralFee * position = 0.72
        takerReferral: parse6decimal('0.15').mul(3), // userReferralFee * position    = 0.45
      })

      // settle all users
      await nextWithConstantPrice()
      await settle(market, user)
      await settle(market, userB)
      await settle(market, userC)

      // userB claims the maker referral fee at the default rate
      // makerFee = position * makerFee * price = 6 * 0.05 * 113.882975 = 34.164892
      // referralFee = makerFee * referral / makerPos = 34.164892 * 0.72 / 6 = 4.099787
      const expectedClaimableMakerReferral = parse6decimal('4.099787')
      expectLocalEq(await market.locals(userB.address), {
        ...DEFAULT_LOCAL,
        currentId: 0,
        latestId: 0,
        claimable: expectedClaimableMakerReferral,
      })
      await expect(market.connect(userB).claimFee())
        .to.emit(market, 'FeeClaimed')
        .withArgs(userB.address, expectedClaimableMakerReferral)

      // user should be able to claim the taker referral fee at the user rate
      // takerFee = position * takerFee * price = 3 * 0.025 * 113.882975 = 8.541223
      // referralFee = takerFee * referral / takerPos =  8.541223 * 0.45 / 3 = 1.281183
      let expectedClaimableTakerReferral = parse6decimal('1.281183')
      expectLocalEq(await market.locals(user.address), {
        ...DEFAULT_LOCAL,
        currentId: 1,
        latestId: 1,
<<<<<<< HEAD
        collateral: parse6decimal('1071.540000'),
=======
        collateral: parse6decimal('1105.704894'),
>>>>>>> 0a73f07a
        claimable: expectedClaimableTakerReferral,
      })

      // userD creates a short position referred by user
      await market
        .connect(userD)
        ['update(address,uint256,uint256,uint256,int256,bool,address)'](
          userD.address,
          0,
          0,
          POSITION.mul(2).div(3),
          COLLATERAL,
          false,
          user.address,
        )
      expectOrderEq(await market.pendingOrder(2), {
        ...DEFAULT_ORDER,
        timestamp: TIMESTAMP_2,
        orders: 1,
        shortPos: POSITION.mul(2).div(3),
        collateral: COLLATERAL,
        takerReferral: parse6decimal('0.15').mul(2), // userReferralFee * position = 0.30
      })

      // settle relevant users
      await nextWithConstantPrice()
      await settle(market, user)
      await settle(market, userD)

      // user claims both taker referral fees
      // takerFee = position * takerFee * price = 2 * 0.025 * 113.882975 = 5.694148
      // referralFee = takerFee * referral / takerPos =  5.694148 * 0.30 / 2 = 0.854122
      expectedClaimableTakerReferral = expectedClaimableTakerReferral.add(parse6decimal('0.854122'))
      await expect(market.connect(user).claimFee())
        .to.emit(market, 'FeeClaimed')
        .withArgs(user.address, expectedClaimableTakerReferral)
    })

    it('allows for a new referrer on new orders', async () => {
      const { user, userB, userC } = instanceVars

      // user creates a non-referred maker position to facilitate a taker order
      await market
        .connect(user)
        ['update(address,uint256,uint256,uint256,int256,bool)'](
          user.address,
          POSITION.mul(2),
          0,
          0,
          COLLATERAL.mul(2),
          false,
        )

      // userC creates a short position referred by userB
      await market
        .connect(userC)
        ['update(address,uint256,uint256,uint256,int256,bool,address)'](
          userC.address,
          0,
          0,
          POSITION,
          COLLATERAL.mul(2),
          false,
          userB.address,
        )
      const currentId = (await market.locals(userC.address)).currentId
      const expectedReferral = parse6decimal('0.12').mul(3) // referralFee * position
      expectOrderEq(await market.pendingOrder(1), {
        ...DEFAULT_ORDER,
        timestamp: TIMESTAMP_1,
        orders: 2,
        makerPos: POSITION.mul(2),
        shortPos: POSITION,
        collateral: COLLATERAL.mul(4),
        takerReferral: expectedReferral,
      })
      await nextWithConstantPrice()
      await settle(market, user)
      await settle(market, userB)
      await updateNoOp(market, userC) // update userC to clear values
      expect(await market.referrers(userC.address, currentId)).to.equal(userB.address)
      expect((await market.locals(userC.address)).currentId).to.equal(currentId.add(1))

      // ensure the proper amount of the base fee is claimable by the referrer
      // takerFeeLinear = position * linearFee * price = 3 * 0.05 * 113.882975 = 17.082446
      // referralFee = takerFeeLinear * referral / takerPos =  17.082446 * 0.36 / 3 = 2.049893
      const expectedClaimable = parse6decimal('2.049893')
      expectLocalEq(await market.locals(userB.address), {
        ...DEFAULT_LOCAL,
        currentId: 0,
        latestId: 0,
        claimable: expectedClaimable,
      })
      await expect(market.connect(userB).claimFee())
        .to.emit(market, 'FeeClaimed')
        .withArgs(userB.address, expectedClaimable)

      // userC closes a short position referred by user
      await market
        .connect(userC)
        ['update(address,uint256,uint256,uint256,int256,bool,address)'](userC.address, 0, 0, 0, 0, false, user.address)

      await nextWithConstantPrice()
      await settle(market, user)
      await settle(market, userB)
      await settle(market, userC)

      // ensure the proper amount of the base fee is claimable by the referrer
      // takerFeeLinear = position * linearFee * price = 3 * 0.05 * 113.882975 = 17.082446
      // referralFee = takerFeeLinear * referral / takerPos =  17.082446 * 0.45 / 3 = 2.562367
      const expectedCloseClaimable = parse6decimal('2.562367')
      expectLocalEq(await market.locals(user.address), {
        ...DEFAULT_LOCAL,
        currentId: 1,
        latestId: 1,
        collateral: '1143713328',
        claimable: expectedCloseClaimable,
      })
      await expect(market.connect(user).claimFee())
        .to.emit(market, 'FeeClaimed')
        .withArgs(user.address, expectedCloseClaimable)
      expect(await market.referrers(userC.address, currentId.add(1))).to.equal(user.address)

      await nextWithConstantPrice()
      // userC opens a short position referred by no one
      await market
        .connect(userC)
        ['update(address,uint256,uint256,uint256,int256,bool)'](userC.address, 0, 0, 0, 0, false)
      await nextWithConstantPrice()
      expect(await market.referrers(userC.address, currentId.add(2))).to.equal(constants.AddressZero)
    })
  })
})<|MERGE_RESOLUTION|>--- conflicted
+++ resolved
@@ -91,17 +91,10 @@
     const txEvents = (await tx.wait()).events!
     const accountProcessEvents: Array<AccountPositionProcessedEventObject> = txEvents
       .filter(e => e.event === 'AccountPositionProcessed')
-<<<<<<< HEAD
       .map(e => e.args as unknown as AccountPositionProcessedEventObject)
     const positionProcessEvents: Array<PositionProcessedEventObject> = txEvents
       .filter(e => e.event === 'PositionProcessed')
       .map(e => e.args as unknown as PositionProcessedEventObject)
-=======
-      .map(e => e.args as AccountPositionProcessedEventObject)
-    const positionProcessEvents: Array<PositionProcessedEventObject> = txEvents
-      .filter(e => e.event === 'PositionProcessed')
-      .map(e => e.args as PositionProcessedEventObject)
->>>>>>> 0a73f07a
     return [accountProcessEvents, positionProcessEvents]
   }
 
@@ -140,10 +133,6 @@
       const expectedMakerFee = parse6decimal('56.941490') // = 3374.655169**2 * 0.0001 * (0.05)
       const expectedMakerLinear = parse6decimal('102.494680') // = 3374.655169**2 * 0.0001 * (0.09)
       const expectedMakerProportional = parse6decimal('91.106380') // = 3374.655169**2 * 0.0001 * (0.08)
-<<<<<<< HEAD
-=======
-      const expectedMakerAdiabatic = parse6decimal('0') // = 3374.655169**2 * 0.0001 * (-(1.0 + 0.0) / 2 * 0.0)
->>>>>>> 0a73f07a
 
       expect(accountProcessEvent?.accumulationResult.tradeFee).to.equal(expectedMakerFee)
       expect(accountProcessEvent?.accumulationResult.offset).to.equal(
@@ -203,7 +192,7 @@
       riskParamsMakerFee.linearFee = BigNumber.from('0')
       riskParamsMakerFee.proportionalFee = BigNumber.from('0')
       riskParams.makerFee = riskParamsMakerFee
-      await market.updateRiskParameter(riskParams, false)
+      await market.updateRiskParameter(riskParams)
 
       const marketParams = { ...(await market.parameter()) }
       const previousMarketParams = { ...marketParams }
@@ -231,12 +220,8 @@
       await nextWithConstantPrice()
       await settle(market, user)
 
-<<<<<<< HEAD
       await market.updateRiskParameter(previousRiskParams)
       await market.updateParameter(AddressZero, AddressZero, previousMarketParams)
-=======
-      await market.updateRiskParameter(previousRiskParams, false)
->>>>>>> 0a73f07a
       await market.connect(user)['update(address,uint256,uint256,uint256,int256,bool)'](user.address, 0, 0, 0, 0, false)
 
       // Settle the market with a new oracle version
@@ -248,10 +233,6 @@
       const expectedMakerFee = parse6decimal('56.941490') // = 3374.655169**2 * 0.0001 * (0.05)
       const expectedMakerLinear = parse6decimal('102.494680') // = 3374.655169**2 * 0.0001 * (0.09)
       const expectedMakerProportional = parse6decimal('91.106380') // = 3374.655169**2 * 0.0001 * (0.08)
-<<<<<<< HEAD
-=======
-      const expectedMakerAdiabatic = BigNumber.from('0') // = 3374.655169**2 * 0.0001 * ((1.0 + 0.0) / 2 * 0)
->>>>>>> 0a73f07a
 
       expect(accountProcessEvent?.accumulationResult.tradeFee).to.equal(expectedMakerFee)
       expect(accountProcessEvent?.accumulationResult.offset).to.equal(
@@ -289,12 +270,8 @@
         riskFee: expectedRiskFee,
         oracleFee: expectedOracleFee,
         donation: expectedDonation,
-<<<<<<< HEAD
         exposure: 0,
-=======
         latestPrice: PRICE,
-        exposure: expectedMakerAdiabatic,
->>>>>>> 0a73f07a
       })
       expectOrderEq(await market.pendingOrder(3), {
         ...DEFAULT_ORDER,
@@ -312,7 +289,7 @@
       riskParamsMakerFee.linearFee = BigNumber.from('0')
       riskParamsMakerFee.proportionalFee = BigNumber.from('0')
       riskParams.makerFee = riskParamsMakerFee
-      await market.updateRiskParameter(riskParams, false)
+      await market.updateRiskParameter(riskParams)
 
       const marketParams = { ...(await market.parameter()) }
       marketParams.makerFee = BigNumber.from('0')
@@ -434,7 +411,7 @@
       riskParamsMakerFee.linearFee = BigNumber.from('0')
       riskParamsMakerFee.proportionalFee = BigNumber.from('0')
       riskParams.makerFee = riskParamsMakerFee
-      await market.updateRiskParameter(riskParams, false)
+      await market.updateRiskParameter(riskParams)
 
       const marketParams = { ...(await market.parameter()) }
       marketParams.makerFee = BigNumber.from('0')
@@ -584,7 +561,6 @@
     it('charges take fees on long close', async () => {
       const riskParams = await market.riskParameter()
       const marketParams = await market.parameter()
-<<<<<<< HEAD
       await market.updateRiskParameter({
         ...riskParams,
         makerFee: {
@@ -592,31 +568,7 @@
           linearFee: BigNumber.from('0'),
           proportionalFee: BigNumber.from('0'),
         },
-        takerFee: {
-          ...riskParams.takerFee,
-          linearFee: BigNumber.from('0'),
-          proportionalFee: BigNumber.from('0'),
-          adiabaticFee: BigNumber.from('0'),
-=======
-      await market.updateRiskParameter(
-        {
-          ...riskParams,
-          makerFee: {
-            ...riskParams.makerFee,
-            linearFee: BigNumber.from('0'),
-            proportionalFee: BigNumber.from('0'),
-            adiabaticFee: BigNumber.from('0'),
-          },
-          takerFee: {
-            ...riskParams.takerFee,
-            linearFee: BigNumber.from('0'),
-            proportionalFee: BigNumber.from('0'),
-            adiabaticFee: BigNumber.from('0'),
-          },
->>>>>>> 0a73f07a
-        },
-        false,
-      )
+      })
       await market.updateParameter(AddressZero, AddressZero, {
         ...marketParams,
         fundingFee: BigNumber.from('0'),
@@ -659,7 +611,6 @@
       await updateNoOp(market, user)
 
       // Re-enable fees for close, disable skew and impact for ease of calculation
-<<<<<<< HEAD
       await market.updateRiskParameter({
         ...riskParams,
         makerFee: {
@@ -679,25 +630,6 @@
         makerFee: 0,
       })
 
-=======
-      await market.updateRiskParameter(
-        {
-          ...riskParams,
-          makerFee: {
-            ...riskParams.makerFee,
-            linearFee: BigNumber.from('0'),
-            proportionalFee: BigNumber.from('0'),
-            adiabaticFee: BigNumber.from('0'),
-          },
-          takerFee: {
-            ...riskParams.takerFee,
-            proportionalFee: BigNumber.from('0'),
-            adiabaticFee: BigNumber.from('0'),
-          },
-        },
-        false,
-      )
->>>>>>> 0a73f07a
       await market
         .connect(userB)
         ['update(address,uint256,uint256,uint256,int256,bool)'](userB.address, 0, 0, 0, 0, false)
@@ -802,7 +734,7 @@
       riskParamsMakerFee.linearFee = BigNumber.from('0')
       riskParamsMakerFee.proportionalFee = BigNumber.from('0')
       riskParams.makerFee = riskParamsMakerFee
-      await market.updateRiskParameter(riskParams, false)
+      await market.updateRiskParameter(riskParams)
 
       const marketParams = { ...(await market.parameter()) }
       marketParams.makerFee = BigNumber.from('0')
@@ -924,7 +856,7 @@
       riskParamsMakerFee.linearFee = BigNumber.from('0')
       riskParamsMakerFee.proportionalFee = BigNumber.from('0')
       riskParams.makerFee = riskParamsMakerFee
-      await market.updateRiskParameter(riskParams, false)
+      await market.updateRiskParameter(riskParams)
 
       const marketParams = { ...(await market.parameter()) }
       marketParams.makerFee = BigNumber.from('0')
@@ -1074,7 +1006,6 @@
     it('charges take fees on short close', async () => {
       const riskParams = await market.riskParameter()
       const marketParams = await market.parameter()
-<<<<<<< HEAD
       await market.updateRiskParameter({
         ...riskParams,
         makerFee: {
@@ -1082,31 +1013,7 @@
           linearFee: BigNumber.from('0'),
           proportionalFee: BigNumber.from('0'),
         },
-        takerFee: {
-          ...riskParams.takerFee,
-          linearFee: BigNumber.from('0'),
-          proportionalFee: BigNumber.from('0'),
-          adiabaticFee: BigNumber.from('0'),
-=======
-      await market.updateRiskParameter(
-        {
-          ...riskParams,
-          makerFee: {
-            ...riskParams.makerFee,
-            linearFee: BigNumber.from('0'),
-            proportionalFee: BigNumber.from('0'),
-            adiabaticFee: BigNumber.from('0'),
-          },
-          takerFee: {
-            ...riskParams.takerFee,
-            linearFee: BigNumber.from('0'),
-            proportionalFee: BigNumber.from('0'),
-            adiabaticFee: BigNumber.from('0'),
-          },
->>>>>>> 0a73f07a
-        },
-        false,
-      )
+      })
       await market.updateParameter(AddressZero, AddressZero, {
         ...marketParams,
         fundingFee: BigNumber.from('0'),
@@ -1149,7 +1056,6 @@
       await updateNoOp(market, user)
 
       // Re-enable fees for close, disable skew and impact for ease of calculation
-<<<<<<< HEAD
       await market.updateRiskParameter({
         ...riskParams,
         makerFee: {
@@ -1168,25 +1074,6 @@
         fundingFee: BigNumber.from('0'),
         makerFee: 0,
       })
-=======
-      await market.updateRiskParameter(
-        {
-          ...riskParams,
-          makerFee: {
-            ...riskParams.makerFee,
-            linearFee: BigNumber.from('0'),
-            proportionalFee: BigNumber.from('0'),
-            adiabaticFee: BigNumber.from('0'),
-          },
-          takerFee: {
-            ...riskParams.takerFee,
-            proportionalFee: BigNumber.from('0'),
-            adiabaticFee: BigNumber.from('0'),
-          },
-        },
-        false,
-      )
->>>>>>> 0a73f07a
       await market
         .connect(userB)
         ['update(address,uint256,uint256,uint256,int256,bool)'](userB.address, 0, 0, 0, 0, false)
@@ -1293,7 +1180,6 @@
 
       beforeEach(async () => {
         const riskParams = { ...(await market.riskParameter()) }
-<<<<<<< HEAD
         const marketParams = { ...(await market.parameter()) }
         await market.updateRiskParameter({
           ...riskParams,
@@ -1314,26 +1200,6 @@
           makerFee: 0,
           takerFee: 0,
         })
-=======
-        await market.updateRiskParameter(
-          {
-            ...riskParams,
-            makerFee: {
-              ...riskParams.makerFee,
-              linearFee: BigNumber.from('0'),
-              proportionalFee: BigNumber.from('0'),
-              adiabaticFee: BigNumber.from('0'),
-            },
-            takerFee: {
-              ...riskParams.takerFee,
-              linearFee: BigNumber.from('0'),
-              proportionalFee: parse6decimal('0.01'),
-              adiabaticFee: BigNumber.from('0'),
-            },
-          },
-          false,
-        )
->>>>>>> 0a73f07a
 
         const { user, userB, userC, dsu } = instanceVars
 
@@ -1423,7 +1289,6 @@
 
       beforeEach(async () => {
         const riskParams = { ...(await market.riskParameter()) }
-<<<<<<< HEAD
         const marketParams = { ...(await market.parameter()) }
         await market.updateRiskParameter({
           ...riskParams,
@@ -1444,26 +1309,6 @@
           makerFee: 0,
           takerFee: 0,
         })
-=======
-        await market.updateRiskParameter(
-          {
-            ...riskParams,
-            makerFee: {
-              ...riskParams.makerFee,
-              linearFee: BigNumber.from('0'),
-              proportionalFee: BigNumber.from('0'),
-              adiabaticFee: BigNumber.from('0'),
-            },
-            takerFee: {
-              ...riskParams.takerFee,
-              linearFee: BigNumber.from('0'),
-              proportionalFee: BigNumber.from('0'),
-              adiabaticFee: parse6decimal('0.02'),
-            },
-          },
-          false,
-        )
->>>>>>> 0a73f07a
 
         const { user, userB, userC, dsu } = instanceVars
 
@@ -1547,17 +1392,14 @@
 
         // Enable position fee to test refund
         const riskParams = await market.riskParameter()
-        await market.updateRiskParameter(
-          {
-            ...riskParams,
-            takerFee: {
-              ...riskParams.takerFee,
-              linearFee: parse6decimal('0.01'),
-              adiabaticFee: parse6decimal('0.02'),
-            },
+        await market.updateRiskParameter({
+          ...riskParams,
+          takerFee: {
+            ...riskParams.takerFee,
+            linearFee: parse6decimal('0.01'),
+            adiabaticFee: parse6decimal('0.02'),
           },
-          false,
-        )
+        })
         // Bring skew from -100% to 0% -> total impact change of -100%
         await market
           .connect(userC)
@@ -1599,17 +1441,14 @@
 
         // Enable position fee to test refund
         const riskParams = await market.riskParameter()
-        await market.updateRiskParameter(
-          {
-            ...riskParams,
-            takerFee: {
-              ...riskParams.takerFee,
-              linearFee: parse6decimal('0.01'),
-              adiabaticFee: parse6decimal('0.04'),
-            },
+        await market.updateRiskParameter({
+          ...riskParams,
+          takerFee: {
+            ...riskParams.takerFee,
+            linearFee: parse6decimal('0.01'),
+            adiabaticFee: parse6decimal('0.04'),
           },
-          false,
-        )
+        })
         // Bring skew from -100% to 0% -> total impact change of -100%
         await market
           .connect(userC)
@@ -1641,7 +1480,6 @@
       beforeEach(async () => {
         const riskParams = await market.riskParameter()
         const marketParams = await market.parameter()
-<<<<<<< HEAD
         await market.updateRiskParameter({
           ...riskParams,
           makerFee: {
@@ -1661,26 +1499,6 @@
           makerFee: 0,
           takerFee: 0,
         })
-=======
-        await market.updateRiskParameter(
-          {
-            ...riskParams,
-            makerFee: {
-              ...riskParams.makerFee,
-              linearFee: BigNumber.from('0'),
-              proportionalFee: BigNumber.from('0'),
-              adiabaticFee: BigNumber.from('0'),
-            },
-            takerFee: {
-              ...riskParams.takerFee,
-              linearFee: BigNumber.from('0'),
-              proportionalFee: BigNumber.from('0'),
-              adiabaticFee: BigNumber.from('0'),
-            },
-          },
-          false,
-        )
->>>>>>> 0a73f07a
 
         const { user, userB, userC, dsu } = instanceVars
 
@@ -1729,12 +1547,7 @@
           currentId: 3,
           latestId: 2,
           oracleFee: expectedSettlementFee,
-<<<<<<< HEAD
-=======
-          donation: 0,
           latestPrice: PRICE,
-          exposure: 0,
->>>>>>> 0a73f07a
         })
       })
 
@@ -1770,19 +1583,11 @@
         expect(accountProcessEventC.accumulationResult.settlementFee).to.equal(expectedSettlementFee.div(2))
 
         expectGlobalEq(await market.global(), {
-<<<<<<< HEAD
           ...DEFAULT_GLOBAL,
-=======
->>>>>>> 0a73f07a
           currentId: 2,
           latestId: 2,
           oracleFee: expectedSettlementFee,
-<<<<<<< HEAD
-=======
-          donation: 0,
           latestPrice: PRICE,
-          exposure: 0,
->>>>>>> 0a73f07a
         })
       })
     })
@@ -1796,7 +1601,6 @@
 
     beforeEach(async () => {
       const riskParams = await market.riskParameter()
-<<<<<<< HEAD
       await market.updateRiskParameter({
         ...riskParams,
         makerFee: {
@@ -1804,43 +1608,7 @@
           linearFee: BigNumber.from('0'),
           proportionalFee: BigNumber.from('0'),
         },
-        takerFee: {
-          ...riskParams.takerFee,
-          linearFee: BigNumber.from('0'),
-          proportionalFee: BigNumber.from('0'),
-          adiabaticFee: BigNumber.from('0'),
-        },
-        utilizationCurve: {
-          minRate: parse6decimal('0.01'),
-          maxRate: parse6decimal('0.01'),
-          targetRate: parse6decimal('0.01'),
-          targetUtilization: parse6decimal('1'),
-=======
-      await market.updateRiskParameter(
-        {
-          ...riskParams,
-          makerFee: {
-            ...riskParams.makerFee,
-            linearFee: BigNumber.from('0'),
-            proportionalFee: BigNumber.from('0'),
-            adiabaticFee: BigNumber.from('0'),
-          },
-          takerFee: {
-            ...riskParams.takerFee,
-            linearFee: BigNumber.from('0'),
-            proportionalFee: BigNumber.from('0'),
-            adiabaticFee: BigNumber.from('0'),
-          },
-          utilizationCurve: {
-            minRate: parse6decimal('0.01'),
-            maxRate: parse6decimal('0.01'),
-            targetRate: parse6decimal('0.01'),
-            targetUtilization: parse6decimal('1'),
-          },
->>>>>>> 0a73f07a
-        },
-        false,
-      )
+      })
 
       const { user, userB, userC, dsu } = instanceVars
 
@@ -1940,7 +1708,6 @@
 
     beforeEach(async () => {
       const riskParams = await market.riskParameter()
-<<<<<<< HEAD
       await market.updateRiskParameter({
         ...riskParams,
         makerFee: {
@@ -1948,41 +1715,7 @@
           linearFee: BigNumber.from('0'),
           proportionalFee: BigNumber.from('0'),
         },
-        takerFee: {
-          ...riskParams.takerFee,
-          linearFee: BigNumber.from('0'),
-          proportionalFee: BigNumber.from('0'),
-          adiabaticFee: BigNumber.from('0'),
-        },
-        pController: {
-          k: parse6decimal('10'),
-          min: parse6decimal('-1.20'),
-          max: parse6decimal('1.20'),
-=======
-      await market.updateRiskParameter(
-        {
-          ...riskParams,
-          makerFee: {
-            ...riskParams.makerFee,
-            linearFee: BigNumber.from('0'),
-            proportionalFee: BigNumber.from('0'),
-            adiabaticFee: BigNumber.from('0'),
-          },
-          takerFee: {
-            ...riskParams.takerFee,
-            linearFee: BigNumber.from('0'),
-            proportionalFee: BigNumber.from('0'),
-            adiabaticFee: BigNumber.from('0'),
-          },
-          pController: {
-            k: parse6decimal('10'),
-            min: parse6decimal('-1.20'),
-            max: parse6decimal('1.20'),
-          },
->>>>>>> 0a73f07a
-        },
-        false,
-      )
+      })
 
       const { user, userB, userC, dsu } = instanceVars
 
@@ -2315,11 +2048,7 @@
         ...DEFAULT_LOCAL,
         currentId: 1,
         latestId: 1,
-<<<<<<< HEAD
         collateral: parse6decimal('1071.540000'),
-=======
-        collateral: parse6decimal('1105.704894'),
->>>>>>> 0a73f07a
         claimable: expectedClaimableTakerReferral,
       })
 
