import { expect } from 'chai'
import 'hardhat'
import { BigNumber, constants } from 'ethers'

<<<<<<< HEAD
import { InstanceVars, deployProtocol, createMarket, settle } from '../helpers/setupHelpers'
=======
import { InstanceVars, deployProtocol, createMarket, settle, fundWallet } from '../helpers/setupHelpers'
>>>>>>> 4d8105ef
import {
  DEFAULT_ORDER,
  DEFAULT_POSITION,
  DEFAULT_LOCAL,
  DEFAULT_VERSION,
  DEFAULT_CHECKPOINT,
  expectOrderEq,
  expectGlobalEq,
  expectLocalEq,
  expectPositionEq,
  expectVersionEq,
  parse6decimal,
  expectCheckpointEq,
  DEFAULT_GLOBAL,
  DEFAULT_GUARANTEE,
<<<<<<< HEAD
=======
  DEFAULT_RISK_PARAMETER,
  DEFAULT_MARKET_PARAMETER,
  expectGuaranteeEq,
>>>>>>> 4d8105ef
} from '../../../../common/testutil/types'
import { Market__factory } from '../../../types/generated'
import { CHAINLINK_CUSTOM_CURRENCIES } from '@equilibria/perennial-v2-oracle/util/constants'
import { loadFixture } from '@nomicfoundation/hardhat-network-helpers'
import { ChainlinkContext } from '../helpers/chainlinkHelpers'
<<<<<<< HEAD
import { RiskParameterStruct } from '../../../types/generated/contracts/Market'
=======
import { IntentStruct, RiskParameterStruct } from '../../../types/generated/contracts/Market'
import {
  signAccessUpdateBatch,
  signIntent,
  signOperatorUpdate,
  signSignerUpdate,
} from '../../../../perennial-verifier/test/helpers/erc712'
import { Verifier__factory } from '../../../../perennial-verifier/types/generated'
>>>>>>> 4d8105ef

export const TIMESTAMP_0 = 1631112429
export const TIMESTAMP_1 = 1631112904
export const TIMESTAMP_2 = 1631113819
export const TIMESTAMP_3 = 1631114005
export const TIMESTAMP_4 = 1631115371
export const TIMESTAMP_5 = 1631118731

export const PRICE_0 = parse6decimal('113.882975')
export const PRICE_1 = parse6decimal('113.796498')
export const PRICE_2 = parse6decimal('115.046259')
export const PRICE_4 = parse6decimal('117.462552')

describe('Happy Path', () => {
  let instanceVars: InstanceVars
  let riskParameter: RiskParameterStruct

  beforeEach(async () => {
    instanceVars = await loadFixture(deployProtocol)
    await instanceVars.chainlink.reset()

    riskParameter = {
      margin: parse6decimal('0.3'),
      maintenance: parse6decimal('0.3'),
      takerFee: {
        linearFee: 0,
        proportionalFee: 0,
        adiabaticFee: 0,
        scale: parse6decimal('10000'),
      },
      makerFee: {
        linearFee: 0,
        proportionalFee: 0,
        scale: parse6decimal('10000'),
      },
      makerLimit: parse6decimal('1'),
      efficiencyLimit: parse6decimal('0.2'),
      liquidationFee: parse6decimal('10.00'),
      utilizationCurve: {
        minRate: 0,
        maxRate: parse6decimal('5.00'),
        targetRate: parse6decimal('0.80'),
        targetUtilization: parse6decimal('0.80'),
      },
      pController: {
        k: parse6decimal('40000'),
        min: parse6decimal('-1.20'),
        max: parse6decimal('1.20'),
      },
      minMargin: parse6decimal('500'),
      minMaintenance: parse6decimal('500'),
      staleAfter: 7200,
      makerReceiveOnly: false,
    }
  })

<<<<<<< HEAD
  it('creates a market', async () => {
    const { owner, marketFactory, beneficiaryB, payoff, oracle, dsu } = instanceVars
=======
  it('reverts when market factory is reinitialized', async () => {
    const { marketFactory } = instanceVars
    await expect(marketFactory.initialize())
      .to.be.revertedWithCustomError(marketFactory, 'InitializableAlreadyInitializedError')
      .withArgs(1)
  })

  it('creates a market', async () => {
    const { owner, marketFactory, payoff, oracle, dsu } = instanceVars
>>>>>>> 4d8105ef

    const definition = {
      name: 'Squeeth',
      symbol: 'SQTH',
      token: dsu.address,
<<<<<<< HEAD
      oracle: oracle.address,
=======
      oracle: dsu.address,
>>>>>>> 4d8105ef
      payoff: payoff.address,
    }
    const parameter = {
      fundingFee: parse6decimal('0.1'),
      interestFee: parse6decimal('0.1'),
      riskFee: 0,
      makerFee: 0,
      takerFee: 0,
      maxPendingGlobal: 8,
      maxPendingLocal: 8,
<<<<<<< HEAD
      settlementFee: 0,
=======
      maxPriceDeviation: parse6decimal('0.1'),
>>>>>>> 4d8105ef
      closed: false,
      settle: false,
    }

    // revert when invalid oracle is provided
    await expect(marketFactory.create(definition)).to.be.revertedWithCustomError(
      marketFactory,
      'FactoryInvalidOracleError',
    )

    // update correct oracle address
    definition.oracle = oracle.address
    await expect(marketFactory.create(definition)).to.emit(marketFactory, 'MarketCreated')
    const marketAddress = await marketFactory.markets(oracle.address)

    // revert when creating another market with same oracle
    await expect(marketFactory.create(definition)).to.be.revertedWithCustomError(
      marketFactory,
      'FactoryAlreadyRegisteredError',
    )
    const market = Market__factory.connect(marketAddress, owner)
    await market.connect(owner).updateRiskParameter(riskParameter)
    await market.connect(owner).updateParameter(parameter)
<<<<<<< HEAD
=======

    const marketDefinition = {
      token: dsu.address,
      oracle: oracle.address,
    }

    // revert when reinitialized
    await expect(market.connect(owner).initialize(marketDefinition))
      .to.be.revertedWithCustomError(market, 'InitializableAlreadyInitializedError')
      .withArgs(1)
>>>>>>> 4d8105ef
  })

  it('opens a make position', async () => {
    const POSITION = parse6decimal('10')
    const COLLATERAL = parse6decimal('1000')
    const { user, dsu, chainlink } = instanceVars

    const market = await createMarket(instanceVars)
    await dsu.connect(user).approve(market.address, COLLATERAL.mul(1e12))

    await expect(
      market
        .connect(user)
        ['update(address,uint256,uint256,uint256,int256,bool)'](user.address, POSITION, 0, 0, COLLATERAL, false),
    )
      .to.emit(market, 'OrderCreated')
      .withArgs(
        user.address,
        {
          ...DEFAULT_ORDER,
          timestamp: TIMESTAMP_1,
          orders: 1,
          collateral: COLLATERAL,
          makerPos: POSITION,
        },
        { ...DEFAULT_GUARANTEE },
        constants.AddressZero,
        constants.AddressZero,
        constants.AddressZero,
      )

    // Check user is in the correct state
    expectLocalEq(await market.locals(user.address), {
      ...DEFAULT_LOCAL,
      currentId: 1,
      latestId: 0,
      collateral: COLLATERAL,
    })
    expectOrderEq(await market.pendingOrders(user.address, 1), {
      ...DEFAULT_ORDER,
      timestamp: TIMESTAMP_1,
      orders: 1,
      collateral: COLLATERAL,
      makerPos: POSITION,
    })
    expectCheckpointEq(await market.checkpoints(user.address, TIMESTAMP_1), {
      ...DEFAULT_CHECKPOINT,
    })
    expectPositionEq(await market.positions(user.address), {
      ...DEFAULT_POSITION,
      timestamp: TIMESTAMP_0,
    })

    // Check global state
    expectGlobalEq(await market.global(), {
      ...DEFAULT_GLOBAL,
      currentId: 1,
      latestPrice: PRICE_0,
    })
    expectOrderEq(await market.pendingOrder(1), {
      ...DEFAULT_ORDER,
      timestamp: TIMESTAMP_1,
      orders: 1,
      collateral: COLLATERAL,
      makerPos: POSITION,
    })
    expectPositionEq(await market.position(), {
      ...DEFAULT_POSITION,
      timestamp: TIMESTAMP_0,
    })
    expectVersionEq(await market.versions(TIMESTAMP_0), {
      ...DEFAULT_VERSION,
      price: PRICE_0,
    })

    // Settle the market with a new oracle version
    await chainlink.next()
    await settle(market, user)

    // check user state
    expectLocalEq(await market.locals(user.address), {
      ...DEFAULT_LOCAL,
      currentId: 1,
      latestId: 1,
      collateral: COLLATERAL,
    })
    expectOrderEq(await market.pendingOrders(user.address, 1), {
      ...DEFAULT_ORDER,
      timestamp: TIMESTAMP_1,
      orders: 1,
      makerPos: POSITION,
      collateral: COLLATERAL,
    })
    expectCheckpointEq(await market.checkpoints(user.address, TIMESTAMP_1), {
      ...DEFAULT_CHECKPOINT,
      transfer: COLLATERAL,
    })
    expectPositionEq(await market.positions(user.address), {
      ...DEFAULT_POSITION,
      timestamp: TIMESTAMP_1,
      maker: POSITION,
    })

    // Check global post-settlement state
    expectGlobalEq(await market.global(), {
      ...DEFAULT_GLOBAL,
      currentId: 1,
      latestId: 1,
      latestPrice: PRICE_1,
    })
    expectOrderEq(await market.pendingOrder(1), {
      ...DEFAULT_ORDER,
      timestamp: TIMESTAMP_1,
      orders: 1,
      makerPos: POSITION,
      collateral: COLLATERAL,
    })
    expectPositionEq(await market.position(), {
      ...DEFAULT_POSITION,
      timestamp: TIMESTAMP_1,
      maker: POSITION,
    })
  })

  it('opens multiple make positions', async () => {
    const POSITION = parse6decimal('10')
    const COLLATERAL = parse6decimal('1000')
    const { user, dsu, chainlink } = instanceVars

    const market = await createMarket(instanceVars)
    await dsu.connect(user).approve(market.address, COLLATERAL.mul(1e12))

    await market
      .connect(user)
      ['update(address,uint256,uint256,uint256,int256,bool)'](user.address, POSITION.div(2), 0, 0, COLLATERAL, false)
    await expect(
      market
        .connect(user)
        ['update(address,uint256,uint256,uint256,int256,bool)'](user.address, POSITION, 0, 0, 0, false),
    )
      .to.emit(market, 'OrderCreated')
      .withArgs(
        user.address,
        { ...DEFAULT_ORDER, timestamp: TIMESTAMP_1, orders: 1, makerPos: POSITION.div(2) },
        { ...DEFAULT_GUARANTEE },
        constants.AddressZero,
        constants.AddressZero,
        constants.AddressZero,
      )

    // Check user is in the correct state
    expectLocalEq(await market.locals(user.address), {
      ...DEFAULT_LOCAL,
      currentId: 1,
      latestId: 0,
      collateral: COLLATERAL,
    })
    expectOrderEq(await market.pendingOrders(user.address, 1), {
      ...DEFAULT_ORDER,
      timestamp: TIMESTAMP_1,
      orders: 2,
      collateral: COLLATERAL,
      makerPos: POSITION,
    })
    expectCheckpointEq(await market.checkpoints(user.address, TIMESTAMP_1), {
      ...DEFAULT_CHECKPOINT,
    })
    expectPositionEq(await market.positions(user.address), {
      ...DEFAULT_POSITION,
      timestamp: TIMESTAMP_0,
    })

    // Check global state
    expectGlobalEq(await market.global(), {
      ...DEFAULT_GLOBAL,
      currentId: 1,
      latestPrice: PRICE_0,
    })
    expectOrderEq(await market.pendingOrder(1), {
      ...DEFAULT_ORDER,
      timestamp: TIMESTAMP_1,
      orders: 2,
      collateral: COLLATERAL,
      makerPos: POSITION,
    })
    expectPositionEq(await market.position(), {
      ...DEFAULT_POSITION,
      timestamp: TIMESTAMP_0,
    })
    expectVersionEq(await market.versions(TIMESTAMP_0), {
      ...DEFAULT_VERSION,
      price: PRICE_0,
    })

    // Settle the market with a new oracle version
    await chainlink.next()
    await settle(market, user)

    // check user state
    expectLocalEq(await market.locals(user.address), {
      ...DEFAULT_LOCAL,
      currentId: 1,
      latestId: 1,
      collateral: COLLATERAL,
    })
    expectOrderEq(await market.pendingOrders(user.address, 1), {
      ...DEFAULT_ORDER,
      timestamp: TIMESTAMP_1,
      orders: 2,
      collateral: COLLATERAL,
      makerPos: POSITION,
    })
    expectCheckpointEq(await market.checkpoints(user.address, TIMESTAMP_1), {
      ...DEFAULT_CHECKPOINT,
      transfer: COLLATERAL,
    })
    expectPositionEq(await market.positions(user.address), {
      ...DEFAULT_POSITION,
      timestamp: TIMESTAMP_1,
      maker: POSITION,
    })

    // Check global post-settlement state
    expectGlobalEq(await market.global(), {
      ...DEFAULT_GLOBAL,
      currentId: 1,
      latestId: 1,
      latestPrice: PRICE_1,
    })
    expectOrderEq(await market.pendingOrder(1), {
      ...DEFAULT_ORDER,
      timestamp: TIMESTAMP_1,
      orders: 2,
      collateral: COLLATERAL,
      makerPos: POSITION,
    })
    expectPositionEq(await market.position(), {
      ...DEFAULT_POSITION,
      timestamp: TIMESTAMP_1,
      maker: POSITION,
    })
  })

  it('closes a make position', async () => {
    const POSITION = parse6decimal('10')
    const COLLATERAL = parse6decimal('1000')
    const { user, dsu, chainlink } = instanceVars

    const market = await createMarket(instanceVars)
    await dsu.connect(user).approve(market.address, COLLATERAL.mul(1e12))

    await market
      .connect(user)
      ['update(address,uint256,uint256,uint256,int256,bool)'](user.address, POSITION, 0, 0, COLLATERAL, false)

    await chainlink.next()

    await expect(
      market.connect(user)['update(address,uint256,uint256,uint256,int256,bool)'](user.address, 0, 0, 0, 0, false),
    )
      .to.emit(market, 'OrderCreated')
      .withArgs(
        user.address,
        {
          ...DEFAULT_ORDER,
          timestamp: TIMESTAMP_2,
          orders: 1,
          makerNeg: POSITION,
        },
        { ...DEFAULT_GUARANTEE },
        constants.AddressZero,
        constants.AddressZero,
        constants.AddressZero,
      )

    // User state
    expectLocalEq(await market.locals(user.address), {
      ...DEFAULT_LOCAL,
      currentId: 2,
      latestId: 1,
      collateral: COLLATERAL,
    })
    expectOrderEq(await market.pendingOrders(user.address, 2), {
      ...DEFAULT_ORDER,
      timestamp: TIMESTAMP_2,
      orders: 1,
      makerNeg: POSITION,
    })
    expectCheckpointEq(await market.checkpoints(user.address, TIMESTAMP_2), {
      ...DEFAULT_CHECKPOINT,
    })
    expectPositionEq(await market.positions(user.address), {
      ...DEFAULT_POSITION,
      maker: POSITION,
      timestamp: TIMESTAMP_1,
    })

    // Global State
    expectGlobalEq(await market.global(), {
      ...DEFAULT_GLOBAL,
      currentId: 2,
      latestId: 1,
      latestPrice: PRICE_1,
    })
    expectOrderEq(await market.pendingOrder(2), {
      ...DEFAULT_ORDER,
      timestamp: TIMESTAMP_2,
      orders: 1,
      makerNeg: POSITION,
    })
    expectPositionEq(await market.position(), {
      ...DEFAULT_POSITION,
      maker: POSITION,
      timestamp: TIMESTAMP_1,
    })
    expectVersionEq(await market.versions(TIMESTAMP_1), {
      ...DEFAULT_VERSION,
      price: PRICE_1,
    })
  })

  it('closes multiple make positions', async () => {
    const POSITION = parse6decimal('10')
    const COLLATERAL = parse6decimal('1000')
    const { user, dsu, chainlink } = instanceVars

    const market = await createMarket(instanceVars)
    await dsu.connect(user).approve(market.address, COLLATERAL.mul(1e12))

    await market
      .connect(user)
      ['update(address,uint256,uint256,uint256,int256,bool)'](user.address, POSITION, 0, 0, COLLATERAL, false)

    await chainlink.next()

    await market
      .connect(user)
      ['update(address,uint256,uint256,uint256,int256,bool)'](user.address, POSITION.div(2), 0, 0, 0, false)
    await expect(
      market.connect(user)['update(address,uint256,uint256,uint256,int256,bool)'](user.address, 0, 0, 0, 0, false),
    )
      .to.emit(market, 'OrderCreated')
      .withArgs(
        user.address,
        { ...DEFAULT_ORDER, timestamp: TIMESTAMP_2, orders: 1, makerNeg: POSITION.div(2) },
        { ...DEFAULT_GUARANTEE },
        constants.AddressZero,
        constants.AddressZero,
        constants.AddressZero,
      )

    // User state
    expectLocalEq(await market.locals(user.address), {
      ...DEFAULT_LOCAL,
      currentId: 2,
      latestId: 1,
      collateral: COLLATERAL,
    })
    expectOrderEq(await market.pendingOrders(user.address, 2), {
      ...DEFAULT_ORDER,
      timestamp: TIMESTAMP_2,
      orders: 2,
      makerNeg: POSITION,
    })
    expectCheckpointEq(await market.checkpoints(user.address, TIMESTAMP_2), {
      ...DEFAULT_CHECKPOINT,
    })
    expectPositionEq(await market.positions(user.address), {
      ...DEFAULT_POSITION,
      maker: POSITION,
      timestamp: TIMESTAMP_1,
    })

    // Global State
    expectGlobalEq(await market.global(), {
      ...DEFAULT_GLOBAL,
      currentId: 2,
      latestId: 1,
      latestPrice: PRICE_1,
    })
    expectOrderEq(await market.pendingOrder(2), {
      ...DEFAULT_ORDER,
      timestamp: TIMESTAMP_2,
      orders: 2,
      makerNeg: POSITION,
    })
    expectPositionEq(await market.position(), {
      ...DEFAULT_POSITION,
      maker: POSITION,
      timestamp: TIMESTAMP_1,
    })
    expectVersionEq(await market.versions(TIMESTAMP_1), {
      ...DEFAULT_VERSION,
      price: PRICE_1,
    })
  })

  it('opens a long position', async () => {
    const POSITION = parse6decimal('10')
    const POSITION_B = parse6decimal('1')
    const COLLATERAL = parse6decimal('1000')
    const { user, userB, dsu, chainlink } = instanceVars

    const market = await createMarket(instanceVars)

    const riskParameter = { ...(await market.riskParameter()) }
    riskParameter.makerLimit = parse6decimal('10')
    const riskParameterTakerFee = { ...riskParameter.takerFee }
    riskParameterTakerFee.scale = parse6decimal('1')
    riskParameter.takerFee = riskParameterTakerFee
    await market.updateRiskParameter(riskParameter)

    await dsu.connect(user).approve(market.address, COLLATERAL.mul(1e12))
    await dsu.connect(userB).approve(market.address, COLLATERAL.mul(1e12))

    await market
      .connect(user)
      ['update(address,uint256,uint256,uint256,int256,bool)'](user.address, POSITION, 0, 0, COLLATERAL, false)
    await expect(
      market
        .connect(userB)
        ['update(address,int256,int256,address)'](userB.address, POSITION_B, COLLATERAL, constants.AddressZero),
    )
      .to.emit(market, 'OrderCreated')
      .withArgs(
        userB.address,
        {
          ...DEFAULT_ORDER,
          timestamp: TIMESTAMP_1,
          orders: 1,
          collateral: COLLATERAL,
          longPos: POSITION_B,
        },
        { ...DEFAULT_GUARANTEE },
        constants.AddressZero,
        constants.AddressZero,
        constants.AddressZero,
      )

    // User State
    expectLocalEq(await market.locals(user.address), {
      ...DEFAULT_LOCAL,
      currentId: 1,
      latestId: 0,
      collateral: COLLATERAL,
    })
    expectOrderEq(await market.pendingOrders(user.address, 1), {
      ...DEFAULT_ORDER,
      timestamp: TIMESTAMP_1,
      orders: 1,
      collateral: COLLATERAL,
      makerPos: POSITION,
    })
    expectCheckpointEq(await market.checkpoints(user.address, TIMESTAMP_1), {
      ...DEFAULT_CHECKPOINT,
    })
    expectPositionEq(await market.positions(user.address), {
      ...DEFAULT_POSITION,
      timestamp: TIMESTAMP_0,
    })

    expectLocalEq(await market.locals(userB.address), {
      ...DEFAULT_LOCAL,
      currentId: 1,
      latestId: 0,
      collateral: COLLATERAL,
    })
    expectOrderEq(await market.pendingOrders(userB.address, 1), {
      ...DEFAULT_ORDER,
      timestamp: TIMESTAMP_1,
      orders: 1,
      collateral: COLLATERAL,
      longPos: POSITION_B,
    })
    expectCheckpointEq(await market.checkpoints(userB.address, TIMESTAMP_1), {
      ...DEFAULT_CHECKPOINT,
    })
    expectPositionEq(await market.positions(userB.address), {
      ...DEFAULT_POSITION,
      timestamp: TIMESTAMP_0,
    })

    // Global State
    expectGlobalEq(await market.global(), {
      ...DEFAULT_GLOBAL,
      currentId: 1,
      latestPrice: PRICE_0,
    })
    expectOrderEq(await market.pendingOrder(1), {
      ...DEFAULT_ORDER,
      timestamp: TIMESTAMP_1,
      orders: 2,
      collateral: COLLATERAL.mul(2),
      makerPos: POSITION,
      longPos: POSITION_B,
    })
    expectPositionEq(await market.position(), {
      ...DEFAULT_POSITION,
      timestamp: TIMESTAMP_0,
    })
    expectVersionEq(await market.versions(TIMESTAMP_0), {
      ...DEFAULT_VERSION,
      price: PRICE_0,
    })

    // One round
    await chainlink.next()

    // Another round
    await chainlink.next()
    await settle(market, userB)

    expectGlobalEq(await market.global(), {
      ...DEFAULT_GLOBAL,
      currentId: 1,
      latestId: 1,
      protocolFee: '36',
      latestPrice: PRICE_2,
    })
    expectOrderEq(await market.pendingOrder(1), {
      ...DEFAULT_ORDER,
      timestamp: TIMESTAMP_1,
      orders: 2,
      collateral: COLLATERAL.mul(2),
      makerPos: POSITION,
      longPos: POSITION_B,
    })
    expectPositionEq(await market.position(), {
      ...DEFAULT_POSITION,
      timestamp: TIMESTAMP_2,
      maker: POSITION,
      long: POSITION_B,
    })

    expectLocalEq(await market.locals(userB.address), {
      ...DEFAULT_LOCAL,
      currentId: 1,
      latestId: 1,
      collateral: COLLATERAL.add(BigNumber.from('1249392')),
    })
    expectOrderEq(await market.pendingOrders(userB.address, 1), {
      ...DEFAULT_ORDER,
      timestamp: TIMESTAMP_1,
      orders: 1,
      collateral: COLLATERAL,
      longPos: POSITION_B,
    })
    expectCheckpointEq(await market.checkpoints(userB.address, TIMESTAMP_1), {
      ...DEFAULT_CHECKPOINT,
      transfer: COLLATERAL,
    })
    expectPositionEq(await market.positions(userB.address), {
      ...DEFAULT_POSITION,
      timestamp: TIMESTAMP_2,
      long: POSITION_B,
    })
  })

  it('opens multiple take positions', async () => {
    const POSITION = parse6decimal('10')
    const POSITION_B = parse6decimal('1')
    const COLLATERAL = parse6decimal('1000')
    const { user, userB, dsu, chainlink } = instanceVars

    const market = await createMarket(instanceVars)

    const riskParameter = { ...(await market.riskParameter()) }
    riskParameter.makerLimit = parse6decimal('10')
    const riskParameterTakerFee = { ...riskParameter.takerFee }
    riskParameterTakerFee.scale = parse6decimal('1')
    riskParameter.takerFee = riskParameterTakerFee
    await market.updateRiskParameter(riskParameter)

    await dsu.connect(user).approve(market.address, COLLATERAL.mul(1e12))
    await dsu.connect(userB).approve(market.address, COLLATERAL.mul(1e12))

    await market
      .connect(user)
      ['update(address,uint256,uint256,uint256,int256,bool)'](user.address, POSITION, 0, 0, COLLATERAL, false)
    await market
      .connect(userB)
      ['update(address,uint256,uint256,uint256,int256,bool)'](userB.address, 0, POSITION_B.div(2), 0, COLLATERAL, false)

    await expect(
      market
        .connect(userB)
        ['update(address,uint256,uint256,uint256,int256,bool)'](userB.address, 0, POSITION_B, 0, 0, false),
    )
      .to.emit(market, 'OrderCreated')
      .withArgs(
        userB.address,
        { ...DEFAULT_ORDER, timestamp: TIMESTAMP_1, orders: 1, longPos: POSITION_B.div(2) },
        { ...DEFAULT_GUARANTEE },
        constants.AddressZero,
        constants.AddressZero,
        constants.AddressZero,
      )

    // User State
    expectLocalEq(await market.locals(userB.address), {
      ...DEFAULT_LOCAL,
      currentId: 1,
      latestId: 0,
      collateral: COLLATERAL,
    })
    expectOrderEq(await market.pendingOrders(userB.address, 1), {
      ...DEFAULT_ORDER,
      timestamp: TIMESTAMP_1,
      orders: 2,
      collateral: COLLATERAL,
      longPos: POSITION_B,
    })
    expectCheckpointEq(await market.checkpoints(userB.address, TIMESTAMP_1), {
      ...DEFAULT_CHECKPOINT,
    })
    expectPositionEq(await market.positions(userB.address), {
      ...DEFAULT_POSITION,
      timestamp: TIMESTAMP_0,
    })

    // Global State
    expectGlobalEq(await market.global(), {
      ...DEFAULT_GLOBAL,
      currentId: 1,
      latestPrice: PRICE_0,
    })
    expectOrderEq(await market.pendingOrder(1), {
      ...DEFAULT_ORDER,
      timestamp: TIMESTAMP_1,
      orders: 3,
      collateral: COLLATERAL.mul(2),
      makerPos: POSITION,
      longPos: POSITION_B,
    })
    expectPositionEq(await market.position(), {
      ...DEFAULT_POSITION,
      timestamp: TIMESTAMP_0,
    })
    expectVersionEq(await market.versions(TIMESTAMP_0), {
      ...DEFAULT_VERSION,
      price: PRICE_0,
    })

    // One round
    await chainlink.next()

    // Another round
    await chainlink.next()
    await settle(market, userB)

    expectGlobalEq(await market.global(), {
      ...DEFAULT_GLOBAL,
      currentId: 1,
      latestId: 1,
      protocolFee: '36',
      latestPrice: PRICE_2,
    })
    expectOrderEq(await market.pendingOrder(1), {
      ...DEFAULT_ORDER,
      timestamp: TIMESTAMP_1,
      orders: 3,
      collateral: COLLATERAL.mul(2),
      makerPos: POSITION,
      longPos: POSITION_B,
    })
    expectPositionEq(await market.position(), {
      ...DEFAULT_POSITION,
      timestamp: TIMESTAMP_2,
      maker: POSITION,
      long: POSITION_B,
    })
    expectLocalEq(await market.locals(userB.address), {
      ...DEFAULT_LOCAL,
      currentId: 1,
      latestId: 1,
      collateral: COLLATERAL.add(BigNumber.from('1249392')),
    })
    expectOrderEq(await market.pendingOrders(userB.address, 1), {
      ...DEFAULT_ORDER,
      timestamp: TIMESTAMP_1,
      orders: 2,
      collateral: COLLATERAL,
      longPos: POSITION_B,
    })
    expectCheckpointEq(await market.checkpoints(userB.address, TIMESTAMP_1), {
      ...DEFAULT_CHECKPOINT,
      transfer: COLLATERAL,
    })
    expectPositionEq(await market.positions(userB.address), {
      ...DEFAULT_POSITION,
      timestamp: TIMESTAMP_2,
      long: POSITION_B,
    })
  })

  it('closes a long position', async () => {
    const POSITION = parse6decimal('10')
    const POSITION_B = parse6decimal('1')
    const COLLATERAL = parse6decimal('1000')
    const { user, userB, dsu, chainlink } = instanceVars

    const market = await createMarket(instanceVars)
    await dsu.connect(user).approve(market.address, COLLATERAL.mul(1e12))
    await dsu.connect(userB).approve(market.address, COLLATERAL.mul(1e12))

    await expect(
      market
        .connect(userB)
        ['update(address,uint256,uint256,uint256,int256,bool)'](userB.address, 0, POSITION_B, 0, COLLATERAL, false),
    ).to.be.revertedWithCustomError(market, 'MarketEfficiencyUnderLimitError')
    await market
      .connect(user)
      ['update(address,uint256,uint256,uint256,int256,bool)'](user.address, POSITION, 0, 0, COLLATERAL, false)
    await market
      .connect(userB)
      ['update(address,uint256,uint256,uint256,int256,bool)'](userB.address, 0, POSITION_B, 0, COLLATERAL, false)

    await chainlink.next()

    await expect(
      market.connect(userB)['update(address,uint256,uint256,uint256,int256,bool)'](userB.address, 0, 0, 0, 0, false),
    )
      .to.emit(market, 'OrderCreated')
      .withArgs(
        userB.address,
        {
          ...DEFAULT_ORDER,
          timestamp: TIMESTAMP_2,
          orders: 1,
          longNeg: POSITION_B,
        },
        { ...DEFAULT_GUARANTEE },
        constants.AddressZero,
        constants.AddressZero,
        constants.AddressZero,
      )

    // User State
    expectLocalEq(await market.locals(userB.address), {
      ...DEFAULT_LOCAL,
      currentId: 2,
      latestId: 1,
      collateral: COLLATERAL,
    })
    expectOrderEq(await market.pendingOrders(userB.address, 2), {
      ...DEFAULT_ORDER,
      timestamp: TIMESTAMP_2,
      orders: 1,
      longNeg: POSITION_B,
    })
    expectCheckpointEq(await market.checkpoints(userB.address, TIMESTAMP_2), {
      ...DEFAULT_CHECKPOINT,
    })
    expectPositionEq(await market.positions(userB.address), {
      ...DEFAULT_POSITION,
      long: POSITION_B,
      timestamp: TIMESTAMP_1,
    })

    // Global State
    expectGlobalEq(await market.global(), {
      ...DEFAULT_GLOBAL,
      currentId: 2,
      latestId: 1,
      latestPrice: PRICE_1,
    })
    expectOrderEq(await market.pendingOrder(2), {
      ...DEFAULT_ORDER,
      timestamp: TIMESTAMP_2,
      orders: 1,
      longNeg: POSITION_B,
    })
    expectPositionEq(await market.position(), {
      ...DEFAULT_POSITION,
      maker: POSITION,
      long: POSITION_B,
      timestamp: TIMESTAMP_1,
    })
    expectVersionEq(await market.versions(TIMESTAMP_1), {
      ...DEFAULT_VERSION,
      price: PRICE_1,
      makerValue: { _value: 0 },
      longValue: { _value: 0 },
      shortValue: { _value: 0 },
    })
  })

  it('closes multiple long positions', async () => {
    const POSITION = parse6decimal('10')
    const POSITION_B = parse6decimal('1')
    const COLLATERAL = parse6decimal('1000')
    const { user, userB, dsu, chainlink } = instanceVars

    const market = await createMarket(instanceVars)
    await dsu.connect(user).approve(market.address, COLLATERAL.mul(1e12))
    await dsu.connect(userB).approve(market.address, COLLATERAL.mul(1e12))

    await expect(
      market
        .connect(userB)
        ['update(address,uint256,uint256,uint256,int256,bool)'](userB.address, 0, POSITION_B, 0, COLLATERAL, false),
    ).to.be.revertedWithCustomError(market, 'MarketEfficiencyUnderLimitError')
    await market
      .connect(user)
      ['update(address,uint256,uint256,uint256,int256,bool)'](user.address, POSITION, 0, 0, COLLATERAL, false)
    await market
      .connect(userB)
      ['update(address,uint256,uint256,uint256,int256,bool)'](userB.address, 0, POSITION_B, 0, COLLATERAL, false)

    await chainlink.next()

    await market
      .connect(userB)
      ['update(address,uint256,uint256,uint256,int256,bool)'](userB.address, 0, POSITION_B.div(2), 0, 0, false)

    await expect(
      market.connect(userB)['update(address,uint256,uint256,uint256,int256,bool)'](userB.address, 0, 0, 0, 0, false),
    )
      .to.emit(market, 'OrderCreated')
      .withArgs(
        userB.address,
        { ...DEFAULT_ORDER, timestamp: TIMESTAMP_2, orders: 1, longNeg: POSITION_B.div(2) },
        { ...DEFAULT_GUARANTEE },
        constants.AddressZero,
        constants.AddressZero,
        constants.AddressZero,
      )

    // User State
    expectLocalEq(await market.locals(userB.address), {
      ...DEFAULT_LOCAL,
      currentId: 2,
      latestId: 1,
      collateral: COLLATERAL,
    })
    expectOrderEq(await market.pendingOrders(userB.address, 2), {
      ...DEFAULT_ORDER,
      timestamp: TIMESTAMP_2,
      orders: 2,
      longNeg: POSITION_B,
    })
    expectCheckpointEq(await market.checkpoints(userB.address, TIMESTAMP_2), {
      ...DEFAULT_CHECKPOINT,
    })
    expectPositionEq(await market.positions(userB.address), {
      ...DEFAULT_POSITION,
      long: POSITION_B,
      timestamp: TIMESTAMP_1,
    })

    // Global State
    expectGlobalEq(await market.global(), {
      ...DEFAULT_GLOBAL,
      currentId: 2,
      latestId: 1,
      latestPrice: PRICE_1,
    })
    expectOrderEq(await market.pendingOrder(2), {
      ...DEFAULT_ORDER,
      timestamp: TIMESTAMP_2,
      orders: 2,
      longNeg: POSITION_B,
    })
    expectPositionEq(await market.position(), {
      ...DEFAULT_POSITION,
      maker: POSITION,
      long: POSITION_B,
      timestamp: TIMESTAMP_1,
    })
    expectVersionEq(await market.versions(TIMESTAMP_1), {
      ...DEFAULT_VERSION,
      price: PRICE_1,
    })
  })

  it('settle no op (gas test)', async () => {
    const { user } = instanceVars

    const market = await createMarket(instanceVars)

    await settle(market, user)
    await settle(market, user)
  })

  it('disables actions when paused', async () => {
    const { marketFactory, pauser, user } = instanceVars
    const market = await createMarket(instanceVars)

    await marketFactory.connect(pauser).pause()

    await expect(
      market
        .connect(user)
        ['update(address,uint256,uint256,uint256,int256,bool)'](user.address, 0, 0, 0, parse6decimal('1000'), false),
    ).to.be.revertedWithCustomError(market, 'InstancePausedError')

    await expect(settle(market, user)).to.be.revertedWithCustomError(market, 'InstancePausedError')

    await expect(
      market.connect(user)['update(address,int256,int256,address)'](user.address, 0, 0, constants.AddressZero),
    ).to.be.revertedWithCustomError(market, 'InstancePausedError')

    const intent = {
      amount: 0,
      price: 0,
      fee: 0,
      originator: constants.AddressZero,
      solver: constants.AddressZero,
      collateralization: 0,
      common: {
        account: constants.AddressZero,
        signer: constants.AddressZero,
        domain: constants.AddressZero,
        nonce: 0,
        group: 0,
        expiry: 0,
      },
    }

    await expect(
      market
        .connect(user)
        [
          'update(address,(int256,int256,uint256,address,address,uint256,(address,address,address,uint256,uint256,uint256)),bytes)'
        ](user.address, intent, '0x'),
    ).to.be.revertedWithCustomError(market, 'InstancePausedError')
  })

  it('disables actions when unauthorized access', async () => {
    const { marketFactory, user, oracle, dsu, payoff } = instanceVars

    const definition = {
      name: 'Squeeth',
      symbol: 'SQTH',
      token: dsu.address,
      oracle: oracle.address,
      payoff: payoff.address,
    }

    await expect(marketFactory.connect(user).create(definition)).to.be.revertedWithCustomError(
      marketFactory,
      'OwnableNotOwnerError',
    )

    await expect(
      marketFactory.connect(user).updateParameter(await marketFactory.parameter()),
    ).to.be.revertedWithCustomError(marketFactory, 'OwnableNotOwnerError')

    await expect(
      marketFactory.connect(user).updateReferralFee(user.address, parse6decimal('0.5')),
    ).to.be.revertedWithCustomError(marketFactory, 'OwnableNotOwnerError')

    const market = await createMarket(instanceVars)

    await expect(market.connect(user).updateBeneficiary(user.address)).to.be.revertedWithCustomError(
      market,
      'InstanceNotOwnerError',
    )

    await expect(market.connect(user).updateCoordinator(user.address)).to.be.revertedWithCustomError(
      market,
      'InstanceNotOwnerError',
    )

    await expect(market.connect(user).updateParameter(DEFAULT_MARKET_PARAMETER)).to.be.revertedWithCustomError(
      market,
      'InstanceNotOwnerError',
    )

    await expect(market.connect(user).updateRiskParameter(DEFAULT_RISK_PARAMETER)).to.be.revertedWithCustomError(
      market,
      'MarketNotCoordinatorError',
    )

    await expect(market.connect(user).claimExposure()).to.be.revertedWithCustomError(market, 'InstanceNotOwnerError')
  })

  it('disables update when settle only mode', async () => {
    const { user, owner } = instanceVars
    const market = await createMarket(instanceVars)

    const parameters = { ...(await market.parameter()) }
    parameters.settle = true

    await market.connect(owner).updateParameter(parameters)

    await expect(
      market
        .connect(user)
        ['update(address,uint256,uint256,uint256,int256,bool)'](user.address, 0, 0, 0, parse6decimal('1000'), false),
    ).to.be.revertedWithCustomError(market, 'MarketSettleOnlyError')
  })

  it('opens a long position and settles after max funding', async () => {
    const POSITION = parse6decimal('10')
    const POSITION_B = parse6decimal('1')
    const COLLATERAL = parse6decimal('1000')
    const { user, userB, dsu, chainlink } = instanceVars

    const market = await createMarket(instanceVars)

    const riskParameter = { ...(await market.riskParameter()) }
    riskParameter.makerLimit = parse6decimal('10')
    const riskParameterTakerFee = { ...riskParameter.takerFee }
    riskParameterTakerFee.scale = parse6decimal('1')
    riskParameter.takerFee = riskParameterTakerFee
    await market.updateRiskParameter(riskParameter)

    await dsu.connect(user).approve(market.address, COLLATERAL.mul(1e12))
    await dsu.connect(userB).approve(market.address, COLLATERAL.mul(1e12))

    await market
      .connect(user)
      ['update(address,uint256,uint256,uint256,int256,bool)'](user.address, POSITION, 0, 0, COLLATERAL, false)
    await expect(
      market
        .connect(userB)
        ['update(address,uint256,uint256,uint256,int256,bool)'](userB.address, 0, POSITION_B, 0, COLLATERAL, false),
    )
      .to.emit(market, 'OrderCreated')
      .withArgs(
        userB.address,
        { ...DEFAULT_ORDER, timestamp: TIMESTAMP_1, orders: 1, longPos: POSITION_B, collateral: COLLATERAL },
        { ...DEFAULT_GUARANTEE },
        constants.AddressZero,
        constants.AddressZero,
        constants.AddressZero,
      )

    // 50 rounds (120% max)
    for (let i = 0; i < 50; i++) {
      await chainlink.next()
    }
    await settle(market, userB)
    expect((await market.global()).pAccumulator._value).to.eq(parse6decimal('1.20'))

    // one more round
    await chainlink.next()
    await settle(market, userB)
    expect((await market.global()).pAccumulator._value).to.eq(parse6decimal('1.20'))
  })

  it('opens a short position and settles after max funding', async () => {
    const POSITION = parse6decimal('10')
    const POSITION_B = parse6decimal('1')
    const COLLATERAL = parse6decimal('1000')
    const { user, userB, dsu, chainlink } = instanceVars

    const market = await createMarket(instanceVars)

    const riskParameter = { ...(await market.riskParameter()) }
    riskParameter.makerLimit = parse6decimal('10')
    const riskParameterTakerFee = { ...riskParameter.takerFee }
    riskParameterTakerFee.scale = parse6decimal('1')
    riskParameter.takerFee = riskParameterTakerFee
    await market.updateRiskParameter(riskParameter)

    await dsu.connect(user).approve(market.address, COLLATERAL.mul(1e12))
    await dsu.connect(userB).approve(market.address, COLLATERAL.mul(1e12))

    await market
      .connect(user)
      ['update(address,uint256,uint256,uint256,int256,bool)'](user.address, POSITION, 0, 0, COLLATERAL, false)
    await expect(
      market
        .connect(userB)
        ['update(address,uint256,uint256,uint256,int256,bool)'](userB.address, 0, 0, POSITION_B, COLLATERAL, false),
    )
      .to.emit(market, 'OrderCreated')
      .withArgs(
        userB.address,
        { ...DEFAULT_ORDER, timestamp: TIMESTAMP_1, orders: 1, shortPos: POSITION_B, collateral: COLLATERAL },
        { ...DEFAULT_GUARANTEE },
        constants.AddressZero,
        constants.AddressZero,
        constants.AddressZero,
      )

    // 50 rounds (120% max)
    for (let i = 0; i < 50; i++) {
      await chainlink.next()
    }
    await settle(market, userB)
    expect((await market.global()).pAccumulator._value).to.eq(parse6decimal('-1.20'))

    // one more round
    await chainlink.next()
    await settle(market, userB)
    expect((await market.global()).pAccumulator._value).to.eq(parse6decimal('-1.20'))
  })

  it('delayed update w/ collateral (gas)', async () => {
    const positionFeesOn = true

    const POSITION = parse6decimal('10')
    const COLLATERAL = parse6decimal('1000')
    const { user, userB, dsu, chainlink, beneficiaryB } = instanceVars

    const riskParameter = {
      margin: parse6decimal('0.3'),
      maintenance: parse6decimal('0.3'),
      takerFee: {
        linearFee: positionFeesOn ? parse6decimal('0.001') : 0,
        proportionalFee: positionFeesOn ? parse6decimal('0.0006') : 0,
        adiabaticFee: positionFeesOn ? parse6decimal('0.0004') : 0,
        scale: parse6decimal('10000'),
      },
      makerFee: {
        linearFee: positionFeesOn ? parse6decimal('0.0005') : 0,
        proportionalFee: positionFeesOn ? parse6decimal('0.0002') : 0,
        adiabaticFee: 0,
        scale: parse6decimal('10000'),
      },
      makerLimit: parse6decimal('100000'),
      efficiencyLimit: parse6decimal('0.2'),
      liquidationFee: parse6decimal('0.50'),
      utilizationCurve: {
        minRate: 0,
        maxRate: parse6decimal('5.00'),
        targetRate: parse6decimal('0.80'),
        targetUtilization: parse6decimal('0.80'),
      },
      pController: {
        k: parse6decimal('40000'),
        min: parse6decimal('-1.20'),
        max: parse6decimal('1.20'),
      },
      minMargin: parse6decimal('500'),
      minMaintenance: parse6decimal('500'),
      staleAfter: 7200,
      makerReceiveOnly: false,
    }
    const parameter = {
      fundingFee: parse6decimal('0.1'),
      interestFee: parse6decimal('0.1'),
      riskFee: 0,
      maxPendingGlobal: 8,
      maxPendingLocal: 8,
      makerFee: positionFeesOn ? parse6decimal('0.2') : 0,
      takerFee: positionFeesOn ? parse6decimal('0.1') : 0,
<<<<<<< HEAD
=======
      maxPriceDeviation: parse6decimal('0.1'),
>>>>>>> 4d8105ef
      closed: false,
      settle: false,
    }

    const market = await createMarket(instanceVars)
    await market.updateParameter(parameter)
    await market.updateRiskParameter(riskParameter)

    await dsu.connect(user).approve(market.address, COLLATERAL.mul(2).mul(1e12))
    await dsu.connect(userB).approve(market.address, COLLATERAL.mul(2).mul(1e12))

    await market
      .connect(user)
      ['update(address,uint256,uint256,uint256,int256,bool)'](user.address, POSITION.div(3), 0, 0, COLLATERAL, false)
    await market
      .connect(userB)
      ['update(address,uint256,uint256,uint256,int256,bool)'](userB.address, 0, POSITION.div(3), 0, COLLATERAL, false) // 0 -> 1

    await chainlink.next()
    await chainlink.next()

    await market
      .connect(user)
      ['update(address,uint256,uint256,uint256,int256,bool)'](user.address, POSITION.div(2), 0, 0, 0, false) // 2 -> 3
    await market
      .connect(userB)
      ['update(address,uint256,uint256,uint256,int256,bool)'](userB.address, 0, POSITION.div(2), 0, 0, false)

    // Ensure a->b->c
    await chainlink.next()
    await chainlink.next()

    await expect(
      market
        .connect(user)
        ['update(address,uint256,uint256,uint256,int256,bool)'](user.address, POSITION, 0, 0, -1, false),
    ) // 4 -> 5
      .to.emit(market, 'OrderCreated')
      .withArgs(
        user.address,
        { ...DEFAULT_ORDER, timestamp: TIMESTAMP_5, orders: 1, makerPos: POSITION.div(2), collateral: -1 },
        { ...DEFAULT_GUARANTEE },
        constants.AddressZero,
        constants.AddressZero,
        constants.AddressZero,
      )

    // Check user is in the correct state
    expectLocalEq(await market.locals(user.address), {
      ...DEFAULT_LOCAL,
      currentId: 3,
      latestId: 2,
      collateral: '871368068',
    })
    expectOrderEq(await market.pendingOrders(user.address, 3), {
      ...DEFAULT_ORDER,
      timestamp: TIMESTAMP_5,
      orders: 1,
      collateral: -1,
      makerPos: POSITION.div(2),
    })
    expectCheckpointEq(await market.checkpoints(user.address, TIMESTAMP_5), {
      ...DEFAULT_CHECKPOINT,
    })
    expectPositionEq(await market.positions(user.address), {
      ...DEFAULT_POSITION,
      timestamp: TIMESTAMP_4,
      maker: POSITION.div(2),
    })

    // Check global state
    expectGlobalEq(await market.global(), {
      ...DEFAULT_GLOBAL,
      currentId: 3,
      latestId: 2,
      protocolFee: '172527179',
      latestPrice: PRICE_4,
    })
    expectOrderEq(await market.pendingOrder(3), {
      ...DEFAULT_ORDER,
      timestamp: TIMESTAMP_5,
      orders: 1,
      collateral: -1,
      makerPos: POSITION.div(2),
    })
    expectPositionEq(await market.position(), {
      ...DEFAULT_POSITION,
      timestamp: TIMESTAMP_4,
      maker: POSITION.div(2),
      long: POSITION.div(2),
    })
    expectVersionEq(await market.versions(TIMESTAMP_4), {
      ...DEFAULT_VERSION,
      price: PRICE_4,
      makerValue: { _value: '-3538257' },
      longValue: { _value: '3620965' },
      shortValue: { _value: 0 },
    })
  })

  it('owner claims exposure', async () => {
    const POSITION = parse6decimal('10')
    const POSITION_B = parse6decimal('1')
    const COLLATERAL = parse6decimal('1000')
    const { owner, user, userB, dsu, chainlink } = instanceVars

<<<<<<< HEAD
    const chainlink = await new ChainlinkContext(
      CHAINLINK_CUSTOM_CURRENCIES.ETH,
      CHAINLINK_CUSTOM_CURRENCIES.USD,
      { decimals: 0 },
      delay,
    ).init(BigNumber.from(0), BigNumber.from(0))
=======
    const market = await createMarket(instanceVars)
    await dsu.connect(user).approve(market.address, COLLATERAL.mul(1e12))
    await dsu.connect(userB).approve(market.address, COLLATERAL.mul(1e12))
>>>>>>> 4d8105ef

    await market
      .connect(user)
      ['update(address,uint256,uint256,uint256,int256,bool)'](user.address, POSITION, 0, 0, COLLATERAL, false)
    await market
      .connect(userB)
      ['update(address,uint256,uint256,uint256,int256,bool)'](userB.address, 0, POSITION_B, 0, COLLATERAL, false)

    await chainlink.nextWithPriceModification(price => price.mul(10))

    await settle(market, user)

    const riskParameter = {
      margin: parse6decimal('0.3'),
      maintenance: parse6decimal('0.3'),
      takerFee: {
        linearFee: parse6decimal('0.001'),
        proportionalFee: parse6decimal('0.0006'),
        adiabaticFee: parse6decimal('0.0004'),
        scale: parse6decimal('10000'),
      },
      makerFee: {
        linearFee: parse6decimal('0.0005'),
        proportionalFee: parse6decimal('0.0002'),
        adiabaticFee: 0,
        scale: parse6decimal('10000'),
      },
      makerLimit: parse6decimal('100000'),
      efficiencyLimit: parse6decimal('0.2'),
      liquidationFee: parse6decimal('10.00'),
      utilizationCurve: {
        minRate: 0,
        maxRate: parse6decimal('5.00'),
        targetRate: parse6decimal('0.80'),
        targetUtilization: parse6decimal('0.80'),
      },
      pController: {
        k: parse6decimal('40000'),
        min: parse6decimal('-1.20'),
        max: parse6decimal('1.20'),
      },
      minMargin: parse6decimal('500'),
      minMaintenance: parse6decimal('500'),
      staleAfter: 100000, // enable long delays for testing
      makerReceiveOnly: false,
    }
    const parameter = {
      fundingFee: parse6decimal('0.1'),
      interestFee: parse6decimal('0.1'),
      riskFee: 0,
      maxPendingGlobal: 8,
      maxPendingLocal: 8,
<<<<<<< HEAD
      makerFee: positionFeesOn ? parse6decimal('0.2') : 0,
      takerFee: positionFeesOn ? parse6decimal('0.1') : 0,
=======
      makerFee: parse6decimal('0.2'),
      takerFee: parse6decimal('0.1'),
      maxPriceDeviation: parse6decimal('0.1'),
>>>>>>> 4d8105ef
      closed: false,
      settle: false,
    }

    await market.updateParameter(parameter)
    await market.updateRiskParameter(riskParameter)

    // ensure exposure is negative
    expect((await market.global()).exposure).to.lt(0)

    await fundWallet(dsu, owner)

    await dsu.connect(owner).approve(market.address, (await market.global()).exposure.mul(-1e12))

    await market.connect(owner).claimExposure()

    expect((await market.global()).exposure).to.equals(0)

    // Update adiabatic fee to 0 to get positive exposure
    riskParameter.takerFee.adiabaticFee = BigNumber.from(0)

    await market.updateRiskParameter(riskParameter)

    // ensure exposure is positive
    expect((await market.global()).exposure).to.gt(0)

    await market.connect(owner).claimExposure()

    expect((await market.global()).exposure).to.equals(0)
  })

  it('opens intent order w/ signer', async () => {
    const { owner, user, userB, userC, marketFactory, verifier, dsu } = instanceVars

    // userC allowed to sign messages for user
    await marketFactory.connect(user).updateSigner(userC.address, true)

    const market = await createMarket(instanceVars)
<<<<<<< HEAD
    await market.updateParameter(parameter)
    await market.updateRiskParameter(riskParameter)
=======
>>>>>>> 4d8105ef

    const protocolParameter = { ...(await marketFactory.parameter()) }
    protocolParameter.referralFee = parse6decimal('0.20')

    await marketFactory.updateParameter(protocolParameter)

    const POSITION = parse6decimal('10')
    const COLLATERAL = parse6decimal('10000')

    await dsu.connect(user).approve(market.address, COLLATERAL.mul(1e12))

    await market
      .connect(user)
      ['update(address,uint256,uint256,uint256,int256,bool)'](user.address, 0, 0, 0, COLLATERAL, false)

    await dsu.connect(userB).approve(market.address, COLLATERAL.mul(1e12))

    await market
      .connect(userB)
      ['update(address,uint256,uint256,uint256,int256,bool)'](userB.address, POSITION, 0, 0, COLLATERAL, false)

    await dsu.connect(userC).approve(market.address, COLLATERAL.mul(1e12))

    await market
      .connect(userC)
      ['update(address,uint256,uint256,uint256,int256,bool)'](userC.address, 0, 0, 0, COLLATERAL, false)

    const intent: IntentStruct = {
      amount: POSITION.div(2),
      price: parse6decimal('125'),
      fee: parse6decimal('1.5'),
      originator: userC.address,
      solver: owner.address,
      collateralization: parse6decimal('0.01'),
      common: {
        account: user.address,
        signer: userC.address,
        domain: market.address,
        nonce: 0,
        group: 0,
        expiry: constants.MaxUint256,
      },
    }

    let signature = await signIntent(userC, verifier, intent)

    // revert when fee is greater than 1
    await expect(
      market
        .connect(userC)
        [
          'update(address,(int256,int256,uint256,address,address,uint256,(address,address,address,uint256,uint256,uint256)),bytes)'
        ](userC.address, intent, signature),
    ).to.be.revertedWithCustomError(market, 'MarketInvalidIntentFeeError')

    // update fee to 0.5
    intent.fee = parse6decimal('0.5')
    signature = await signIntent(userC, verifier, intent)

    await market
      .connect(userC)
      [
        'update(address,(int256,int256,uint256,address,address,uint256,(address,address,address,uint256,uint256,uint256)),bytes)'
      ](userC.address, intent, signature)

    // userC is not allowed to sign messages for user
    await marketFactory.connect(user).updateSigner(userC.address, false)

    intent.common.nonce = 1
    signature = await signIntent(userC, verifier, intent)

    // ensure userC is not able to make transaction for user if not signer
    await expect(
      market
        .connect(userC)
        [
          'update(address,(int256,int256,uint256,address,address,uint256,(address,address,address,uint256,uint256,uint256)),bytes)'
        ](userC.address, intent, signature),
    ).to.be.revertedWithCustomError(verifier, 'VerifierInvalidSignerError')

    expectGuaranteeEq(await market.guarantee((await market.global()).currentId), {
      ...DEFAULT_GUARANTEE,
      orders: 1,
      takerPos: POSITION.div(2),
      takerNeg: POSITION.div(2),
      takerFee: POSITION.div(2),
    })
    expectGuaranteeEq(await market.guarantees(user.address, (await market.locals(user.address)).currentId), {
      ...DEFAULT_GUARANTEE,
      orders: 1,
      notional: parse6decimal('625'),
      takerPos: POSITION.div(2),
      referral: parse6decimal('0.5'),
    })
    expectOrderEq(await market.pending(), {
      ...DEFAULT_ORDER,
      orders: 3,
      collateral: COLLATERAL.mul(3),
      makerPos: POSITION,
      longPos: POSITION.div(2),
      shortPos: POSITION.div(2),
      takerReferral: parse6decimal('1'),
    })
    expectOrderEq(await market.pendings(user.address), {
      ...DEFAULT_ORDER,
      orders: 1,
      collateral: COLLATERAL,
      longPos: POSITION.div(2),
      takerReferral: parse6decimal('1'),
    })

    // update position with incorrect guarantee referrer
    intent.solver = userB.address
    signature = await signIntent(userC, verifier, intent)

    // userC is allowed to sign messages for user
    await marketFactory.connect(user).updateSigner(userC.address, true)

    await expect(
      market
        .connect(userC)
        [
          'update(address,(int256,int256,uint256,address,address,uint256,(address,address,address,uint256,uint256,uint256)),bytes)'
        ](userC.address, intent, signature),
    ).to.revertedWithCustomError(market, 'MarketInvalidReferrerError')
  })

  it('updates signer w/ signature and opens intent order', async () => {
    const { owner, user, userB, userC, marketFactory, verifier, dsu } = instanceVars

    const signerUpdate = {
      access: {
        accessor: userC.address,
        approved: true,
      },
      common: {
        account: userC.address,
        signer: user.address,
        domain: marketFactory.address,
        nonce: 0,
        group: 0,
        expiry: constants.MaxUint256,
      },
    }

    let signerSignature = await signSignerUpdate(user, verifier, signerUpdate)

    // update signer with incorrect account
    await expect(
      marketFactory.connect(user).updateSignerWithSignature(signerUpdate, signerSignature),
    ).to.be.revertedWithCustomError(verifier, 'VerifierInvalidSignerError')

    // set correct account
    signerUpdate.common.account = user.address
    signerSignature = await signSignerUpdate(user, verifier, signerUpdate)

    // update signer with correct account
    await marketFactory.connect(user).updateSignerWithSignature(signerUpdate, signerSignature)

    const market = await createMarket(instanceVars)

    const protocolParameter = { ...(await marketFactory.parameter()) }
    protocolParameter.referralFee = parse6decimal('0.20')

    await marketFactory.updateParameter(protocolParameter)

    const POSITION = parse6decimal('10')
    const COLLATERAL = parse6decimal('10000')

    await dsu.connect(user).approve(market.address, COLLATERAL.mul(1e12))

    await market
      .connect(user)
      ['update(address,uint256,uint256,uint256,int256,bool)'](user.address, 0, 0, 0, COLLATERAL, false)

    await dsu.connect(userB).approve(market.address, COLLATERAL.mul(1e12))

    await market
      .connect(userB)
      ['update(address,uint256,uint256,uint256,int256,bool)'](userB.address, POSITION, 0, 0, COLLATERAL, false)

    await dsu.connect(userC).approve(market.address, COLLATERAL.mul(1e12))

    await market
      .connect(userC)
      ['update(address,uint256,uint256,uint256,int256,bool)'](userC.address, 0, 0, 0, COLLATERAL, false)

    const intent: IntentStruct = {
      amount: POSITION.div(2),
      price: parse6decimal('125'),
      fee: parse6decimal('0.5'),
      originator: userC.address,
      solver: owner.address,
      collateralization: parse6decimal('0.01'),
      common: {
        account: user.address,
        signer: userC.address,
        domain: market.address,
        nonce: 1,
        group: 0,
        expiry: constants.MaxUint256,
      },
    }

    const intentSignature = await signIntent(userC, verifier, intent)

    await market
      .connect(userC)
      [
        'update(address,(int256,int256,uint256,address,address,uint256,(address,address,address,uint256,uint256,uint256)),bytes)'
      ](userC.address, intent, intentSignature)

    expectGuaranteeEq(await market.guarantee((await market.global()).currentId), {
      ...DEFAULT_GUARANTEE,
      orders: 1,
      takerPos: POSITION.div(2),
      takerNeg: POSITION.div(2),
      takerFee: POSITION.div(2),
    })
    expectGuaranteeEq(await market.guarantees(user.address, (await market.locals(user.address)).currentId), {
      ...DEFAULT_GUARANTEE,
      orders: 1,
      notional: parse6decimal('625'),
      takerPos: POSITION.div(2),
      referral: parse6decimal('0.5'),
    })
    expectOrderEq(await market.pending(), {
      ...DEFAULT_ORDER,
      orders: 3,
      collateral: COLLATERAL.mul(3),
      makerPos: POSITION,
      longPos: POSITION.div(2),
      shortPos: POSITION.div(2),
      takerReferral: parse6decimal('1'),
    })
    expectOrderEq(await market.pendings(user.address), {
      ...DEFAULT_ORDER,
      orders: 1,
      collateral: COLLATERAL,
      longPos: POSITION.div(2),
      takerReferral: parse6decimal('1'),
    })
  })

  it('opens intent order w/ operator', async () => {
    const { owner, user, userB, userC, marketFactory, verifier, dsu } = instanceVars

    // userC allowed to interact with user's account
    await marketFactory.connect(user).updateSigner(userC.address, true)

    const market = await createMarket(instanceVars)

    const protocolParameter = { ...(await marketFactory.parameter()) }
    protocolParameter.referralFee = parse6decimal('0.20')

    await marketFactory.updateParameter(protocolParameter)

    const POSITION = parse6decimal('10')
    const COLLATERAL = parse6decimal('10000')

    await dsu.connect(user).approve(market.address, COLLATERAL.mul(1e12))

    await market
      .connect(user)
      ['update(address,uint256,uint256,uint256,int256,bool)'](user.address, 0, 0, 0, COLLATERAL, false)

    await dsu.connect(userB).approve(market.address, COLLATERAL.mul(1e12))

    await market
      .connect(userB)
      ['update(address,uint256,uint256,uint256,int256,bool)'](userB.address, POSITION, 0, 0, COLLATERAL, false)

    await dsu.connect(userC).approve(market.address, COLLATERAL.mul(1e12))

    await market
      .connect(userC)
      ['update(address,uint256,uint256,uint256,int256,bool)'](userC.address, 0, 0, 0, COLLATERAL, false)

    const intent: IntentStruct = {
      amount: POSITION.div(2),
      price: parse6decimal('125'),
      fee: parse6decimal('0.5'),
      originator: userC.address,
      solver: owner.address,
      collateralization: parse6decimal('0.01'),
      common: {
        account: user.address,
        signer: userC.address,
        domain: market.address,
        nonce: 0,
        group: 0,
        expiry: constants.MaxUint256,
      },
    }

    let signature = await signIntent(userC, verifier, intent)

    await market
      .connect(userC)
      [
        'update(address,(int256,int256,uint256,address,address,uint256,(address,address,address,uint256,uint256,uint256)),bytes)'
      ](userC.address, intent, signature)

    // disable userC as operator for user
    await marketFactory.connect(user).updateSigner(userC.address, false)

    intent.common.nonce = 1
    signature = await signIntent(userC, verifier, intent)

    // ensure userC is not able to make transaction if not operator
    await expect(
      market
        .connect(userC)
        [
          'update(address,(int256,int256,uint256,address,address,uint256,(address,address,address,uint256,uint256,uint256)),bytes)'
        ](userC.address, intent, signature),
    ).to.be.revertedWithCustomError(verifier, 'VerifierInvalidSignerError')

    expectGuaranteeEq(await market.guarantee((await market.global()).currentId), {
      ...DEFAULT_GUARANTEE,
      orders: 1,
      takerPos: POSITION.div(2),
      takerNeg: POSITION.div(2),
      takerFee: POSITION.div(2),
    })
    expectGuaranteeEq(await market.guarantees(user.address, (await market.locals(user.address)).currentId), {
      ...DEFAULT_GUARANTEE,
      orders: 1,
      notional: parse6decimal('625'),
      takerPos: POSITION.div(2),
      referral: parse6decimal('0.5'),
    })
    expectOrderEq(await market.pending(), {
      ...DEFAULT_ORDER,
      orders: 3,
      collateral: COLLATERAL.mul(3),
      makerPos: POSITION,
      longPos: POSITION.div(2),
      shortPos: POSITION.div(2),
      takerReferral: parse6decimal('1'),
    })
    expectOrderEq(await market.pendings(user.address), {
      ...DEFAULT_ORDER,
      orders: 1,
      collateral: COLLATERAL,
      longPos: POSITION.div(2),
      takerReferral: parse6decimal('1'),
    })
  })

  it('opens a long position w/ operator', async () => {
    const POSITION = parse6decimal('10')
    const POSITION_B = parse6decimal('1')
    const COLLATERAL = parse6decimal('1000')
    const { owner, user, userB, dsu, marketFactory, verifier } = instanceVars

    const market = await createMarket(instanceVars)

    const riskParameter = { ...(await market.riskParameter()) }
    riskParameter.makerLimit = parse6decimal('10')
    const riskParameterTakerFee = { ...riskParameter.takerFee }
    riskParameterTakerFee.scale = parse6decimal('1')
    riskParameter.takerFee = riskParameterTakerFee
    await market.updateRiskParameter(riskParameter)

    await dsu.connect(user).approve(market.address, COLLATERAL.mul(1e12).mul(2))

    await market
      .connect(user)
      ['update(address,uint256,uint256,uint256,int256,bool)'](user.address, POSITION, 0, 0, COLLATERAL, false)

    const operatorUpdate = {
      access: {
        accessor: user.address,
        approved: true,
      },
      common: {
        account: user.address,
        signer: userB.address,
        domain: marketFactory.address,
        nonce: 1,
        group: 1,
        expiry: constants.MaxUint256,
      },
    }

    let operatorUpdateSignature = await signOperatorUpdate(userB, verifier, operatorUpdate)

    // update operator with incorrect account
    await expect(
      marketFactory.updateOperatorWithSignature(operatorUpdate, operatorUpdateSignature),
    ).to.be.revertedWithCustomError(verifier, 'VerifierInvalidSignerError')

    // set correct account
    operatorUpdate.common.account = userB.address
    operatorUpdateSignature = await signOperatorUpdate(userB, verifier, operatorUpdate)

    // update operator for userB
    await marketFactory.connect(userB).updateOperatorWithSignature(operatorUpdate, operatorUpdateSignature)

    // user opens long position for userB
    await expect(
      market
        .connect(user)
        ['update(address,int256,int256,address)'](userB.address, POSITION_B, COLLATERAL, constants.AddressZero),
    )
      .to.emit(market, 'OrderCreated')
      .withArgs(
<<<<<<< HEAD
=======
        userB.address,
        {
          ...DEFAULT_ORDER,
          timestamp: TIMESTAMP_1,
          orders: 1,
          collateral: COLLATERAL,
          longPos: POSITION_B,
        },
        { ...DEFAULT_GUARANTEE },
        constants.AddressZero,
        constants.AddressZero,
        constants.AddressZero,
      )

    // User State
    expectLocalEq(await market.locals(user.address), {
      ...DEFAULT_LOCAL,
      currentId: 1,
      latestId: 0,
      collateral: COLLATERAL,
    })
    expectOrderEq(await market.pendingOrders(user.address, 1), {
      ...DEFAULT_ORDER,
      timestamp: TIMESTAMP_1,
      orders: 1,
      collateral: COLLATERAL,
      makerPos: POSITION,
    })
    expectCheckpointEq(await market.checkpoints(user.address, TIMESTAMP_1), {
      ...DEFAULT_CHECKPOINT,
    })
    expectPositionEq(await market.positions(user.address), {
      ...DEFAULT_POSITION,
      timestamp: TIMESTAMP_0,
    })

    expectLocalEq(await market.locals(userB.address), {
      ...DEFAULT_LOCAL,
      currentId: 1,
      latestId: 0,
      collateral: COLLATERAL,
    })
    expectOrderEq(await market.pendingOrders(userB.address, 1), {
      ...DEFAULT_ORDER,
      timestamp: TIMESTAMP_1,
      orders: 1,
      collateral: COLLATERAL,
      longPos: POSITION_B,
    })
    expectCheckpointEq(await market.checkpoints(userB.address, TIMESTAMP_1), {
      ...DEFAULT_CHECKPOINT,
    })
    expectPositionEq(await market.positions(userB.address), {
      ...DEFAULT_POSITION,
      timestamp: TIMESTAMP_0,
    })

    // Global State
    expectGlobalEq(await market.global(), {
      ...DEFAULT_GLOBAL,
      currentId: 1,
      latestPrice: PRICE_0,
    })
    expectOrderEq(await market.pendingOrder(1), {
      ...DEFAULT_ORDER,
      timestamp: TIMESTAMP_1,
      orders: 2,
      collateral: COLLATERAL.mul(2),
      makerPos: POSITION,
      longPos: POSITION_B,
    })
    expectPositionEq(await market.position(), {
      ...DEFAULT_POSITION,
      timestamp: TIMESTAMP_0,
    })
    expectVersionEq(await market.versions(TIMESTAMP_0), {
      ...DEFAULT_VERSION,
      price: PRICE_0,
    })
  })

  it('opens a long position w/ account as extension', async () => {
    const POSITION = parse6decimal('10')
    const POSITION_B = parse6decimal('1')
    const COLLATERAL = parse6decimal('1000')
    const { owner, user, userB, dsu, marketFactory } = instanceVars

    const market = await createMarket(instanceVars)

    const riskParameter = { ...(await market.riskParameter()) }
    riskParameter.makerLimit = parse6decimal('10')
    const riskParameterTakerFee = { ...riskParameter.takerFee }
    riskParameterTakerFee.scale = parse6decimal('1')
    riskParameter.takerFee = riskParameterTakerFee
    await market.updateRiskParameter(riskParameter)

    await dsu.connect(user).approve(market.address, COLLATERAL.mul(1e12).mul(2))

    await market
      .connect(user)
      ['update(address,uint256,uint256,uint256,int256,bool)'](user.address, POSITION, 0, 0, COLLATERAL, false)

    // try to update extension using incorrect owner
    await expect(marketFactory.connect(userB).updateExtension(user.address, true))
      .to.be.revertedWithCustomError(marketFactory, 'OwnableNotOwnerError')
      .withArgs(userB.address)

    // update extension with owner
    await marketFactory.connect(owner).updateExtension(user.address, true)
    // user opens long position for userB
    await expect(
      market
        .connect(user)
        ['update(address,int256,int256,address)'](userB.address, POSITION_B, COLLATERAL, constants.AddressZero),
    )
      .to.emit(market, 'OrderCreated')
      .withArgs(
        userB.address,
        {
          ...DEFAULT_ORDER,
          timestamp: TIMESTAMP_1,
          orders: 1,
          collateral: COLLATERAL,
          longPos: POSITION_B,
        },
        { ...DEFAULT_GUARANTEE },
        constants.AddressZero,
        constants.AddressZero,
        constants.AddressZero,
      )

    // User State
    expectLocalEq(await market.locals(user.address), {
      ...DEFAULT_LOCAL,
      currentId: 1,
      latestId: 0,
      collateral: COLLATERAL,
    })
    expectOrderEq(await market.pendingOrders(user.address, 1), {
      ...DEFAULT_ORDER,
      timestamp: TIMESTAMP_1,
      orders: 1,
      collateral: COLLATERAL,
      makerPos: POSITION,
    })
    expectCheckpointEq(await market.checkpoints(user.address, TIMESTAMP_1), {
      ...DEFAULT_CHECKPOINT,
    })
    expectPositionEq(await market.positions(user.address), {
      ...DEFAULT_POSITION,
      timestamp: TIMESTAMP_0,
    })

    expectLocalEq(await market.locals(userB.address), {
      ...DEFAULT_LOCAL,
      currentId: 1,
      latestId: 0,
      collateral: COLLATERAL,
    })
    expectOrderEq(await market.pendingOrders(userB.address, 1), {
      ...DEFAULT_ORDER,
      timestamp: TIMESTAMP_1,
      orders: 1,
      collateral: COLLATERAL,
      longPos: POSITION_B,
    })
    expectCheckpointEq(await market.checkpoints(userB.address, TIMESTAMP_1), {
      ...DEFAULT_CHECKPOINT,
    })
    expectPositionEq(await market.positions(userB.address), {
      ...DEFAULT_POSITION,
      timestamp: TIMESTAMP_0,
    })

    // Global State
    expectGlobalEq(await market.global(), {
      ...DEFAULT_GLOBAL,
      currentId: 1,
      latestPrice: PRICE_0,
    })
    expectOrderEq(await market.pendingOrder(1), {
      ...DEFAULT_ORDER,
      timestamp: TIMESTAMP_1,
      orders: 2,
      collateral: COLLATERAL.mul(2),
      makerPos: POSITION,
      longPos: POSITION_B,
    })
    expectPositionEq(await market.position(), {
      ...DEFAULT_POSITION,
      timestamp: TIMESTAMP_0,
    })
    expectVersionEq(await market.versions(TIMESTAMP_0), {
      ...DEFAULT_VERSION,
      price: PRICE_0,
    })
  })

  it('updates account access and opens intent order', async () => {
    const { owner, user, userB, userC, marketFactory, verifier, dsu } = instanceVars

    // userC allowed to sign messages and interact with user account
    await marketFactory
      .connect(user)
      .updateAccessBatch([{ accessor: userC.address, approved: true }], [{ accessor: userC.address, approved: true }])

    const market = await createMarket(instanceVars)

    const protocolParameter = { ...(await marketFactory.parameter()) }
    protocolParameter.referralFee = parse6decimal('0.20')

    await marketFactory.updateParameter(protocolParameter)

    const POSITION = parse6decimal('10')
    const COLLATERAL = parse6decimal('10000')

    await dsu.connect(userC).approve(market.address, COLLATERAL.mul(1e12).mul(2))

    await market
      .connect(userC)
      ['update(address,uint256,uint256,uint256,int256,bool)'](user.address, 0, 0, 0, COLLATERAL, false)

    await dsu.connect(userB).approve(market.address, COLLATERAL.mul(1e12))

    await market
      .connect(userB)
      ['update(address,uint256,uint256,uint256,int256,bool)'](userB.address, POSITION, 0, 0, COLLATERAL, false)

    await market
      .connect(userC)
      ['update(address,uint256,uint256,uint256,int256,bool)'](userC.address, 0, 0, 0, COLLATERAL, false)

    const intent: IntentStruct = {
      amount: POSITION.div(2),
      price: parse6decimal('125'),
      fee: parse6decimal('0.5'),
      originator: userC.address,
      solver: owner.address,
      collateralization: parse6decimal('0.01'),
      common: {
        account: user.address,
        signer: userC.address,
        domain: market.address,
        nonce: 0,
        group: 0,
        expiry: constants.MaxUint256,
      },
    }

    const signature = await signIntent(userC, verifier, intent)

    await market
      .connect(userC)
      [
        'update(address,(int256,int256,uint256,address,address,uint256,(address,address,address,uint256,uint256,uint256)),bytes)'
      ](userC.address, intent, signature)

    expectGuaranteeEq(await market.guarantee((await market.global()).currentId), {
      ...DEFAULT_GUARANTEE,
      orders: 1,
      takerPos: POSITION.div(2),
      takerNeg: POSITION.div(2),
      takerFee: POSITION.div(2),
    })
    expectGuaranteeEq(await market.guarantees(user.address, (await market.locals(user.address)).currentId), {
      ...DEFAULT_GUARANTEE,
      orders: 1,
      notional: parse6decimal('625'),
      takerPos: POSITION.div(2),
      referral: parse6decimal('0.5'),
    })
    expectOrderEq(await market.pending(), {
      ...DEFAULT_ORDER,
      orders: 3,
      collateral: COLLATERAL.mul(3),
      makerPos: POSITION,
      longPos: POSITION.div(2),
      shortPos: POSITION.div(2),
      takerReferral: parse6decimal('1'),
    })
    expectOrderEq(await market.pendings(user.address), {
      ...DEFAULT_ORDER,
      orders: 1,
      collateral: COLLATERAL,
      longPos: POSITION.div(2),
      takerReferral: parse6decimal('1'),
    })
  })

  it('updates account access with signature and opens intent order', async () => {
    const { owner, user, userB, userC, marketFactory, verifier, dsu } = instanceVars

    const accessUpdateBatch = {
      operators: [{ accessor: userC.address, approved: true }],
      signers: [{ accessor: userC.address, approved: true }],
      common: {
        account: userC.address,
        signer: user.address,
        domain: marketFactory.address,
        nonce: 0,
        group: 0,
        expiry: constants.MaxUint256,
      },
    }

    let accessUpdateSignature = await signAccessUpdateBatch(user, verifier, accessUpdateBatch)

    // update access for user with incorrect account
    await expect(
      marketFactory.connect(user).updateAccessBatchWithSignature(accessUpdateBatch, accessUpdateSignature),
    ).to.be.revertedWithCustomError(verifier, 'VerifierInvalidSignerError')

    // set correct account
    accessUpdateBatch.common.account = user.address
    accessUpdateSignature = await signAccessUpdateBatch(user, verifier, accessUpdateBatch)

    // userC allowed to sign messages and interact with user account
    await marketFactory.connect(user).updateAccessBatchWithSignature(accessUpdateBatch, accessUpdateSignature)

    const market = await createMarket(instanceVars)

    const protocolParameter = { ...(await marketFactory.parameter()) }
    protocolParameter.referralFee = parse6decimal('0.20')

    await marketFactory.updateParameter(protocolParameter)

    const POSITION = parse6decimal('10')
    const COLLATERAL = parse6decimal('10000')

    await dsu.connect(userC).approve(market.address, COLLATERAL.mul(1e12).mul(2))

    await market
      .connect(userC)
      ['update(address,uint256,uint256,uint256,int256,bool)'](user.address, 0, 0, 0, COLLATERAL, false)

    await dsu.connect(userB).approve(market.address, COLLATERAL.mul(1e12))

    await market
      .connect(userB)
      ['update(address,uint256,uint256,uint256,int256,bool)'](userB.address, POSITION, 0, 0, COLLATERAL, false)

    await market
      .connect(userC)
      ['update(address,uint256,uint256,uint256,int256,bool)'](userC.address, 0, 0, 0, COLLATERAL, false)

    const intent: IntentStruct = {
      amount: POSITION.div(2),
      price: parse6decimal('125'),
      fee: parse6decimal('0.5'),
      originator: userC.address,
      solver: owner.address,
      collateralization: parse6decimal('0.01'),
      common: {
        account: user.address,
        signer: userC.address,
        domain: market.address,
        nonce: 1,
        group: 0,
        expiry: constants.MaxUint256,
      },
    }

    const signature = await signIntent(userC, verifier, intent)

    await market
      .connect(userC)
      [
        'update(address,(int256,int256,uint256,address,address,uint256,(address,address,address,uint256,uint256,uint256)),bytes)'
      ](userC.address, intent, signature)

    expectGuaranteeEq(await market.guarantee((await market.global()).currentId), {
      ...DEFAULT_GUARANTEE,
      orders: 1,
      takerPos: POSITION.div(2),
      takerNeg: POSITION.div(2),
      takerFee: POSITION.div(2),
    })
    expectGuaranteeEq(await market.guarantees(user.address, (await market.locals(user.address)).currentId), {
      ...DEFAULT_GUARANTEE,
      orders: 1,
      notional: parse6decimal('625'),
      takerPos: POSITION.div(2),
      referral: parse6decimal('0.5'),
    })
    expectOrderEq(await market.pending(), {
      ...DEFAULT_ORDER,
      orders: 3,
      collateral: COLLATERAL.mul(3),
      makerPos: POSITION,
      longPos: POSITION.div(2),
      shortPos: POSITION.div(2),
      takerReferral: parse6decimal('1'),
    })
    expectOrderEq(await market.pendings(user.address), {
      ...DEFAULT_ORDER,
      orders: 1,
      collateral: COLLATERAL,
      longPos: POSITION.div(2),
      takerReferral: parse6decimal('1'),
    })
  })

  it('settle position with invalid oracle version', async () => {
    const POSITION = parse6decimal('10')
    const POSITION_B = parse6decimal('1')
    const COLLATERAL = parse6decimal('1000')
    const { user, userB, dsu, chainlink } = instanceVars

    const market = await createMarket(instanceVars)

    const riskParameter = { ...(await market.riskParameter()) }
    riskParameter.makerLimit = parse6decimal('10')
    const riskParameterTakerFee = { ...riskParameter.takerFee }
    riskParameterTakerFee.scale = parse6decimal('1')
    riskParameter.takerFee = riskParameterTakerFee
    await market.updateRiskParameter(riskParameter)

    await dsu.connect(user).approve(market.address, COLLATERAL.mul(1e12))
    await dsu.connect(userB).approve(market.address, COLLATERAL.mul(1e12))

    await market
      .connect(user)
      ['update(address,uint256,uint256,uint256,int256,bool)'](user.address, POSITION, 0, 0, COLLATERAL, false)
    await expect(
      market
        .connect(userB)
        ['update(address,int256,int256,address)'](userB.address, POSITION_B, COLLATERAL, constants.AddressZero),
    )
      .to.emit(market, 'OrderCreated')
      .withArgs(
        userB.address,
        {
          ...DEFAULT_ORDER,
          timestamp: TIMESTAMP_1,
          orders: 1,
          collateral: COLLATERAL,
          longPos: POSITION_B,
        },
        { ...DEFAULT_GUARANTEE },
        constants.AddressZero,
        constants.AddressZero,
        constants.AddressZero,
      )

    // User State
    expectLocalEq(await market.locals(user.address), {
      ...DEFAULT_LOCAL,
      currentId: 1,
      latestId: 0,
      collateral: COLLATERAL,
    })
    expectOrderEq(await market.pendingOrders(user.address, 1), {
      ...DEFAULT_ORDER,
      timestamp: TIMESTAMP_1,
      orders: 1,
      collateral: COLLATERAL,
      makerPos: POSITION,
    })
    expectCheckpointEq(await market.checkpoints(user.address, TIMESTAMP_1), {
      ...DEFAULT_CHECKPOINT,
    })
    expectPositionEq(await market.positions(user.address), {
      ...DEFAULT_POSITION,
      timestamp: TIMESTAMP_0,
    })

    expectLocalEq(await market.locals(userB.address), {
      ...DEFAULT_LOCAL,
      currentId: 1,
      latestId: 0,
      collateral: COLLATERAL,
    })
    expectOrderEq(await market.pendingOrders(userB.address, 1), {
      ...DEFAULT_ORDER,
      timestamp: TIMESTAMP_1,
      orders: 1,
      collateral: COLLATERAL,
      longPos: POSITION_B,
    })
    expectCheckpointEq(await market.checkpoints(userB.address, TIMESTAMP_1), {
      ...DEFAULT_CHECKPOINT,
    })
    expectPositionEq(await market.positions(userB.address), {
      ...DEFAULT_POSITION,
      timestamp: TIMESTAMP_0,
    })

    // Global State
    expectGlobalEq(await market.global(), {
      ...DEFAULT_GLOBAL,
      currentId: 1,
      latestPrice: PRICE_0,
    })
    expectOrderEq(await market.pendingOrder(1), {
      ...DEFAULT_ORDER,
      timestamp: TIMESTAMP_1,
      orders: 2,
      collateral: COLLATERAL.mul(2),
      makerPos: POSITION,
      longPos: POSITION_B,
    })
    expectPositionEq(await market.position(), {
      ...DEFAULT_POSITION,
      timestamp: TIMESTAMP_0,
    })
    expectVersionEq(await market.versions(TIMESTAMP_0), {
      ...DEFAULT_VERSION,
      price: PRICE_0,
    })

    // Settle after one round with oracle invalid version
    await chainlink.setInvalidVersion()
    await settle(market, userB)

    expectGlobalEq(await market.global(), {
      ...DEFAULT_GLOBAL,
      currentId: 1,
      latestId: 1,
      protocolFee: '0',
      latestPrice: PRICE_1,
    })
    expectOrderEq(await market.pendingOrder(1), {
      ...DEFAULT_ORDER,
      timestamp: TIMESTAMP_1,
      orders: 2,
      collateral: COLLATERAL.mul(2),
      makerPos: POSITION,
      longPos: POSITION_B,
    })
    expectPositionEq(await market.position(), {
      ...DEFAULT_POSITION,
      timestamp: TIMESTAMP_1,
    })
    expectLocalEq(await market.locals(userB.address), {
      ...DEFAULT_LOCAL,
      currentId: 1,
      latestId: 1,
      collateral: COLLATERAL,
    })
    expectOrderEq(await market.pendingOrders(userB.address, 1), {
      ...DEFAULT_ORDER,
      timestamp: TIMESTAMP_1,
      orders: 1,
      collateral: COLLATERAL,
      longPos: POSITION_B,
    })
    expectCheckpointEq(await market.checkpoints(userB.address, TIMESTAMP_1), {
      ...DEFAULT_CHECKPOINT,
      transfer: COLLATERAL,
    })
    expectPositionEq(await market.positions(userB.address), {
      ...DEFAULT_POSITION,
      timestamp: TIMESTAMP_1,
    })
  })

  // uncheck skip to see gas results
  it.skip('multi-delayed update w/ collateral (gas)', async () => {
    const positionFeesOn = true
    const delay = 5
    const sync = true

    const POSITION = parse6decimal('10')
    const COLLATERAL = parse6decimal('1000')

    const chainlink = await new ChainlinkContext(
      CHAINLINK_CUSTOM_CURRENCIES.ETH,
      CHAINLINK_CUSTOM_CURRENCIES.USD,
      { decimals: 0 },
      delay,
    ).init(BigNumber.from(0), BigNumber.from(0))

    const instanceVars = await deployProtocol(chainlink)
    const { user, userB, dsu, beneficiaryB, payoff } = instanceVars

    const riskParameter = {
      margin: parse6decimal('0.3'),
      maintenance: parse6decimal('0.3'),
      takerFee: {
        linearFee: positionFeesOn ? parse6decimal('0.001') : 0,
        proportionalFee: positionFeesOn ? parse6decimal('0.0006') : 0,
        adiabaticFee: positionFeesOn ? parse6decimal('0.0004') : 0,
        scale: parse6decimal('10000'),
      },
      makerFee: {
        linearFee: positionFeesOn ? parse6decimal('0.0005') : 0,
        proportionalFee: positionFeesOn ? parse6decimal('0.0002') : 0,
        adiabaticFee: 0,
        scale: parse6decimal('10000'),
      },
      makerLimit: parse6decimal('100000'),
      efficiencyLimit: parse6decimal('0.2'),
      liquidationFee: parse6decimal('10.00'),
      utilizationCurve: {
        minRate: 0,
        maxRate: parse6decimal('5.00'),
        targetRate: parse6decimal('0.80'),
        targetUtilization: parse6decimal('0.80'),
      },
      pController: {
        k: parse6decimal('40000'),
        min: parse6decimal('-1.20'),
        max: parse6decimal('1.20'),
      },
      minMargin: parse6decimal('500'),
      minMaintenance: parse6decimal('500'),
      staleAfter: 100000, // enable long delays for testing
      makerReceiveOnly: false,
    }
    const parameter = {
      fundingFee: parse6decimal('0.1'),
      interestFee: parse6decimal('0.1'),
      riskFee: 0,
      maxPendingGlobal: 8,
      maxPendingLocal: 8,
      makerFee: positionFeesOn ? parse6decimal('0.2') : 0,
      takerFee: positionFeesOn ? parse6decimal('0.1') : 0,
      maxPriceDeviation: parse6decimal('0.1'),
      closed: false,
      settle: false,
    }

    const market = await createMarket(instanceVars)
    await market.updateParameter(parameter)
    await market.updateRiskParameter(riskParameter)

    await dsu.connect(user).approve(market.address, COLLATERAL.mul(2).mul(1e12))
    await dsu.connect(userB).approve(market.address, COLLATERAL.mul(2).mul(1e12))

    for (let i = 0; i < delay; i++) {
      await market
        .connect(user)
        ['update(address,uint256,uint256,uint256,int256,bool)'](
          user.address,
          POSITION.sub(delay - i),
          0,
          0,
          i == 0 ? COLLATERAL : 0,
          false,
        )
      await market
        .connect(userB)
        ['update(address,uint256,uint256,uint256,int256,bool)'](
          userB.address,
          0,
          POSITION.sub(delay - i),
          0,
          i == 0 ? COLLATERAL : 0,
          false,
        )

      await chainlink.next()
    }

    // ensure all pending can settle
    for (let i = 0; i < delay - 1; i++) await chainlink.next()
    if (sync) await chainlink.next()

    // const currentVersion = delay + delay + delay - (sync ? 0 : 1)
    // const latestVersion = delay + delay - (sync ? 0 : 1)

    await expect(
      market
        .connect(user)
        ['update(address,uint256,uint256,uint256,int256,bool)'](user.address, POSITION, 0, 0, -1, false),
    )
      .to.emit(market, 'OrderCreated')
      .withArgs(
>>>>>>> 4d8105ef
        user.address,
        {
          ...DEFAULT_ORDER,
          timestamp: await chainlink.oracle.current(),
          orders: 1,
          makerPos: POSITION,
          collateral: -1,
        },
        { ...DEFAULT_GUARANTEE },
      )

    // Check user is in the correct state
    expectLocalEq(await market.locals(user.address), {
      ...DEFAULT_LOCAL,
      currentId: delay + 1,
      latestId: delay,
      collateral: (await market.locals(user.address)).collateral,
    })
    expectOrderEq(await market.pendingOrders(user.address, delay + 1), {
      ...DEFAULT_ORDER,
      timestamp: await chainlink.oracle.current(),
      makerNeg: 1,
    })
    expectCheckpointEq(await market.checkpoints(user.address, delay + 1), {
      ...DEFAULT_CHECKPOINT,
      tradeFee: (await market.checkpoints(user.address, delay + 1)).tradeFee,
    })
    expectPositionEq(await market.positions(user.address), {
      ...DEFAULT_POSITION,
      timestamp: (await chainlink.oracle.latest()).timestamp,
      maker: POSITION.sub(1),
    })

    // Check global state
    expectGlobalEq(await market.global(), {
      ...DEFAULT_GLOBAL,
      currentId: delay + 1,
      latestId: delay,
      protocolFee: (await market.global()).protocolFee,
      riskFee: (await market.global()).riskFee,
      oracleFee: (await market.global()).oracleFee,
      latestPrice: PRICE_0,
    })
    expectOrderEq(await market.pendingOrder(delay + 1), {
      ...DEFAULT_ORDER,
      timestamp: await chainlink.oracle.current(),
      orders: 1,
      makerPos: 1,
    })
    expectPositionEq(await market.position(), {
      ...DEFAULT_POSITION,
      timestamp: (await chainlink.oracle.latest()).timestamp,
      maker: POSITION.sub(1),
      long: POSITION.sub(1),
    })
  })
})<|MERGE_RESOLUTION|>--- conflicted
+++ resolved
@@ -2,11 +2,7 @@
 import 'hardhat'
 import { BigNumber, constants } from 'ethers'
 
-<<<<<<< HEAD
-import { InstanceVars, deployProtocol, createMarket, settle } from '../helpers/setupHelpers'
-=======
 import { InstanceVars, deployProtocol, createMarket, settle, fundWallet } from '../helpers/setupHelpers'
->>>>>>> 4d8105ef
 import {
   DEFAULT_ORDER,
   DEFAULT_POSITION,
@@ -22,20 +18,14 @@
   expectCheckpointEq,
   DEFAULT_GLOBAL,
   DEFAULT_GUARANTEE,
-<<<<<<< HEAD
-=======
   DEFAULT_RISK_PARAMETER,
   DEFAULT_MARKET_PARAMETER,
   expectGuaranteeEq,
->>>>>>> 4d8105ef
 } from '../../../../common/testutil/types'
 import { Market__factory } from '../../../types/generated'
 import { CHAINLINK_CUSTOM_CURRENCIES } from '@equilibria/perennial-v2-oracle/util/constants'
 import { loadFixture } from '@nomicfoundation/hardhat-network-helpers'
 import { ChainlinkContext } from '../helpers/chainlinkHelpers'
-<<<<<<< HEAD
-import { RiskParameterStruct } from '../../../types/generated/contracts/Market'
-=======
 import { IntentStruct, RiskParameterStruct } from '../../../types/generated/contracts/Market'
 import {
   signAccessUpdateBatch,
@@ -44,7 +34,6 @@
   signSignerUpdate,
 } from '../../../../perennial-verifier/test/helpers/erc712'
 import { Verifier__factory } from '../../../../perennial-verifier/types/generated'
->>>>>>> 4d8105ef
 
 export const TIMESTAMP_0 = 1631112429
 export const TIMESTAMP_1 = 1631112904
@@ -101,10 +90,6 @@
     }
   })
 
-<<<<<<< HEAD
-  it('creates a market', async () => {
-    const { owner, marketFactory, beneficiaryB, payoff, oracle, dsu } = instanceVars
-=======
   it('reverts when market factory is reinitialized', async () => {
     const { marketFactory } = instanceVars
     await expect(marketFactory.initialize())
@@ -114,17 +99,12 @@
 
   it('creates a market', async () => {
     const { owner, marketFactory, payoff, oracle, dsu } = instanceVars
->>>>>>> 4d8105ef
 
     const definition = {
       name: 'Squeeth',
       symbol: 'SQTH',
       token: dsu.address,
-<<<<<<< HEAD
-      oracle: oracle.address,
-=======
       oracle: dsu.address,
->>>>>>> 4d8105ef
       payoff: payoff.address,
     }
     const parameter = {
@@ -135,11 +115,7 @@
       takerFee: 0,
       maxPendingGlobal: 8,
       maxPendingLocal: 8,
-<<<<<<< HEAD
-      settlementFee: 0,
-=======
       maxPriceDeviation: parse6decimal('0.1'),
->>>>>>> 4d8105ef
       closed: false,
       settle: false,
     }
@@ -163,8 +139,6 @@
     const market = Market__factory.connect(marketAddress, owner)
     await market.connect(owner).updateRiskParameter(riskParameter)
     await market.connect(owner).updateParameter(parameter)
-<<<<<<< HEAD
-=======
 
     const marketDefinition = {
       token: dsu.address,
@@ -175,7 +149,6 @@
     await expect(market.connect(owner).initialize(marketDefinition))
       .to.be.revertedWithCustomError(market, 'InitializableAlreadyInitializedError')
       .withArgs(1)
->>>>>>> 4d8105ef
   })
 
   it('opens a make position', async () => {
@@ -1316,10 +1289,7 @@
       maxPendingLocal: 8,
       makerFee: positionFeesOn ? parse6decimal('0.2') : 0,
       takerFee: positionFeesOn ? parse6decimal('0.1') : 0,
-<<<<<<< HEAD
-=======
       maxPriceDeviation: parse6decimal('0.1'),
->>>>>>> 4d8105ef
       closed: false,
       settle: false,
     }
@@ -1426,18 +1396,9 @@
     const COLLATERAL = parse6decimal('1000')
     const { owner, user, userB, dsu, chainlink } = instanceVars
 
-<<<<<<< HEAD
-    const chainlink = await new ChainlinkContext(
-      CHAINLINK_CUSTOM_CURRENCIES.ETH,
-      CHAINLINK_CUSTOM_CURRENCIES.USD,
-      { decimals: 0 },
-      delay,
-    ).init(BigNumber.from(0), BigNumber.from(0))
-=======
     const market = await createMarket(instanceVars)
     await dsu.connect(user).approve(market.address, COLLATERAL.mul(1e12))
     await dsu.connect(userB).approve(market.address, COLLATERAL.mul(1e12))
->>>>>>> 4d8105ef
 
     await market
       .connect(user)
@@ -1490,14 +1451,9 @@
       riskFee: 0,
       maxPendingGlobal: 8,
       maxPendingLocal: 8,
-<<<<<<< HEAD
-      makerFee: positionFeesOn ? parse6decimal('0.2') : 0,
-      takerFee: positionFeesOn ? parse6decimal('0.1') : 0,
-=======
       makerFee: parse6decimal('0.2'),
       takerFee: parse6decimal('0.1'),
       maxPriceDeviation: parse6decimal('0.1'),
->>>>>>> 4d8105ef
       closed: false,
       settle: false,
     }
@@ -1536,11 +1492,6 @@
     await marketFactory.connect(user).updateSigner(userC.address, true)
 
     const market = await createMarket(instanceVars)
-<<<<<<< HEAD
-    await market.updateParameter(parameter)
-    await market.updateRiskParameter(riskParameter)
-=======
->>>>>>> 4d8105ef
 
     const protocolParameter = { ...(await marketFactory.parameter()) }
     protocolParameter.referralFee = parse6decimal('0.20')
@@ -1949,8 +1900,6 @@
     )
       .to.emit(market, 'OrderCreated')
       .withArgs(
-<<<<<<< HEAD
-=======
         userB.address,
         {
           ...DEFAULT_ORDER,
@@ -2619,7 +2568,6 @@
     )
       .to.emit(market, 'OrderCreated')
       .withArgs(
->>>>>>> 4d8105ef
         user.address,
         {
           ...DEFAULT_ORDER,
