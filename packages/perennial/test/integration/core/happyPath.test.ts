--- conflicted
+++ resolved
@@ -630,13 +630,8 @@
       ...DEFAULT_GLOBAL,
       currentId: 1,
       latestId: 1,
-<<<<<<< HEAD
-      protocolFee: '18',
-      donation: '18',
+      protocolFee: '36',
       latestPrice: PRICE_2,
-=======
-      protocolFee: '36',
->>>>>>> 236abf90
     })
     expectOrderEq(await market.pendingOrder(1), {
       ...DEFAULT_ORDER,
@@ -774,13 +769,8 @@
       ...DEFAULT_GLOBAL,
       currentId: 1,
       latestId: 1,
-<<<<<<< HEAD
-      protocolFee: '18',
-      donation: '18',
+      protocolFee: '36',
       latestPrice: PRICE_2,
-=======
-      protocolFee: '36',
->>>>>>> 236abf90
     })
     expectOrderEq(await market.pendingOrder(1), {
       ...DEFAULT_ORDER,
@@ -1250,13 +1240,8 @@
       ...DEFAULT_GLOBAL,
       currentId: 3,
       latestId: 2,
-<<<<<<< HEAD
-      protocolFee: '86263589',
-      donation: '86263590',
+      protocolFee: '172527179',
       latestPrice: PRICE_4,
-=======
-      protocolFee: '172527179',
->>>>>>> 236abf90
     })
     expectOrderEq(await market.pendingOrder(3), {
       ...DEFAULT_ORDER,
@@ -1435,12 +1420,7 @@
       protocolFee: (await market.global()).protocolFee,
       riskFee: (await market.global()).riskFee,
       oracleFee: (await market.global()).oracleFee,
-<<<<<<< HEAD
-      donation: (await market.global()).donation,
       latestPrice: PRICE_0,
-      exposure: 0,
-=======
->>>>>>> 236abf90
     })
     expectOrderEq(await market.pendingOrder(delay + 1), {
       ...DEFAULT_ORDER,
