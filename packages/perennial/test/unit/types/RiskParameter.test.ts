--- conflicted
+++ resolved
@@ -29,10 +29,6 @@
   makerFee: {
     linearFee: 5,
     proportionalFee: 6,
-<<<<<<< HEAD
-=======
-    adiabaticFee: 0,
->>>>>>> 0a73f07a
     scale: 17000000,
   },
   makerLimit: 7000000,
@@ -97,10 +93,6 @@
       expect(value.takerFee.scale).to.equal(4000000)
       expect(value.makerFee.linearFee).to.equal(5)
       expect(value.makerFee.proportionalFee).to.equal(6)
-<<<<<<< HEAD
-=======
-      expect(value.makerFee.adiabaticFee).to.equal(0)
->>>>>>> 0a73f07a
       expect(value.makerFee.scale).to.equal(17000000)
       expect(value.makerLimit).to.equal(7000000)
       expect(value.efficiencyLimit).to.equal(8)
@@ -671,41 +663,6 @@
       })
     })
 
-<<<<<<< HEAD
-=======
-    describe('.makerFee.adiabaticFee', () => {
-      it('saves if in range', async () => {
-        await riskParameter.validateAndStore(
-          {
-            ...VALID_RISK_PARAMETER,
-            makerFee: {
-              ...VALID_RISK_PARAMETER.makerFee,
-              adiabaticFee: 0,
-            },
-          },
-          PROTOCOL_PARAMETER,
-        )
-        const value = await riskParameter.read()
-        expect(value.makerFee.adiabaticFee).to.equal(0)
-      })
-
-      it('reverts if invalid', async () => {
-        await expect(
-          riskParameter.validateAndStore(
-            {
-              ...VALID_RISK_PARAMETER,
-              makerFee: {
-                ...VALID_RISK_PARAMETER.makerFee,
-                adiabaticFee: 1,
-              },
-            },
-            PROTOCOL_PARAMETER,
-          ),
-        ).to.be.revertedWithCustomError(riskParameterStorage, 'RiskParameterStorageInvalidError')
-      })
-    })
-
->>>>>>> 0a73f07a
     describe('.makerFee.scale', () => {
       const STORAGE_SIZE = 48
       it('saves if in range', async () => {
