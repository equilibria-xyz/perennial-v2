--- conflicted
+++ resolved
@@ -297,8 +297,6 @@
       expect(isSigner).to.be.equal(false)
       expect(orderReferralFee).to.be.equal(parse6decimal('0.35'))
     })
-<<<<<<< HEAD
-=======
 
     it('account is signer', async () => {
       await factory.updateExtension(extension.address, true)
@@ -329,7 +327,6 @@
       expect(isSigner).to.be.equal(true)
       expect(orderReferralFee).to.be.equal(parse6decimal('0'))
     })
->>>>>>> 4d8105ef
   })
 
   describe('#updateParameter', async () => {
@@ -342,10 +339,7 @@
       minEfficiency: parse6decimal('0.1'),
       referralFee: parse6decimal('0.2'),
       minScale: parse6decimal('0.001'),
-<<<<<<< HEAD
-=======
       maxStaleAfter: 3600,
->>>>>>> 4d8105ef
     }
 
     it('updates the parameters', async () => {
@@ -360,10 +354,7 @@
       expect(parameter.minEfficiency).to.equal(newParameter.minEfficiency)
       expect(parameter.referralFee).to.equal(newParameter.referralFee)
       expect(parameter.minScale).to.equal(newParameter.minScale)
-<<<<<<< HEAD
-=======
       expect(parameter.maxStaleAfter).to.equal(newParameter.maxStaleAfter)
->>>>>>> 4d8105ef
     })
 
     it('reverts if not owner', async () => {
@@ -410,35 +401,24 @@
 
   describe('#updateExtension', async () => {
     it('updates the operator status', async () => {
-<<<<<<< HEAD
-      await expect(factory.connect(user).updateExtension(owner.address, true))
-=======
       await expect(factory.connect(owner).updateExtension(owner.address, true))
->>>>>>> 4d8105ef
         .to.emit(factory, 'ExtensionUpdated')
         .withArgs(owner.address, true)
 
       expect(await factory.extensions(owner.address)).to.equal(true)
 
-<<<<<<< HEAD
-      await expect(factory.connect(user).updateExtension(owner.address, false))
-=======
       await expect(factory.connect(owner).updateExtension(owner.address, false))
->>>>>>> 4d8105ef
         .to.emit(factory, 'ExtensionUpdated')
         .withArgs(owner.address, false)
 
       expect(await factory.extensions(owner.address)).to.equal(false)
     })
-<<<<<<< HEAD
-=======
 
     it('reverts if not owner', async () => {
       await expect(factory.connect(user).updateExtension(user.address, true))
         .to.be.revertedWithCustomError(factory, 'OwnableNotOwnerError')
         .withArgs(user.address)
     })
->>>>>>> 4d8105ef
   })
 
   describe('#updateOperator', async () => {
