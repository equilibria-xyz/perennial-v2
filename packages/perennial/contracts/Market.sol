// SPDX-License-Identifier: BUSL-1.1
pragma solidity 0.8.24;

<<<<<<< HEAD
import "@equilibria/perennial-v2-verifier/contracts/interfaces/IVerifier.sol";
=======
import { IVerifier } from "@equilibria/perennial-v2-verifier/contracts/interfaces/IVerifier.sol";
>>>>>>> 4d8105ef
import "@equilibria/root/attribute/Instance.sol";
import "@equilibria/root/attribute/ReentrancyGuard.sol";
import "./interfaces/IMarket.sol";
import "./interfaces/IMarketFactory.sol";
import "./libs/InvariantLib.sol";
import "./libs/MagicValueLib.sol";

/// @title Market
/// @notice Manages logic and state for a single market.
/// @dev Cloned by the Factory contract to launch new markets.
contract Market is IMarket, Instance, ReentrancyGuard {
    IVerifier public immutable verifier;

    /// @dev The underlying token that the market settles in
    Token18 public token;

    /// @dev DEPRECATED SLOT -- previously the reward token
    bytes32 private __unused0__;

    /// @dev The oracle that provides the market price
    IOracleProvider public oracle;

    /// @dev DEPRECATED SLOT -- previously the payoff provider
    bytes32 private __unused1__;

    /// @dev Beneficiary of the market, receives donations
    address public beneficiary;

    /// @dev Risk coordinator of the market
    address public coordinator;

    /// @dev Risk parameters of the market
    RiskParameterStorage private _riskParameter;

    /// @dev Parameters of the market
    MarketParameterStorage private _parameter;

    /// @dev Current global state of the market
    GlobalStorage private _global;

    /// @dev Current global position of the market
    PositionStorageGlobal private _position;

    /// @dev DEPRECATED SLOT -- previously the global pending positions
    bytes32 private __unused2__;

    /// @dev Current local state of each account
    mapping(address => LocalStorage) private _locals;

    /// @dev Current local position of each account
    mapping(address => PositionStorageLocal) private _positions;

    /// @dev DEPRECATED SLOT -- previously the local pending positions
    bytes32 private __unused3__;

    /// @dev The historical version accumulator data for each accessed version
    mapping(uint256 => VersionStorage) private _versions;

    /// @dev The global pending order for each id
    mapping(uint256 => OrderStorageGlobal) private _pendingOrder;

    /// @dev The local pending order for each id for each account
    mapping(address => mapping(uint256 => OrderStorageLocal)) private _pendingOrders;

    /// @dev The global aggregate pending order
    OrderStorageGlobal private _pending;

    /// @dev The local aggregate pending order for each account
    mapping(address => OrderStorageLocal) private _pendings;

    /// @dev The local checkpoint for each version for each account
    mapping(address => mapping(uint256 => CheckpointStorage)) private _checkpoints;

    /// @dev The liquidator for each id for each account
    mapping(address => mapping(uint256 => address)) public liquidators;

    /// @dev The referrer for each id for each account
    mapping(address => mapping(uint256 => address)) public orderReferrers;

    /// @dev The referrer for each id for each account
    mapping(address => mapping(uint256 => address)) public guaranteeReferrers;

    /// @dev The global pending guarantee for each id
    mapping(uint256 => GuaranteeStorageGlobal) private _guarantee;

    /// @dev The local pending guarantee for each id for each account
    mapping(address => mapping(uint256 => GuaranteeStorageLocal)) private _guarantees;

    /// @dev Construct the contract implementation
    /// @param verifier_ The verifier contract to use
    constructor(IVerifier verifier_) {
        verifier = verifier_;
    }

    /// @notice Initializes the contract state
    /// @param definition_ The market definition
    function initialize(IMarket.MarketDefinition calldata definition_) external initializer(1) {
        __Instance__initialize();
        __ReentrancyGuard__initialize();

        token = definition_.token;
        oracle = definition_.oracle;
    }

    /// @notice Performs logic related to the v2.3 migration for this market
    /// @dev Must be called atomically at the time of implementation change
    function migrate() external onlyOwner {
        _position.migrate();
    }

    /// @notice Settles the account's position and collateral
    /// @param account The account to operate on
    function settle(address account) external nonReentrant whenNotPaused {
        Context memory context = _loadContext(account);

        _settle(context);

        _storeContext(context);
    }

    /// @notice Updates both the long and short positions of an intent order
    /// @dev - One side is specified in the signed intent, while the sender is assumed to be the counterparty
    ///      - The sender is charged the settlement fee
    /// @param account The account that is filling this intent (maker)
    /// @param intent The intent that is being filled
    /// @param signature The signature of the intent that is being filled
    function update(address account, Intent calldata intent, bytes memory signature) external nonReentrant whenNotPaused {
        if (intent.fee.gt(UFixed6Lib.ONE)) revert MarketInvalidIntentFeeError();

        verifier.verifyIntent(intent, signature);

        _updateIntent(
            account,
            address(0),
            intent.amount.mul(Fixed6Lib.NEG_ONE),
            intent.price,
            address(0),
            address(0),
            UFixed6Lib.ZERO,
            UFixed6Lib.ZERO,
            true,
            false
        ); // account
        _updateIntent(
            intent.common.account,
            intent.common.signer,
            intent.amount,
            intent.price,
            intent.originator,
            intent.solver,
            intent.fee,
            intent.collateralization,
            false,
            true
        ); // signer
    }
<<<<<<< HEAD

    /// @notice Updates the account's position and collateral
    /// @param account The account to operate on
    /// @param amount The position delta of the order (positive for long, negative for short)
    /// @param collateral The collateral delta of the order (positive for deposit, negative for withdrawal)
    /// @param referrer The referrer of the order
    function update(
        address account,
        Fixed6 amount,
        Fixed6 collateral,
        address referrer
    ) external nonReentrant whenNotPaused {
        (Context memory context, UpdateContext memory updateContext) =
            _loadForUpdate(account, address(0), referrer, address(0), UFixed6Lib.ZERO, UFixed6Lib.ZERO);

        // create new order & guarantee
        Order memory newOrder = OrderLib.from(
            context.currentTimestamp,
            updateContext.currentPositionLocal,
            amount,
            collateral,
            updateContext.orderReferralFee
        );
        Guarantee memory newGuarantee; // no guarantee is created for a market order

=======

    /// @notice Updates the account's position and collateral
    /// @param account The account to operate on
    /// @param amount The position delta of the order (positive for long, negative for short)
    /// @param collateral The collateral delta of the order (positive for deposit, negative for withdrawal)
    /// @param referrer The referrer of the order
    function update(
        address account,
        Fixed6 amount,
        Fixed6 collateral,
        address referrer
    ) external nonReentrant whenNotPaused {
        (Context memory context, UpdateContext memory updateContext) =
            _loadForUpdate(account, address(0), referrer, address(0), UFixed6Lib.ZERO, UFixed6Lib.ZERO);

        // create new order & guarantee
        Order memory newOrder = OrderLib.from(
            context.currentTimestamp,
            updateContext.currentPositionLocal,
            amount,
            collateral,
            updateContext.orderReferralFee
        );
        Guarantee memory newGuarantee; // no guarantee is created for a market order

>>>>>>> 4d8105ef
        // process update
        _updateAndStore(context, updateContext, newOrder, newGuarantee, referrer, address(0));
    }

    /// @notice Updates the account's position and collateral
    /// @param account The account to operate on
    /// @param newMaker The new maker position for the account
    /// @param newMaker The new long position for the account
    /// @param newMaker The new short position for the account
    /// @param collateral The collateral amount to add or remove from the account
    /// @param protect Whether to put the account into a protected status for liquidations
    function update(
        address account,
        UFixed6 newMaker,
        UFixed6 newLong,
        UFixed6 newShort,
        Fixed6 collateral,
        bool protect
    ) external {
        update(account, newMaker, newLong, newShort, collateral, protect, address(0));
    }

    /// @notice Updates the account's position and collateral
    /// @param account The account to operate on
    /// @param newMaker The new maker position for the account
    /// @param newLong The new long position for the account
    /// @param newShort The new short position for the account
    /// @param collateral The collateral amount to add or remove from the account
    /// @param protect Whether to put the account into a protected status for liquidations
    /// @param referrer The referrer of the order
    function update(
        address account,
        UFixed6 newMaker,
        UFixed6 newLong,
        UFixed6 newShort,
        Fixed6 collateral,
        bool protect,
        address referrer
    ) public nonReentrant whenNotPaused {
        (Context memory context, UpdateContext memory updateContext) =
            _loadForUpdate(account, address(0), referrer, address(0), UFixed6Lib.ZERO, UFixed6Lib.ZERO);

        // magic values
        (collateral, newMaker, newLong, newShort) =
            MagicValueLib.process(context, updateContext, collateral, newMaker, newLong, newShort);

        // create new order & guarantee
        Order memory newOrder = OrderLib.from(
            context.currentTimestamp,
            updateContext.currentPositionLocal,
            collateral,
            newMaker,
            newLong,
            newShort,
            protect,
            updateContext.orderReferralFee
        );
        Guarantee memory newGuarantee; // no guarantee is created for a market order

        // process update
        _updateAndStore(context, updateContext, newOrder, newGuarantee, referrer, address(0));
    }

    /// @notice Updates the beneficiary of the market
    /// @param newBeneficiary The new beneficiary address
    function updateBeneficiary(address newBeneficiary) external onlyOwner {
        beneficiary = newBeneficiary;
        emit BeneficiaryUpdated(newBeneficiary);
    }

    /// @notice Updates the coordinator of the market
    /// @param newCoordinator The new coordinator address
    function updateCoordinator(address newCoordinator) external onlyOwner {
        coordinator = newCoordinator;
        emit CoordinatorUpdated(newCoordinator);
    }

    /// @notice Updates the parameter set of the market
    /// @param newParameter The new parameter set
    function updateParameter(MarketParameter memory newParameter) external onlyOwner {
        _parameter.validateAndStore(newParameter, IMarketFactory(address(factory())).parameter());
        emit ParameterUpdated(newParameter);
    }

    /// @notice Updates the risk parameter set of the market
    /// @param newRiskParameter The new risk parameter set
    function updateRiskParameter(RiskParameter memory newRiskParameter) external onlyCoordinator {
        // load latest state
        Global memory newGlobal = _global.read();
        Position memory latestPosition = _position.read();
        RiskParameter memory latestRiskParameter = _riskParameter.read();

        // update risk parameter (first to capture truncation)
        _riskParameter.validateAndStore(newRiskParameter, IMarketFactory(address(factory())).parameter());
        newRiskParameter = _riskParameter.read();

        // update global exposure
        newGlobal.update(latestRiskParameter, newRiskParameter, latestPosition);
        _global.store(newGlobal);

        emit RiskParameterUpdated(newRiskParameter);
    }

    /// @notice Claims any available fee that the sender has accrued
    /// @dev Applicable fees include: protocol, oracle, risk, donation, and claimable
    /// @return feeReceived The amount of the fee claimed
    function claimFee(address account) external onlyOperator(account) returns (UFixed6 feeReceived) {
        Global memory newGlobal = _global.read();
        Local memory newLocal = _locals[account].read();
<<<<<<< HEAD

        // protocol fee
        if (account == factory().owner()) {
            feeReceived = feeReceived.add(newGlobal.protocolFee);
            newGlobal.protocolFee = UFixed6Lib.ZERO;
        }

=======

        // protocol fee
        if (account == factory().owner()) {
            feeReceived = feeReceived.add(newGlobal.protocolFee);
            newGlobal.protocolFee = UFixed6Lib.ZERO;
        }

>>>>>>> 4d8105ef
        // oracle fee
        if (account == address(oracle)) {
            feeReceived = feeReceived.add(newGlobal.oracleFee);
            newGlobal.oracleFee = UFixed6Lib.ZERO;
        }

        // risk fee
        if (account == coordinator) {
            feeReceived = feeReceived.add(newGlobal.riskFee);
            newGlobal.riskFee = UFixed6Lib.ZERO;
        }

        // claimable
        feeReceived = feeReceived.add(newLocal.claimable);
        newLocal.claimable = UFixed6Lib.ZERO;

        _global.store(newGlobal);
        _locals[account].store(newLocal);

        if (!feeReceived.isZero()) {
            token.push(msg.sender, UFixed18Lib.from(feeReceived));
            emit FeeClaimed(account, msg.sender, feeReceived);
        }
    }

    /// @notice Settles any exposure that has accrued to the market
    /// @dev Resets exposure to zero, caller pays or receives to net out the exposure
    function claimExposure() external onlyOwner {
        Global memory newGlobal = _global.read();

        if (newGlobal.exposure.sign() == 1) token.push(msg.sender, UFixed18Lib.from(newGlobal.exposure.abs()));
        if (newGlobal.exposure.sign() == -1) token.pull(msg.sender, UFixed18Lib.from(newGlobal.exposure.abs()));

        emit ExposureClaimed(msg.sender, newGlobal.exposure);

        newGlobal.exposure = Fixed6Lib.ZERO;
        _global.store(newGlobal);
    }

    /// @notice Returns the current parameter set
    function parameter() external view returns (MarketParameter memory) {
        return _parameter.read();
    }

    /// @notice Returns the current risk parameter set
    function riskParameter() external view returns (RiskParameter memory) {
        return _riskParameter.read();
    }

    /// @notice Returns the current global position
    function position() external view returns (Position memory) {
        return _position.read();
    }

    /// @notice Returns the current local position for the account
    /// @param account The account to query
    function positions(address account) external view returns (Position memory) {
        return _positions[account].read();
    }

    /// @notice Returns the current global state
    function global() external view returns (Global memory) {
        return _global.read();
    }

    /// @notice Returns the historical version snapshot at the given timestamp
    /// @param timestamp The timestamp to query
    function versions(uint256 timestamp) external view returns (Version memory) {
        return _versions[timestamp].read();
    }

    /// @notice Returns the local state for the given account
    /// @param account The account to query
    function locals(address account) external view returns (Local memory) {
        return _locals[account].read();
    }

    /// @notice Returns the global pending order for the given id
    /// @param id The id to query
    function pendingOrder(uint256 id) external view returns (Order memory) {
        return _pendingOrder[id].read();
    }

    /// @notice Returns the local pending order for the given account and id
    /// @param account The account to query
    /// @param id The id to query
    function pendingOrders(address account, uint256 id) external view returns (Order memory) {
        return _pendingOrders[account][id].read();
    }

    /// @notice Returns the global pending guarantee for the given id
    /// @param id The id to query
    function guarantee(uint256 id) external view returns (Guarantee memory) {
        return _guarantee[id].read();
    }

    /// @notice Returns the local pending guarantee for the given account and id
    /// @param account The account to query
    /// @param id The id to query
    function guarantees(address account, uint256 id) external view returns (Guarantee memory) {
        return _guarantees[account][id].read();
    }

    /// @notice Returns the aggregate global pending order
    function pending() external view returns (Order memory) {
        return _pending.read();
    }

    /// @notice Returns the aggregate local pending order for the given account
    /// @param account The account to query
    function pendings(address account) external view returns (Order memory) {
        return _pendings[account].read();
    }

    /// @notice Returns the local checkpoint for the given account and version
    /// @param account The account to query
    /// @param version The version to query
    function checkpoints(address account, uint256 version) external view returns (Checkpoint memory) {
        return _checkpoints[account][version].read();
    }

    /// @notice Loads the transaction context
    /// @param account The account to load for
    /// @return context The transaction context
    function _loadContext(address account) private view returns (Context memory context) {
        // account
        context.account = account;

        // parameters
        context.marketParameter = _parameter.read();
        context.riskParameter = _riskParameter.read();

        // oracle
        (context.latestOracleVersion, context.currentTimestamp) = oracle.status();

        // state
        context.global = _global.read();
        context.local = _locals[account].read();

        // latest positions
        context.latestPositionGlobal = _position.read();
        context.latestPositionLocal = _positions[account].read();

        // aggregate pending orders
        context.pendingGlobal = _pending.read();
        context.pendingLocal = _pendings[account].read();
    }

    /// @notice Stores the context for the transaction
    /// @param context The context to store
    function _storeContext(Context memory context) private {
        // state
        _global.store(context.global);
        _locals[context.account].store(context.local);

        // latest positions
        _position.store(context.latestPositionGlobal);
        _positions[context.account].store(context.latestPositionLocal);

        // aggregate pending orders
        _pending.store(context.pendingGlobal);
        _pendings[context.account].store(context.pendingLocal);
    }

    /// @notice Loads the context for the update process
    /// @param context The context to load to
    /// @param signer The signer of the update order, if one exists
    /// @param orderReferrer The order referrer to load for
    /// @param guaranteeReferrer The guarantee referrer to load for
    /// @param guaranteeReferralFee The guarantee referral fee to load for
    /// @param collateralization The collateralization to load for
    /// @return updateContext The update context
    function _loadUpdateContext(
        Context memory context,
        address signer,
        address orderReferrer,
        address guaranteeReferrer,
        UFixed6 guaranteeReferralFee,
        UFixed6 collateralization
    ) private view returns (UpdateContext memory updateContext) {
        // load current position
        updateContext.currentPositionGlobal = context.latestPositionGlobal.clone();
        updateContext.currentPositionGlobal.update(context.pendingGlobal);
        updateContext.currentPositionLocal = context.latestPositionLocal.clone();
        updateContext.currentPositionLocal.update(context.pendingLocal);

        // load current order
        updateContext.orderGlobal = _pendingOrder[context.global.currentId].read();
        updateContext.orderLocal = _pendingOrders[context.account][context.local.currentId].read();
        updateContext.guaranteeGlobal = _guarantee[context.global.currentId].read();
        updateContext.guaranteeLocal = _guarantees[context.account][context.local.currentId].read();
<<<<<<< HEAD

        // load order metadata
        updateContext.liquidator = liquidators[context.account][context.local.currentId];
        updateContext.orderReferrer = orderReferrers[context.account][context.local.currentId];
        updateContext.guaranteeReferrer = guaranteeReferrers[context.account][context.local.currentId];
        updateContext.collateralization = collateralization;

=======

        // load order metadata
        updateContext.liquidator = liquidators[context.account][context.local.currentId];
        updateContext.orderReferrer = orderReferrers[context.account][context.local.currentId];
        updateContext.guaranteeReferrer = guaranteeReferrers[context.account][context.local.currentId];
        updateContext.collateralization = collateralization;

>>>>>>> 4d8105ef
        // load factory metadata
        (updateContext.operator, updateContext.signer, updateContext.orderReferralFee) =
            IMarketFactory(address(factory())).authorization(context.account, msg.sender, signer, orderReferrer);
        if (guaranteeReferrer != address(0)) updateContext.guaranteeReferralFee = guaranteeReferralFee;
    }

    /// @notice Stores the context for the update process
    /// @param context The transaction context
    /// @param updateContext The update context to store
    function _storeUpdateContext(Context memory context, UpdateContext memory updateContext) private {
        // current orders
        _pendingOrder[context.global.currentId].store(updateContext.orderGlobal);
        _pendingOrders[context.account][context.local.currentId].store(updateContext.orderLocal);
        _guarantee[context.global.currentId].store(updateContext.guaranteeGlobal);
        _guarantees[context.account][context.local.currentId].store(updateContext.guaranteeLocal);

        // external actors
        liquidators[context.account][context.local.currentId] = updateContext.liquidator;
        orderReferrers[context.account][context.local.currentId] = updateContext.orderReferrer;
        guaranteeReferrers[context.account][context.local.currentId] = updateContext.guaranteeReferrer;
    }

    /// @notice Loads the both context and update context, and settles the account
    /// @param account The account to load the context for
    /// @param signer The signer of the update order, if one exists
    /// @param orderReferrer The order referrer, if one exists
    /// @param guaranteeReferrer The guarantee referrer, if one exists
    /// @param guaranteeReferralFee The guarantee referral fee, if one exists
    /// @param collateralization The collateralization override for the order, if one exists
    function _loadForUpdate(
        address account,
        address signer,
        address orderReferrer,
        address guaranteeReferrer,
        UFixed6 guaranteeReferralFee,
        UFixed6 collateralization
    ) private returns (Context memory context, UpdateContext memory updateContext) {
        // settle market & account
        context = _loadContext(account);
        _settle(context);

        // load update context
        updateContext =
            _loadUpdateContext(context, signer, orderReferrer, guaranteeReferrer, guaranteeReferralFee, collateralization);
    }

    /// @notice Updates the account's position and collateral, and stores the resulting context in state
    /// @param context The context to use
    /// @param updateContext The update context to use
    /// @param newOrder The new order to apply
    /// @param newGuarantee The new guarantee to apply
    /// @param orderReferrer The referrer of the order
    /// @param guaranteeReferrer The referrer of the guarantee
    function _updateAndStore(
        Context memory context,
        UpdateContext memory updateContext,
        Order memory newOrder,
        Guarantee memory newGuarantee,
        address orderReferrer,
        address guaranteeReferrer
    ) private {
        // process update
        _update(context, updateContext, newOrder, newGuarantee, orderReferrer, guaranteeReferrer);

        // store updated state
        _storeContext(context);
    }

    /// @notice Updates the account's position for an intent order
    /// @param account The account to operate on
    /// @param signer The signer of the order
    /// @param amount The size and direction of the order being opened
    /// @param price The price to execute the order at
    /// @param orderReferrer The referrer of the order
    /// @param guaranteeReferrer The referrer of the guarantee
    /// @param guaranteeReferralFee The referral fee for the guarantee
    /// @param collateralization The minimum collateralization ratio that must be maintained after the order is executed
    /// @param chargeSettlementFee Whether to charge the settlement fee
    /// @param chargeTradeFee Whether to charge the trade fee
    function _updateIntent(
        address account,
        address signer,
        Fixed6 amount,
        Fixed6 price,
        address orderReferrer,
        address guaranteeReferrer,
        UFixed6 guaranteeReferralFee,
        UFixed6 collateralization,
        bool chargeSettlementFee,
        bool chargeTradeFee
    ) private {
        (Context memory context, UpdateContext memory updateContext) =
            _loadForUpdate(account, signer, orderReferrer, guaranteeReferrer, guaranteeReferralFee, collateralization);

        // create new order & guarantee
        Order memory newOrder = OrderLib.from(
            context.currentTimestamp,
            updateContext.currentPositionLocal,
            amount,
            Fixed6Lib.ZERO,
            updateContext.orderReferralFee
        );
        Guarantee memory newGuarantee = GuaranteeLib.from(
            newOrder,
            price,
            updateContext.guaranteeReferralFee,
            chargeSettlementFee,
            chargeTradeFee
        );

        _updateAndStore(context, updateContext, newOrder, newGuarantee, orderReferrer, guaranteeReferrer);
    }

    /// @notice Updates the current position with a new order
    /// @param context The context to use
    /// @param updateContext The update context to use
    /// @param newOrder The new order to apply
    /// @param newGuarantee The new guarantee to apply
    /// @param orderReferrer The referrer of the order
    /// @param guaranteeReferrer The referrer of the guarantee
    function _update(
        Context memory context,
        UpdateContext memory updateContext,
        Order memory newOrder,
        Guarantee memory newGuarantee,
        address orderReferrer,
        address guaranteeReferrer
    ) private notSettleOnly(context) {
        // advance to next id if applicable
        if (context.currentTimestamp > updateContext.orderLocal.timestamp) {
            updateContext.orderLocal.next(context.currentTimestamp);
            updateContext.guaranteeLocal.next();
            updateContext.liquidator = address(0);
            updateContext.orderReferrer = address(0);
            updateContext.guaranteeReferrer = address(0);
            context.local.currentId++;
        }
        if (context.currentTimestamp > updateContext.orderGlobal.timestamp) {
            updateContext.orderGlobal.next(context.currentTimestamp);
            updateContext.guaranteeGlobal.next();
            context.global.currentId++;
        }

        // update current position
        updateContext.currentPositionGlobal.update(newOrder);
        updateContext.currentPositionLocal.update(newOrder);

        // apply new order
        updateContext.orderLocal.add(newOrder);
        updateContext.orderGlobal.add(newOrder);
        context.pendingGlobal.add(newOrder);
        context.pendingLocal.add(newOrder);
        updateContext.guaranteeGlobal.add(newGuarantee);
        updateContext.guaranteeLocal.add(newGuarantee);

        // update collateral
        context.local.update(newOrder.collateral);

        // protect account
        if (newOrder.protected()) updateContext.liquidator = msg.sender;

        // apply referrer
        _processReferrer(updateContext, newOrder, newGuarantee, orderReferrer, guaranteeReferrer);

        // request version, only request new price on position change
        if (!newOrder.isEmpty()) oracle.request(IMarket(this), context.account);

        // after
        InvariantLib.validate(context, updateContext, newOrder, newGuarantee);

        // store
        _storeUpdateContext(context, updateContext);

        // fund
        if (newOrder.collateral.sign() == 1) token.pull(msg.sender, UFixed18Lib.from(newOrder.collateral.abs()));
        if (newOrder.collateral.sign() == -1) token.push(msg.sender, UFixed18Lib.from(newOrder.collateral.abs()));

        // events
    }

    /// @notice Processes the referrer for the given order
    /// @param updateContext The update context to use
    /// @param newOrder The order to process
    /// @param newGuarantee The guarantee to process
    /// @param orderReferrer The referrer of the order
    /// @param guaranteeReferrer The referrer of the guarantee
    function _processReferrer(
        UpdateContext memory updateContext,
        Order memory newOrder,
        Guarantee memory newGuarantee,
        address orderReferrer,
        address guaranteeReferrer
    ) private pure {
        if (!newOrder.makerReferral.isZero() || !newOrder.takerReferral.isZero()) {
            if (updateContext.orderReferrer == address(0)) updateContext.orderReferrer = orderReferrer;
            if (updateContext.orderReferrer != orderReferrer) revert MarketInvalidReferrerError();
        }
        if (!newGuarantee.referral.isZero()) {
            if (updateContext.guaranteeReferrer == address(0)) updateContext.guaranteeReferrer = guaranteeReferrer;
            if (updateContext.guaranteeReferrer != guaranteeReferrer) revert MarketInvalidReferrerError();
        }
    }

    /// @notice Loads the settlement context
    /// @param context The transaction context
    /// @return settlementContext The settlement context
    function _loadSettlementContext(
        Context memory context
    ) private view returns (SettlementContext memory settlementContext) {
        settlementContext.latestVersion = _versions[context.latestPositionGlobal.timestamp].read();
        settlementContext.latestCheckpoint = _checkpoints[context.account][context.latestPositionLocal.timestamp].read();

        (settlementContext.orderOracleVersion, ) = oracle.at(context.latestPositionGlobal.timestamp);
        context.global.overrideIfZero(settlementContext.orderOracleVersion);
    }

    /// @notice Settles the account position up to the latest version
    /// @param context The context to use
    function _settle(Context memory context) private {
        SettlementContext memory settlementContext = _loadSettlementContext(context);

        Order memory nextOrder;

        // settle - process orders whose requested prices are now available from oracle
        //        - all requested prices are guaranteed to be present in the oracle, but could be stale
        while (
            context.global.currentId != context.global.latestId &&
            (nextOrder = _pendingOrder[context.global.latestId + 1].read()).ready(context.latestOracleVersion)
        ) _processOrderGlobal(context, settlementContext, context.global.latestId + 1, nextOrder.timestamp, nextOrder);

        while (
            context.local.currentId != context.local.latestId &&
            (nextOrder = _pendingOrders[context.account][context.local.latestId + 1].read()).ready(context.latestOracleVersion)
        ) _processOrderLocal(context, settlementContext, context.local.latestId + 1, nextOrder.timestamp, nextOrder);

        // don't sync in settle-only mode
        if (context.marketParameter.settle) return;

        // sync - advance position timestamps to the latest oracle version
        //      - latest versions are guaranteed to have present prices in the oracle, but could be stale
        if (context.latestOracleVersion.timestamp > context.latestPositionGlobal.timestamp)
            _processOrderGlobal(
                context,
                settlementContext,
                context.global.latestId,
                context.latestOracleVersion.timestamp,
                _pendingOrder[context.global.latestId].read()
            );

        if (context.latestOracleVersion.timestamp > context.latestPositionLocal.timestamp)
            _processOrderLocal(
                context,
                settlementContext,
                context.local.latestId,
                context.latestOracleVersion.timestamp,
                _pendingOrders[context.account][context.local.latestId].read()
            );
    }

    /// @notice Processes the given global pending position into the latest position
    /// @param context The context to use
    /// @param newOrderId The id of the pending position to process
    /// @param newOrderTimestamp The timestamp of the pending position to process
    /// @param newOrder The pending position to process
    function _processOrderGlobal(
        Context memory context,
        SettlementContext memory settlementContext,
        uint256 newOrderId,
        uint256 newOrderTimestamp,
        Order memory newOrder
    ) private {
        (OracleVersion memory oracleVersion, OracleReceipt memory oracleReceipt) = oracle.at(newOrderTimestamp);
        context.global.overrideIfZero(oracleVersion);
        Guarantee memory newGuarantee = _guarantee[newOrderId].read();

        // if latest timestamp is more recent than order timestamp, sync the order data
        if (newOrderTimestamp > newOrder.timestamp) {
            newOrder.next(newOrderTimestamp);
            newGuarantee.next();
        }

        context.pendingGlobal.sub(newOrder);

        // if version is not valid, invalidate order data
        if (!oracleVersion.valid) {
            newOrder.invalidate();
            newGuarantee.invalidate();
        }

        VersionAccumulationResponse memory accumulationResponse;
        (settlementContext.latestVersion, context.global, accumulationResponse) = VersionLib.accumulate(
            context,
            settlementContext,
            newOrderId,
            newOrder,
            newGuarantee,
            oracleVersion,
            oracleReceipt
        );

        context.global.update(newOrderId, accumulationResponse, context.marketParameter, oracleReceipt);
        context.latestPositionGlobal.update(newOrder);

        settlementContext.orderOracleVersion = oracleVersion;
        _versions[newOrder.timestamp].store(settlementContext.latestVersion);
    }

    /// @notice Processes the given local pending position into the latest position
    /// @param context The context to use
    /// @param newOrderId The id of the pending position to process
    /// @param newOrderTimestamp The timestamp of the pending position to process
    /// @param newOrder The pending order to process
    function _processOrderLocal(
        Context memory context,
        SettlementContext memory settlementContext,
        uint256 newOrderId,
        uint256 newOrderTimestamp,
        Order memory newOrder
    ) private {
        Version memory versionFrom = _versions[context.latestPositionLocal.timestamp].read();
        Version memory versionTo = _versions[newOrderTimestamp].read();
        Guarantee memory newGuarantee = _guarantees[context.account][newOrderId].read();

        // if latest timestamp is more recent than order timestamp, sync the order data
        if (newOrderTimestamp > newOrder.timestamp) {
            newOrder.next(newOrderTimestamp);
            newGuarantee.next();
        }

        context.pendingLocal.sub(newOrder);

        // if version is not valid, invalidate order data
        if (!versionTo.valid) {
            newOrder.invalidate();
            newGuarantee.invalidate();
        }

        CheckpointAccumulationResponse memory accumulationResponse;
        (settlementContext.latestCheckpoint, accumulationResponse) = CheckpointLib.accumulate(
            context,
            settlementContext,
            newOrderId,
            newOrder,
            newGuarantee,
            versionFrom,
            versionTo
        );

        context.local.update(newOrderId, accumulationResponse);
        context.latestPositionLocal.update(newOrder);

        _checkpoints[context.account][newOrder.timestamp].store(settlementContext.latestCheckpoint);

        _credit(context, liquidators[context.account][newOrderId], accumulationResponse.liquidationFee);
        _credit(context, orderReferrers[context.account][newOrderId], accumulationResponse.subtractiveFee);
        _credit(context, guaranteeReferrers[context.account][newOrderId], accumulationResponse.solverFee);
    }

    /// @notice Credits an account's claimable
    /// @dev The amount must have already come from a corresponding debit in the settlement flow.
    ///      If the receiver is the context's account, the amount is instead credited in-memory.
    /// @param context The context to use
    /// @param receiver The account to credit
    /// @param amount The amount to credit
    function _credit(Context memory context, address receiver, UFixed6 amount) private {
        if (amount.isZero()) return;

        if (receiver == context.account) context.local.credit(amount);
        else {
            Local memory receiverLocal = _locals[receiver].read();
            receiverLocal.credit(amount);
            _locals[receiver].store(receiverLocal);
        }
    }

    /// @notice Only the coordinator or the owner can call
    modifier onlyCoordinator {
        if (msg.sender != coordinator && msg.sender != factory().owner()) revert MarketNotCoordinatorError();
        _;
    }

    /// @notice Only the account or an operator can call
    modifier onlyOperator(address account) {
        if (msg.sender != account && !IMarketFactory(address(factory())).operators(account, msg.sender))
            revert MarketNotOperatorError();
        _;
    }

    /// @notice Only when the market is not in settle-only mode
    modifier notSettleOnly(Context memory context) {
        if (context.marketParameter.settle) revert MarketSettleOnlyError();
        _;
    }
}<|MERGE_RESOLUTION|>--- conflicted
+++ resolved
@@ -1,11 +1,7 @@
 // SPDX-License-Identifier: BUSL-1.1
 pragma solidity 0.8.24;
 
-<<<<<<< HEAD
-import "@equilibria/perennial-v2-verifier/contracts/interfaces/IVerifier.sol";
-=======
 import { IVerifier } from "@equilibria/perennial-v2-verifier/contracts/interfaces/IVerifier.sol";
->>>>>>> 4d8105ef
 import "@equilibria/root/attribute/Instance.sol";
 import "@equilibria/root/attribute/ReentrancyGuard.sol";
 import "./interfaces/IMarket.sol";
@@ -162,7 +158,6 @@
             true
         ); // signer
     }
-<<<<<<< HEAD
 
     /// @notice Updates the account's position and collateral
     /// @param account The account to operate on
@@ -188,33 +183,6 @@
         );
         Guarantee memory newGuarantee; // no guarantee is created for a market order
 
-=======
-
-    /// @notice Updates the account's position and collateral
-    /// @param account The account to operate on
-    /// @param amount The position delta of the order (positive for long, negative for short)
-    /// @param collateral The collateral delta of the order (positive for deposit, negative for withdrawal)
-    /// @param referrer The referrer of the order
-    function update(
-        address account,
-        Fixed6 amount,
-        Fixed6 collateral,
-        address referrer
-    ) external nonReentrant whenNotPaused {
-        (Context memory context, UpdateContext memory updateContext) =
-            _loadForUpdate(account, address(0), referrer, address(0), UFixed6Lib.ZERO, UFixed6Lib.ZERO);
-
-        // create new order & guarantee
-        Order memory newOrder = OrderLib.from(
-            context.currentTimestamp,
-            updateContext.currentPositionLocal,
-            amount,
-            collateral,
-            updateContext.orderReferralFee
-        );
-        Guarantee memory newGuarantee; // no guarantee is created for a market order
-
->>>>>>> 4d8105ef
         // process update
         _updateAndStore(context, updateContext, newOrder, newGuarantee, referrer, address(0));
     }
@@ -324,7 +292,6 @@
     function claimFee(address account) external onlyOperator(account) returns (UFixed6 feeReceived) {
         Global memory newGlobal = _global.read();
         Local memory newLocal = _locals[account].read();
-<<<<<<< HEAD
 
         // protocol fee
         if (account == factory().owner()) {
@@ -332,15 +299,6 @@
             newGlobal.protocolFee = UFixed6Lib.ZERO;
         }
 
-=======
-
-        // protocol fee
-        if (account == factory().owner()) {
-            feeReceived = feeReceived.add(newGlobal.protocolFee);
-            newGlobal.protocolFee = UFixed6Lib.ZERO;
-        }
-
->>>>>>> 4d8105ef
         // oracle fee
         if (account == address(oracle)) {
             feeReceived = feeReceived.add(newGlobal.oracleFee);
@@ -532,7 +490,6 @@
         updateContext.orderLocal = _pendingOrders[context.account][context.local.currentId].read();
         updateContext.guaranteeGlobal = _guarantee[context.global.currentId].read();
         updateContext.guaranteeLocal = _guarantees[context.account][context.local.currentId].read();
-<<<<<<< HEAD
 
         // load order metadata
         updateContext.liquidator = liquidators[context.account][context.local.currentId];
@@ -540,15 +497,6 @@
         updateContext.guaranteeReferrer = guaranteeReferrers[context.account][context.local.currentId];
         updateContext.collateralization = collateralization;
 
-=======
-
-        // load order metadata
-        updateContext.liquidator = liquidators[context.account][context.local.currentId];
-        updateContext.orderReferrer = orderReferrers[context.account][context.local.currentId];
-        updateContext.guaranteeReferrer = guaranteeReferrers[context.account][context.local.currentId];
-        updateContext.collateralization = collateralization;
-
->>>>>>> 4d8105ef
         // load factory metadata
         (updateContext.operator, updateContext.signer, updateContext.orderReferralFee) =
             IMarketFactory(address(factory())).authorization(context.account, msg.sender, signer, orderReferrer);
