--- conflicted
+++ resolved
@@ -287,36 +287,14 @@
 
     /// @notice Updates the risk parameter set of the market
     /// @param newRiskParameter The new risk parameter set
-    function updateRiskParameter(RiskParameter memory newRiskParameter, bool isMigration) external onlyCoordinator {
-        // v2.2 migration note - storage layout backwards compatible
-        // only .exposure added, which correctly defaults to 0
+    function updateRiskParameter(RiskParameter memory newRiskParameter) external onlyCoordinator {
         Global memory newGlobal = _global.read();
 
-        // v2.2 migration note - storage layout backwards compatible
-        // .long, .short, .maker preserved in place which are the only fields utilized here
         Position memory latestPosition = _position.read();
-
-<<<<<<< HEAD
+        RiskParameter memory latestRiskParameter = _riskParameter.read();
+
         newGlobal.exposure = newGlobal.exposure.sub(latestRiskParameter.takerFee
-                .update(newRiskParameter.takerFee, latestPosition.skew(), latestVersion.price.abs()));
-        _global.store(newGlobal);
-=======
-        RiskParameter memory latestRiskParameter;
-        if (isMigration) {
-            // v2.2 migration note - kick off adiabatic parameters with non-zero scale
-            // .adiabaticFee parameter of zero will correctly result in a latest exposure of zero no matter the skew
-            (latestRiskParameter.makerFee.scale, latestRiskParameter.takerFee.scale) = (UFixed6Lib.ONE, UFixed6Lib.ONE);
-        } else {
-            latestRiskParameter = _riskParameter.read();
-        }
-
-        // Accrue the PnL from the change in exposure of the adiabatic fee due to parameter change
-        Fixed6 updateFee = latestRiskParameter.makerFee
-            .update(newRiskParameter.makerFee, latestPosition.maker, newGlobal.latestPrice.abs())
-            .add(latestRiskParameter.takerFee
                 .update(newRiskParameter.takerFee, latestPosition.skew(), newGlobal.latestPrice.abs()));
-        newGlobal.exposure = newGlobal.exposure.sub(updateFee);
->>>>>>> 0a73f07a
 
         // update
         _global.store(newGlobal);
@@ -569,7 +547,6 @@
         address orderReferrer,
         address guaranteeReferrer
     ) private notSettleOnly(context) {
-<<<<<<< HEAD
         // advance to next id if applicable
         if (context.currentTimestamp > updateContext.orderLocal.timestamp) {
             updateContext.orderLocal.next(context.currentTimestamp);
@@ -577,25 +554,6 @@
             updateContext.liquidator = address(0);
             updateContext.orderReferrer = address(0);
             updateContext.guaranteeReferrer = address(0);
-=======
-        // load
-        UpdateContext memory updateContext = _loadUpdateContext(context, account, referrer);
-
-        // magic values
-        collateral = _processCollateralMagicValue(context, collateral);
-        newMaker = _processPositionMagicValue(context, updateContext.currentPosition.local.maker, newMaker);
-        newLong = _processPositionMagicValue(context, updateContext.currentPosition.local.long, newLong);
-        newShort = _processPositionMagicValue(context, updateContext.currentPosition.local.short, newShort);
-
-        // referral fee
-        UFixed6 referralFee = _processReferralFee(context, updateContext, referrer);
-
-        // advance to next id if applicable, resetting referrer and liquidator
-        if (context.currentTimestamp > updateContext.order.local.timestamp) {
-            updateContext.order.local.next(context.currentTimestamp);
-            updateContext.referrer = address(0);
-            updateContext.liquidator = address(0);
->>>>>>> 0a73f07a
             context.local.currentId++;
         }
         if (context.currentTimestamp > updateContext.orderGlobal.timestamp) {
@@ -692,26 +650,11 @@
         Context memory context
     ) private view returns (SettlementContext memory settlementContext) {
         // processing accumulators
-<<<<<<< HEAD
         settlementContext.latestVersion = _versions[context.latestPositionGlobal.timestamp].read();
         settlementContext.latestCheckpoint = _checkpoints[context.account][context.latestPositionLocal.timestamp].read();
         settlementContext.orderOracleVersion = oracle.at(context.latestPositionGlobal.timestamp);
-=======
-        settlementContext.latestVersion = _versions[context.latestPosition.global.timestamp].read();
-        settlementContext.latestCheckpoint = _checkpoints[account][context.latestPosition.local.timestamp].read();
-        settlementContext.orderOracleVersion = oracle.at(context.latestPosition.global.timestamp);
         if (settlementContext.orderOracleVersion.price.isZero())
             settlementContext.orderOracleVersion.price = context.global.latestPrice;
-
-        // v2.2 migration (if latest checkpoint is empty, initialize with latest local collateral)
-        if (
-            settlementContext.latestCheckpoint.tradeFee.isZero() &&
-            settlementContext.latestCheckpoint.settlementFee.isZero() &&
-            settlementContext.latestCheckpoint.transfer.isZero() &&
-            settlementContext.latestCheckpoint.collateral.isZero() &&
-            context.pending.local.collateral.isZero()
-        ) settlementContext.latestCheckpoint.collateral = context.local.collateral;
->>>>>>> 0a73f07a
     }
 
     /// @notice Settles the account position up to the latest version
@@ -732,8 +675,7 @@
             (nextOrder = _pendingOrders[context.account][context.local.latestId + 1].read()).ready(context.latestOracleVersion)
         ) _processOrderLocal(context, settlementContext, context.local.latestId + 1, nextOrder.timestamp, nextOrder);
 
-<<<<<<< HEAD
-        // sync
+        // sync  - advance position timestamps with the latest oracle version
         if (context.latestOracleVersion.timestamp > context.latestPositionGlobal.timestamp)
             _processOrderGlobal(
                 context,
@@ -751,20 +693,6 @@
                 context.latestOracleVersion.timestamp,
                 _pendingOrders[context.account][context.local.latestId].read()
             );
-=======
-        // sync - advance position timestamps with the latest oracle version
-        if (context.latestOracleVersion.timestamp > context.latestPosition.global.timestamp) {
-            nextOrder = _pendingOrder[context.global.latestId].read();
-            nextOrder.next(context.latestOracleVersion.timestamp);
-            _processOrderGlobal(context, settlementContext, context.global.latestId, nextOrder);
-        }
-
-        if (context.latestOracleVersion.timestamp > context.latestPosition.local.timestamp) {
-            nextOrder = _pendingOrders[account][context.local.latestId].read();
-            nextOrder.next(context.latestOracleVersion.timestamp);
-            _processOrderLocal(context, settlementContext, account, context.local.latestId, nextOrder);
-        }
->>>>>>> 0a73f07a
     }
 
     /// @notice Modifies the collateral input per magic values
@@ -808,13 +736,9 @@
         uint256 newOrderTimestamp,
         Order memory newOrder
     ) private {
-<<<<<<< HEAD
         OracleVersion memory oracleVersion = oracle.at(newOrderTimestamp);
+        if (oracleVersion.price.isZero()) oracleVersion.price = context.global.latestPrice;
         Guarantee memory newGuarantee = _guarantee[newOrderId].read();
-=======
-        OracleVersion memory oracleVersion = oracle.at(newOrder.timestamp);
-        if (oracleVersion.price.isZero()) oracleVersion.price = context.global.latestPrice;
->>>>>>> 0a73f07a
 
         // if latest timestamp is more recent than order timestamp, sync the order data
         if (newOrderTimestamp > newOrder.timestamp) {
@@ -898,47 +822,28 @@
 
         _checkpoints[context.account][newOrder.timestamp].store(settlementContext.latestCheckpoint);
 
-<<<<<<< HEAD
-        _credit(liquidators[context.account][newOrderId], accumulationResult.liquidationFee);
-        _credit(orderReferrers[context.account][newOrderId], accumulationResult.subtractiveFee);
-        _credit(guaranteeReferrers[context.account][newOrderId], accumulationResult.solverFee);
-=======
-        _credit(context, account, liquidators[account][newOrderId], accumulationResult.liquidationFee);
-        _credit(context, account, referrers[account][newOrderId], accumulationResult.subtractiveFee);
->>>>>>> 0a73f07a
+        _credit(context, liquidators[context.account][newOrderId], accumulationResult.liquidationFee);
+        _credit(context, orderReferrers[context.account][newOrderId], accumulationResult.subtractiveFee);
+        _credit(context, guaranteeReferrers[context.account][newOrderId], accumulationResult.solverFee);
 
         emit AccountPositionProcessed(context.account, newOrderId, newOrder, accumulationResult);
     }
 
-<<<<<<< HEAD
-    /// @notice Credits an account's claimable that is out-of-context
-    /// @dev The amount must have already come from a corresponing debit in the settlement flow
-    /// @param receiver The account to credit
-    /// @param amount The amount to credit
-    function _credit(address receiver, UFixed6 amount) private {
-        if (amount.isZero()) return;
-
-        Local memory newLocal = _locals[receiver].read();
-        newLocal.credit(amount);
-        _locals[receiver].store(newLocal);
-=======
     /// @notice Credits an account's claimable
     /// @dev The amount must have already come from a corresponding debit in the settlement flow.
     ///      If the receiver is the context's account, the amount is instead credited in-memory.
     /// @param context The context to use
-    /// @param contextAccount The account of the current context
     /// @param receiver The account to credit
     /// @param amount The amount to credit
-    function _credit(Context memory context, address contextAccount, address receiver, UFixed6 amount) private {
+    function _credit(Context memory context, address receiver, UFixed6 amount) private {
         if (amount.isZero()) return;
 
-        if (receiver == contextAccount) context.local.credit(amount);
+        if (receiver == context.account) context.local.credit(amount);
         else {
             Local memory receiverLocal = _locals[receiver].read();
             receiverLocal.credit(amount);
             _locals[receiver].store(receiverLocal);
         }
->>>>>>> 0a73f07a
     }
 
     /// @notice Only the coordinator or the owner can call
