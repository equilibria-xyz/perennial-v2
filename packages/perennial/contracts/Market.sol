// SPDX-License-Identifier: BUSL-1.1
pragma solidity 0.8.24;

import "@equilibria/perennial-v2-verifier/contracts/interfaces/IVerifier.sol";
import "@equilibria/root/attribute/Instance.sol";
import "@equilibria/root/attribute/ReentrancyGuard.sol";
import "./interfaces/IMarket.sol";
import "./interfaces/IMarketFactory.sol";
import "./libs/InvariantLib.sol";

/// @title Market
/// @notice Manages logic and state for a single market.
/// @dev Cloned by the Factory contract to launch new markets.
contract Market is IMarket, Instance, ReentrancyGuard {
    Fixed6 private constant MAGIC_VALUE_WITHDRAW_ALL_COLLATERAL = Fixed6.wrap(type(int256).min);
    UFixed6 private constant MAGIC_VALUE_UNCHANGED_POSITION = UFixed6.wrap(type(uint256).max);
    UFixed6 private constant MAGIC_VALUE_FULLY_CLOSED_POSITION = UFixed6.wrap(type(uint256).max - 1);

    IVerifier public immutable verifier;

    /// @dev The underlying token that the market settles in
    Token18 public token;

    /// @dev DEPRECATED SLOT -- previously the reward token
    bytes32 private __unused0__;

    /// @dev The oracle that provides the market price
    IOracleProvider public oracle;

    /// @dev DEPRECATED SLOT -- previously the payoff provider
    bytes32 private __unused1__;

    /// @dev Beneficiary of the market, receives donations
    address public beneficiary;

    /// @dev Risk coordinator of the market
    address public coordinator;

    /// @dev Risk parameters of the market
    RiskParameterStorage private _riskParameter;

    /// @dev Parameters of the market
    MarketParameterStorage private _parameter;

    /// @dev Current global state of the market
    GlobalStorage private _global;

    /// @dev Current global position of the market
    PositionStorageGlobal private _position;

    /// @dev DEPRECATED SLOT -- previously the global pending positions
    bytes32 private __unused2__;

    /// @dev Current local state of each account
    mapping(address => LocalStorage) private _locals;

    /// @dev Current local position of each account
    mapping(address => PositionStorageLocal) private _positions;

    /// @dev DEPRECATED SLOT -- previously the local pending positions
    bytes32 private __unused3__;

    /// @dev The historical version accumulator data for each accessed version
    mapping(uint256 => VersionStorage) private _versions;

    /// @dev The global pending order for each id
    mapping(uint256 => OrderStorageGlobal) private _pendingOrder;

    /// @dev The local pending order for each id for each account
    mapping(address => mapping(uint256 => OrderStorageLocal)) private _pendingOrders;

    /// @dev The global aggregate pending order
    OrderStorageGlobal private _pending;

    /// @dev The local aggregate pending order for each account
    mapping(address => OrderStorageLocal) private _pendings;

    /// @dev The local checkpoint for each version for each account
    mapping(address => mapping(uint256 => CheckpointStorage)) private _checkpoints;

    /// @dev The liquidator for each id for each account
    mapping(address => mapping(uint256 => address)) public liquidators;

    /// @dev The referrer for each id for each account
    mapping(address => mapping(uint256 => address)) public orderReferrers;

    /// @dev The referrer for each id for each account
    mapping(address => mapping(uint256 => address)) public guaranteeReferrers;

    /// @dev The global pending guarantee for each id
    mapping(uint256 => GuaranteeStorageGlobal) private _guarantee;

    /// @dev The local pending guarantee for each id for each account
    mapping(address => mapping(uint256 => GuaranteeStorageLocal)) private _guarantees;

    /// @dev Construct the contract implementation
    /// @param verifier_ The verifier contract to use
    constructor(IVerifier verifier_) {
        verifier = verifier_;
    }

    /// @notice Initializes the contract state
    /// @param definition_ The market definition
    function initialize(IMarket.MarketDefinition calldata definition_) external initializer(1) {
        __Instance__initialize();
        __ReentrancyGuard__initialize();

        token = definition_.token;
        oracle = definition_.oracle;
    }

    /// @notice Settles the account's position and collateral
    /// @param account The account to operate on
    function settle(address account) external nonReentrant whenNotPaused {
        Context memory context = _loadContext(account);

        _settle(context);

        _storeContext(context);
    }

    /// @notice Updates both the long and short positions of an intent order
    /// @dev - One side is specified in the signed intent, while the sender is assumed to be the counterparty
    ///      - The sender is charged the settlement fee
    /// @param account The account that is filling this intent (maker)
    /// @param intent The intent that is being filled
    /// @param signature The signature of the intent that is being filled
    function update(address account, Intent calldata intent, bytes memory signature) external nonReentrant whenNotPaused {
        if (intent.fee.gt(UFixed6Lib.ONE)) revert MarketInvalidIntentFeeError();

        verifier.verifyIntent(intent, signature);

        _updateIntent(
            account,
            address(0),
            intent.amount.mul(Fixed6Lib.NEG_ONE),
            intent.price,
            address(0),
            address(0),
            UFixed6Lib.ZERO,
            true,
            false
        ); // account
        _updateIntent(
            intent.common.account,
            intent.common.signer,
            intent.amount,
            intent.price,
            intent.originator,
            intent.solver,
            intent.fee,
            false,
            true
        ); // signer
    }

    /// @notice Updates the account's position for an intent order
    /// @param account The account to operate on
    /// @param signer The signer of the order
    /// @param amount The size and direction of the order being opened
    /// @param price The price to execute the order at
    /// @param orderReferrer The referrer of the order
    /// @param guaranteeReferrer The referrer of the guarantee
    /// @param guaranteeReferralFee The referral fee for the guarantee
    /// @param chargeSettlementFee Whether to charge the settlement fee
    /// @param chargeTradeFee Whether to charge the trade fee
    function _updateIntent(
        address account,
        address signer,
        Fixed6 amount,
        Fixed6 price,
        address orderReferrer,
        address guaranteeReferrer,
        UFixed6 guaranteeReferralFee,
        bool chargeSettlementFee,
        bool chargeTradeFee
    ) private {
        // settle market & account
        Context memory context = _loadContext(account);
        _settle(context);

        // load update context
        UpdateContext memory updateContext =
            _loadUpdateContext(context, signer, orderReferrer, guaranteeReferrer, guaranteeReferralFee);

        // create new order & guarantee
        Order memory newOrder = OrderLib.from(
            context.currentTimestamp,
            updateContext.currentPositionLocal,
            amount,
            updateContext.orderReferralFee
        );
        Guarantee memory newGuarantee = GuaranteeLib.from(
            newOrder,
            price,
            updateContext.guaranteeReferralFee,
            chargeSettlementFee,
            chargeTradeFee
        );

        // process update
        _update(context, updateContext, newOrder, newGuarantee, orderReferrer, guaranteeReferrer);

        // store updated state
        _storeContext(context);
    }

    /// @notice Updates the account's position and collateral
    /// @param account The account to operate on
    /// @param newMaker The new maker position for the account
    /// @param newMaker The new long position for the account
    /// @param newMaker The new short position for the account
    /// @param collateral The collateral amount to add or remove from the account
    /// @param protect Whether to put the account into a protected status for liquidations
    function update(
        address account,
        UFixed6 newMaker,
        UFixed6 newLong,
        UFixed6 newShort,
        Fixed6 collateral,
        bool protect
    ) external {
        update(account, newMaker, newLong, newShort, collateral, protect, address(0));
    }

    /// @notice Updates the account's position and collateral
    /// @param account The account to operate on
    /// @param newMaker The new maker position for the account
    /// @param newMaker The new long position for the account
    /// @param newMaker The new short position for the account
    /// @param collateral The collateral amount to add or remove from the account
    /// @param protect Whether to put the account into a protected status for liquidations
    /// @param referrer The referrer of the order
    function update(
        address account,
        UFixed6 newMaker,
        UFixed6 newLong,
        UFixed6 newShort,
        Fixed6 collateral,
        bool protect,
        address referrer
    ) public nonReentrant whenNotPaused {
        // settle market & account
        Context memory context = _loadContext(account);
        _settle(context);

        // load update context
        UpdateContext memory updateContext =
            _loadUpdateContext(context, address(0), referrer, address(0), UFixed6Lib.ZERO);

        // magic values
        collateral = _processCollateralMagicValue(context, collateral);
        newMaker = _processPositionMagicValue(context, updateContext.currentPositionLocal.maker, newMaker);
        newLong = _processPositionMagicValue(context, updateContext.currentPositionLocal.long, newLong);
        newShort = _processPositionMagicValue(context, updateContext.currentPositionLocal.short, newShort);

        // create new order & guarantee
        Order memory newOrder = OrderLib.from(
            context.currentTimestamp,
            updateContext.currentPositionLocal,
            collateral,
            newMaker,
            newLong,
            newShort,
            protect,
            updateContext.orderReferralFee
        );
        Guarantee memory newGuarantee; // no guarantee is created for a market order

        // process update
        _update(context, updateContext, newOrder, newGuarantee, referrer, address(0));

        // store updated state
        _storeContext(context);
    }

    /// @notice Updates the beneficiary of the market
    /// @param newBeneficiary The new beneficiary address
    function updateBeneficiary(address newBeneficiary) external onlyOwner {
        beneficiary = newBeneficiary;
        emit BeneficiaryUpdated(newBeneficiary);
    }

    /// @notice Updates the coordinator of the market
    /// @param newCoordinator The new coordinator address
    function updateCoordinator(address newCoordinator) external onlyOwner {
        coordinator = newCoordinator;
        emit CoordinatorUpdated(newCoordinator);
    }

    /// @notice Updates the parameter set of the market
    /// @param newParameter The new parameter set
    function updateParameter(MarketParameter memory newParameter) external onlyOwner {
        _parameter.validateAndStore(newParameter, IMarketFactory(address(factory())).parameter());
        emit ParameterUpdated(newParameter);
    }

    /// @notice Updates the risk parameter set of the market
    /// @param newRiskParameter The new risk parameter set
    function updateRiskParameter(RiskParameter memory newRiskParameter) external onlyCoordinator {
        // load latest state
        Global memory newGlobal = _global.read();
        Position memory latestPosition = _position.read();
        RiskParameter memory latestRiskParameter = _riskParameter.read();

        // update risk parameter (first to capture truncation)
        _riskParameter.validateAndStore(newRiskParameter, IMarketFactory(address(factory())).parameter());
        newRiskParameter = _riskParameter.read();

        // update global exposure
        newGlobal.update(latestRiskParameter, newRiskParameter, latestPosition);
        _global.store(newGlobal);

        emit RiskParameterUpdated(newRiskParameter);
    }

    /// @notice Claims any available fee that the sender has accrued
    /// @dev Applicable fees include: protocol, oracle, risk, donation, and claimable
    /// @return feeReceived The amount of the fee claimed
    function claimFee(address account) external onlyOperator(account) returns (UFixed6 feeReceived) {
        Global memory newGlobal = _global.read();
        Local memory newLocal = _locals[account].read();

        // protocol fee
        if (account == factory().owner()) {
            feeReceived = feeReceived.add(newGlobal.protocolFee);
            newGlobal.protocolFee = UFixed6Lib.ZERO;
        }

        // oracle fee
        if (account == address(oracle)) {
            feeReceived = feeReceived.add(newGlobal.oracleFee);
            newGlobal.oracleFee = UFixed6Lib.ZERO;
        }

        // risk fee
        if (account == coordinator) {
            feeReceived = feeReceived.add(newGlobal.riskFee);
            newGlobal.riskFee = UFixed6Lib.ZERO;
        }

        // claimable
        feeReceived = feeReceived.add(newLocal.claimable);
        newLocal.claimable = UFixed6Lib.ZERO;

        _global.store(newGlobal);
        _locals[account].store(newLocal);

        if (!feeReceived.isZero()) {
            token.push(msg.sender, UFixed18Lib.from(feeReceived));
            emit FeeClaimed(account, msg.sender, feeReceived);
        }
    }

    /// @notice Settles any exposure that has accrued to the market
    /// @dev Resets exposure to zero, caller pays or receives to net out the exposure
    function claimExposure() external onlyOwner {
        Global memory newGlobal = _global.read();

        if (newGlobal.exposure.sign() == 1) token.push(msg.sender, UFixed18Lib.from(newGlobal.exposure.abs()));
        if (newGlobal.exposure.sign() == -1) token.pull(msg.sender, UFixed18Lib.from(newGlobal.exposure.abs()));

        emit ExposureClaimed(msg.sender, newGlobal.exposure);

        newGlobal.exposure = Fixed6Lib.ZERO;
        _global.store(newGlobal);
    }

    /// @notice Returns the payoff provider
    /// @dev For backwards compatibility
    function payoff() external pure returns (address) {
        return address(0);
    }

    /// @notice Returns the current parameter set
    function parameter() external view returns (MarketParameter memory) {
        return _parameter.read();
    }

    /// @notice Returns the current risk parameter set
    function riskParameter() external view returns (RiskParameter memory) {
        return _riskParameter.read();
    }

    /// @notice Returns the current global position
    function position() external view returns (Position memory) {
        return _position.read();
    }

    /// @notice Returns the current local position for the account
    /// @param account The account to query
    function positions(address account) external view returns (Position memory) {
        return _positions[account].read();
    }

    /// @notice Returns the current global state
    function global() external view returns (Global memory) {
        return _global.read();
    }

    /// @notice Returns the historical version snapshot at the given timestamp
    /// @param timestamp The timestamp to query
    function versions(uint256 timestamp) external view returns (Version memory) {
        return _versions[timestamp].read();
    }

    /// @notice Returns the local state for the given account
    /// @param account The account to query
    function locals(address account) external view returns (Local memory) {
        return _locals[account].read();
    }

    /// @notice Returns the global pending order for the given id
    /// @param id The id to query
    function pendingOrder(uint256 id) external view returns (Order memory) {
        return _pendingOrder[id].read();
    }

    /// @notice Returns the local pending order for the given account and id
    /// @param account The account to query
    /// @param id The id to query
    function pendingOrders(address account, uint256 id) external view returns (Order memory) {
        return _pendingOrders[account][id].read();
    }

    /// @notice Returns the global pending guarantee for the given id
    /// @param id The id to query
    function guarantee(uint256 id) external view returns (Guarantee memory) {
        return _guarantee[id].read();
    }

    /// @notice Returns the local pending guarantee for the given account and id
    /// @param account The account to query
    /// @param id The id to query
    function guarantees(address account, uint256 id) external view returns (Guarantee memory) {
        return _guarantees[account][id].read();
    }

    /// @notice Returns the aggregate global pending order
    function pending() external view returns (Order memory) {
        return _pending.read();
    }

    /// @notice Returns the aggregate local pending order for the given account
    /// @param account The account to query
    function pendings(address account) external view returns (Order memory) {
        return _pendings[account].read();
    }

    /// @notice Returns the local checkpoint for the given account and version
    /// @param account The account to query
    /// @param version The version to query
    function checkpoints(address account, uint256 version) external view returns (Checkpoint memory) {
        return _checkpoints[account][version].read();
    }

    /// @notice Loads the transaction context
    /// @param account The account to load for
    /// @return context The transaction context
    function _loadContext(address account) private view returns (Context memory context) {
        // account
        context.account = account;

        // parameters
        context.marketParameter = _parameter.read();
        context.riskParameter = _riskParameter.read();

        // oracle
        (context.latestOracleVersion, context.currentTimestamp) = oracle.status();

        // state
        context.global = _global.read();
        context.local = _locals[account].read();

        // latest positions
        context.latestPositionGlobal = _position.read();
        context.latestPositionLocal = _positions[account].read();

        // aggregate pending orders
        context.pendingGlobal = _pending.read();
        context.pendingLocal = _pendings[account].read();
    }

    /// @notice Stores the context for the transaction
    /// @param context The context to store
    function _storeContext(Context memory context) private {
        // state
        _global.store(context.global);
        _locals[context.account].store(context.local);

        // latest positions
        _position.store(context.latestPositionGlobal);
        _positions[context.account].store(context.latestPositionLocal);

        // aggregate pending orders
        _pending.store(context.pendingGlobal);
        _pendings[context.account].store(context.pendingLocal);
    }

    /// @notice Loads the context for the update process
    /// @param context The context to load to
    /// @param signer The signer of the update order, if one exists
    /// @param orderReferrer The order referrer to load for
    /// @param guaranteeReferrer The guarantee referrer to load for
    /// @param guaranteeReferralFee The guarantee referral fee to load for
    /// @return updateContext The update context
    function _loadUpdateContext(
        Context memory context,
        address signer,
        address orderReferrer,
        address guaranteeReferrer,
        UFixed6 guaranteeReferralFee
    ) private view returns (UpdateContext memory updateContext) {
        // load current position
        updateContext.currentPositionGlobal = context.latestPositionGlobal.clone();
        updateContext.currentPositionGlobal.update(context.pendingGlobal);
        updateContext.currentPositionLocal = context.latestPositionLocal.clone();
        updateContext.currentPositionLocal.update(context.pendingLocal);

        // load current order
        updateContext.orderGlobal = _pendingOrder[context.global.currentId].read();
        updateContext.orderLocal = _pendingOrders[context.account][context.local.currentId].read();
        updateContext.guaranteeGlobal = _guarantee[context.global.currentId].read();
        updateContext.guaranteeLocal = _guarantees[context.account][context.local.currentId].read();

        // load order metadata
        updateContext.liquidator = liquidators[context.account][context.local.currentId];
        updateContext.orderReferrer = orderReferrers[context.account][context.local.currentId];
        updateContext.guaranteeReferrer = guaranteeReferrers[context.account][context.local.currentId];

        // load factory metadata
        (updateContext.operator, updateContext.signer, updateContext.orderReferralFee) =
            IMarketFactory(address(factory())).authorization(context.account, msg.sender, signer, orderReferrer);
<<<<<<< HEAD
        if (guaranteeReferrer != address(0)) updateContext.guaranteeReferralFee = guaranteeReferralFee;
=======

        updateContext.guaranteeReferralFee = guaranteeReferralFee;
>>>>>>> fc4d6fc7
    }

    /// @notice Stores the context for the update process
    /// @param context The transaction context
    /// @param updateContext The update context to store
    function _storeUpdateContext(Context memory context, UpdateContext memory updateContext) private {
        // current orders
        _pendingOrder[context.global.currentId].store(updateContext.orderGlobal);
        _pendingOrders[context.account][context.local.currentId].store(updateContext.orderLocal);
        _guarantee[context.global.currentId].store(updateContext.guaranteeGlobal);
        _guarantees[context.account][context.local.currentId].store(updateContext.guaranteeLocal);

        // external actors
        liquidators[context.account][context.local.currentId] = updateContext.liquidator;
        orderReferrers[context.account][context.local.currentId] = updateContext.orderReferrer;
        guaranteeReferrers[context.account][context.local.currentId] = updateContext.guaranteeReferrer;
    }

    /// @notice Updates the current position with a new order
    /// @param context The context to use
    /// @param updateContext The update context to use
    /// @param newOrder The new order to apply
    /// @param newGuarantee The new guarantee to apply
    /// @param orderReferrer The referrer of the order
    /// @param guaranteeReferrer The referrer of the guarantee
    function _update(
        Context memory context,
        UpdateContext memory updateContext,
        Order memory newOrder,
        Guarantee memory newGuarantee,
        address orderReferrer,
        address guaranteeReferrer
    ) private notSettleOnly(context) {
        // advance to next id if applicable
        if (context.currentTimestamp > updateContext.orderLocal.timestamp) {
            updateContext.orderLocal.next(context.currentTimestamp);
            updateContext.guaranteeLocal.next();
            updateContext.liquidator = address(0);
            updateContext.orderReferrer = address(0);
            updateContext.guaranteeReferrer = address(0);
            context.local.currentId++;
        }
        if (context.currentTimestamp > updateContext.orderGlobal.timestamp) {
            updateContext.orderGlobal.next(context.currentTimestamp);
            updateContext.guaranteeGlobal.next();
            context.global.currentId++;
        }

        // update current position
        updateContext.currentPositionGlobal.update(newOrder);
        updateContext.currentPositionLocal.update(newOrder);

        // apply new order
        updateContext.orderLocal.add(newOrder);
        updateContext.orderGlobal.add(newOrder);
        context.pendingGlobal.add(newOrder);
        context.pendingLocal.add(newOrder);
        updateContext.guaranteeGlobal.add(newGuarantee);
        updateContext.guaranteeLocal.add(newGuarantee);

        // update collateral
        context.local.update(newOrder.collateral);

        // protect account
        if (newOrder.protected()) updateContext.liquidator = msg.sender;

        // apply referrer
        _processReferrer(updateContext, newOrder, newGuarantee, orderReferrer, guaranteeReferrer);

        // request version, only request new price on position change
        if (!newOrder.isEmpty()) oracle.request(IMarket(this), context.account);

        // after
        InvariantLib.validate(context, updateContext, newOrder);

        // store
        _storeUpdateContext(context, updateContext);

        // fund
        if (newOrder.collateral.sign() == 1) token.pull(msg.sender, UFixed18Lib.from(newOrder.collateral.abs()));
        if (newOrder.collateral.sign() == -1) token.push(msg.sender, UFixed18Lib.from(newOrder.collateral.abs()));

        // events
        emit OrderCreated(
            context.account,
            newOrder,
            newGuarantee,
            updateContext.liquidator,
            updateContext.orderReferrer,
            updateContext.guaranteeReferrer
        );
    }

    /// @notice Processes the referrer for the given order
    /// @param updateContext The update context to use
    /// @param newOrder The order to process
    /// @param newGuarantee The guarantee to process
    /// @param orderReferrer The referrer of the order
    /// @param guaranteeReferrer The referrer of the guarantee
    function _processReferrer(
        UpdateContext memory updateContext,
        Order memory newOrder,
        Guarantee memory newGuarantee,
        address orderReferrer,
        address guaranteeReferrer
    ) private pure {
        if (!newOrder.makerReferral.isZero() || !newOrder.takerReferral.isZero()) {
            if (updateContext.orderReferrer == address(0)) updateContext.orderReferrer = orderReferrer;
            if (updateContext.orderReferrer != orderReferrer) revert MarketInvalidReferrerError();
        }
        if (!newGuarantee.referral.isZero()) {
            if (updateContext.guaranteeReferrer == address(0)) updateContext.guaranteeReferrer = guaranteeReferrer;
            if (updateContext.guaranteeReferrer != guaranteeReferrer) revert MarketInvalidReferrerError();
        }
    }

    /// @notice Loads the settlement context
    /// @param context The transaction context
    /// @return settlementContext The settlement context
    function _loadSettlementContext(
        Context memory context
    ) private view returns (SettlementContext memory settlementContext) {
        settlementContext.latestVersion = _versions[context.latestPositionGlobal.timestamp].read();
        settlementContext.latestCheckpoint = _checkpoints[context.account][context.latestPositionLocal.timestamp].read();

        (settlementContext.orderOracleVersion, ) = oracle.at(context.latestPositionGlobal.timestamp);
        context.global.overrideIfZero(settlementContext.orderOracleVersion);
    }

    /// @notice Settles the account position up to the latest version
    /// @param context The context to use
    function _settle(Context memory context) private {
        SettlementContext memory settlementContext = _loadSettlementContext(context);

        Order memory nextOrder;

        // settle - process orders whose requested prices are now available from oracle
        //        - all requested prices are guaranteed to be present in the oracle, but could be stale
        while (
            context.global.currentId != context.global.latestId &&
            (nextOrder = _pendingOrder[context.global.latestId + 1].read()).ready(context.latestOracleVersion)
        ) _processOrderGlobal(context, settlementContext, context.global.latestId + 1, nextOrder.timestamp, nextOrder);

        while (
            context.local.currentId != context.local.latestId &&
            (nextOrder = _pendingOrders[context.account][context.local.latestId + 1].read()).ready(context.latestOracleVersion)
        ) _processOrderLocal(context, settlementContext, context.local.latestId + 1, nextOrder.timestamp, nextOrder);

        // don't sync in settle-only mode
        if (context.marketParameter.settle) return;

        // sync - advance position timestamps to the latest oracle version
        //      - latest versions are guaranteed to have present prices in the oracle, but could be stale
        if (context.latestOracleVersion.timestamp > context.latestPositionGlobal.timestamp)
            _processOrderGlobal(
                context,
                settlementContext,
                context.global.latestId,
                context.latestOracleVersion.timestamp,
                _pendingOrder[context.global.latestId].read()
            );

        if (context.latestOracleVersion.timestamp > context.latestPositionLocal.timestamp)
            _processOrderLocal(
                context,
                settlementContext,
                context.local.latestId,
                context.latestOracleVersion.timestamp,
                _pendingOrders[context.account][context.local.latestId].read()
            );
    }

    /// @notice Modifies the collateral input per magic values
    /// @param context The context to use
    /// @param collateral The collateral to process
    /// @return The resulting collateral value
    function _processCollateralMagicValue(Context memory context, Fixed6 collateral) private pure returns (Fixed6) {
        return collateral.eq(MAGIC_VALUE_WITHDRAW_ALL_COLLATERAL) ?
            context.local.collateral.mul(Fixed6Lib.NEG_ONE) :
            collateral;
    }

    /// @notice Modifies the position input per magic values
    /// @param context The context to use
    /// @param currentPosition The current position prior to update
    /// @param newPosition The position to process
    /// @return The resulting position value
    function _processPositionMagicValue(
        Context memory context,
        UFixed6 currentPosition,
        UFixed6 newPosition
    ) private pure returns (UFixed6) {
        if (newPosition.eq(MAGIC_VALUE_UNCHANGED_POSITION))
            return currentPosition;
        if (newPosition.eq(MAGIC_VALUE_FULLY_CLOSED_POSITION)) {
            if (currentPosition.isZero()) return currentPosition;
            return currentPosition.sub(context.latestPositionLocal.magnitude().sub(context.pendingLocal.neg()));
        }
        return newPosition;
    }

    /// @notice Processes the given global pending position into the latest position
    /// @param context The context to use
    /// @param newOrderId The id of the pending position to process
    /// @param newOrderTimestamp The timestamp of the pending position to process
    /// @param newOrder The pending position to process
    function _processOrderGlobal(
        Context memory context,
        SettlementContext memory settlementContext,
        uint256 newOrderId,
        uint256 newOrderTimestamp,
        Order memory newOrder
    ) private {
        (OracleVersion memory oracleVersion, OracleReceipt memory oracleReceipt) = oracle.at(newOrderTimestamp);
        context.global.overrideIfZero(oracleVersion);
        Guarantee memory newGuarantee = _guarantee[newOrderId].read();

        // if latest timestamp is more recent than order timestamp, sync the order data
        if (newOrderTimestamp > newOrder.timestamp) {
            newOrder.next(newOrderTimestamp);
            newGuarantee.next();
        }

        context.pendingGlobal.sub(newOrder);

        // if version is not valid, invalidate order data
        if (!oracleVersion.valid) {
            newOrder.invalidate();
            newGuarantee.invalidate();
        }

        VersionAccumulationContext memory accumulationContext = VersionAccumulationContext(
            context.global,
            context.latestPositionGlobal,
            newOrder,
            newGuarantee,
            settlementContext.orderOracleVersion,
            oracleVersion,
            oracleReceipt,
            context.marketParameter,
            context.riskParameter
        );
        VersionAccumulationResult memory accumulationResult;
        (settlementContext.latestVersion, context.global, accumulationResult) =
            VersionLib.accumulate(settlementContext.latestVersion, accumulationContext);

        context.global.update(newOrderId, accumulationResult, context.marketParameter, oracleReceipt);
        context.latestPositionGlobal.update(newOrder);

        settlementContext.orderOracleVersion = oracleVersion;
        _versions[newOrder.timestamp].store(settlementContext.latestVersion);

        emit PositionProcessed(newOrderId, newOrder, accumulationResult);
    }

    /// @notice Processes the given local pending position into the latest position
    /// @param context The context to use
    /// @param newOrderId The id of the pending position to process
    /// @param newOrderTimestamp The timestamp of the pending position to process
    /// @param newOrder The pending order to process
    function _processOrderLocal(
        Context memory context,
        SettlementContext memory settlementContext,
        uint256 newOrderId,
        uint256 newOrderTimestamp,
        Order memory newOrder
    ) private {
        Version memory versionFrom = _versions[context.latestPositionLocal.timestamp].read();
        Version memory versionTo = _versions[newOrderTimestamp].read();
        Guarantee memory newGuarantee = _guarantees[context.account][newOrderId].read();

        // if latest timestamp is more recent than order timestamp, sync the order data
        if (newOrderTimestamp > newOrder.timestamp) {
            newOrder.next(newOrderTimestamp);
            newGuarantee.next();
        }

        context.pendingLocal.sub(newOrder);

        // if version is not valid, invalidate order data
        if (!versionTo.valid) {
            newOrder.invalidate();
            newGuarantee.invalidate();
        }

        CheckpointAccumulationResult memory accumulationResult;
        (settlementContext.latestCheckpoint, accumulationResult) = CheckpointLib.accumulate(
            settlementContext.latestCheckpoint,
            newOrder,
            newGuarantee,
            context.latestPositionLocal,
            versionFrom,
            versionTo
        );

        context.local.update(newOrderId, accumulationResult);
        context.latestPositionLocal.update(newOrder);

        _checkpoints[context.account][newOrder.timestamp].store(settlementContext.latestCheckpoint);

        _credit(context, liquidators[context.account][newOrderId], accumulationResult.liquidationFee);
        _credit(context, orderReferrers[context.account][newOrderId], accumulationResult.subtractiveFee);
        _credit(context, guaranteeReferrers[context.account][newOrderId], accumulationResult.solverFee);

        emit AccountPositionProcessed(context.account, newOrderId, newOrder, accumulationResult);
    }

    /// @notice Credits an account's claimable
    /// @dev The amount must have already come from a corresponding debit in the settlement flow.
    ///      If the receiver is the context's account, the amount is instead credited in-memory.
    /// @param context The context to use
    /// @param receiver The account to credit
    /// @param amount The amount to credit
    function _credit(Context memory context, address receiver, UFixed6 amount) private {
        if (amount.isZero()) return;

        if (receiver == context.account) context.local.credit(amount);
        else {
            Local memory receiverLocal = _locals[receiver].read();
            receiverLocal.credit(amount);
            _locals[receiver].store(receiverLocal);
        }
    }

    /// @notice Only the coordinator or the owner can call
    modifier onlyCoordinator {
        if (msg.sender != coordinator && msg.sender != factory().owner()) revert MarketNotCoordinatorError();
        _;
    }

    /// @notice Only the account or an operator can call
    modifier onlyOperator(address account) {
        if (msg.sender != account && !IMarketFactory(address(factory())).operators(account, msg.sender))
            revert MarketNotOperatorError();
        _;
    }

    /// @notice Only when the market is not in settle-only mode
    modifier notSettleOnly(Context memory context) {
        if (context.marketParameter.settle) revert MarketSettleOnlyError();
        _;
    }
}<|MERGE_RESOLUTION|>--- conflicted
+++ resolved
@@ -531,12 +531,7 @@
         // load factory metadata
         (updateContext.operator, updateContext.signer, updateContext.orderReferralFee) =
             IMarketFactory(address(factory())).authorization(context.account, msg.sender, signer, orderReferrer);
-<<<<<<< HEAD
         if (guaranteeReferrer != address(0)) updateContext.guaranteeReferralFee = guaranteeReferralFee;
-=======
-
-        updateContext.guaranteeReferralFee = guaranteeReferralFee;
->>>>>>> fc4d6fc7
     }
 
     /// @notice Stores the context for the update process
