--- conflicted
+++ resolved
@@ -10,14 +10,7 @@
 /// @title Market
 /// @notice Manages logic and state for a single market.
 /// @dev Cloned by the Factory contract to launch new markets.
-<<<<<<< HEAD
-contract Market is IMarket, Instance {
-=======
 contract Market is IMarket, Instance, ReentrancyGuard {
-    bool private constant GAS_PROFILE = false;
-    bool private constant LOG_REVERTS = false;
-
->>>>>>> 47ecbe4c
     /// @dev The underlying token that the market settles in
     Token18 public token;
 
@@ -495,14 +488,9 @@
         ) revert MarketOperatorNotAllowedError();
 
         if (
-<<<<<<< HEAD
-            context.global.currentId > context.latestPosition.global.id + context.protocolParameter.maxPendingIds
-        ) revert MarketExceedsPendingIdLimitError();
-=======
             context.global.currentId > context.latestPosition.global.id + context.marketParameter.maxPendingGlobal ||
             context.local.currentId > context.latestPosition.local.id + context.marketParameter.maxPendingLocal
-        ) { if (LOG_REVERTS) console.log("MarketExceedsPendingIdLimitError"); revert MarketExceedsPendingIdLimitError(); }
->>>>>>> 47ecbe4c
+        ) revert MarketExceedsPendingIdLimitError();
 
         if (
             !context.latestPosition.local.collateralized(context.latestVersion, context.riskParameter, collateralAfterFees)
