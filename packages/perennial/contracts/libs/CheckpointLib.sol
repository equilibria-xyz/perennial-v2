// SPDX-License-Identifier: Apache-2.0
pragma solidity ^0.8.13;

import "@equilibria/root/accumulator/types/Accumulator6.sol";
import "../types/OracleVersion.sol";
import "../types/RiskParameter.sol";
import "../types/Global.sol";
import "../types/Local.sol";
import "../types/Order.sol";
import "../types/Version.sol";
import "../types/Checkpoint.sol";
import "../types/Guarantee.sol";

struct CheckpointAccumulationResult {
    /// @dev Total Collateral change due to pnl, funding, and interest from the previous position to the next position
    Fixed6 collateral;
    /// @dev TODO
    Fixed6 priceOverride;
    /// @dev TODO
    UFixed6 tradeFee;
    /// @dev TODO
    Fixed6 offset;
    /// @dev Settlement fee charged for this checkpoint
    UFixed6 settlementFee;
    /// @dev Liquidation fee accumulated for this checkpoint (only if the order is protected)
    UFixed6 liquidationFee;
    /// @dev Subtractive fee accumulated from the previous position to the next position (this amount is included in the linear fee)
    UFixed6 subtractiveFee;
    UFixed6 solverFee;
}

/// @title CheckpointLib
/// @notice Manages the logic for the local order accumulation
library CheckpointLib {
    /// @notice Accumulate pnl and fees from the latest position to next position
    /// @param self The Local object to update
    /// @param order The next order
    /// @param fromPosition The previous latest position
    /// @param fromVersion The previous latest version
    /// @param toVersion The next latest version
    /// @return next The next checkpoint
    /// @return result The accumulated pnl and fees
    function accumulate(
        Checkpoint memory self,
        Order memory order,
        Guarantee memory guarantee,
        Position memory fromPosition,
        Version memory fromVersion,
        Version memory toVersion
    ) external pure returns (Checkpoint memory next, CheckpointAccumulationResult memory result) {
        // accumulate
        result.collateral = _accumulateCollateral(fromPosition, fromVersion, toVersion);
        result.priceOverride = _accumulatePriceOverride(guarantee, toVersion);
        (result.tradeFee, result.subtractiveFee, result.solverFee) = _accumulateFee(order, guarantee, toVersion);
        result.offset = _accumulateOffset(order, guarantee, toVersion);
        result.settlementFee = _accumulateSettlementFee(order, guarantee, toVersion);
        result.liquidationFee = _accumulateLiquidationFee(order, toVersion);

        // update checkpoint
        next.collateral = self
        .collateral
        .sub(self.tradeFee).sub(Fixed6Lib.from(self.settlementFee)); // trade fee processed post settlement // settlement / liquidation fee processed post settlement
        next.collateral = next
        .collateral
        .add(self.transfer) // deposit / withdrawal processed post settlement
        .add(result.collateral).add(result.priceOverride); // incorporate collateral change at this settlement // incorporate price override pnl at this settlement
        next.transfer = order.collateral;
        next.tradeFee = Fixed6Lib.from(result.tradeFee).add(result.offset);
        next.settlementFee = result.settlementFee.add(result.liquidationFee);
    }

    /// @notice Accumulate pnl, funding, and interest from the latest position to next position
    /// @param fromPosition The previous latest position
    /// @param fromVersion The previous latest version
    /// @param toVersion The next version
    function _accumulateCollateral(
        Position memory fromPosition,
        Version memory fromVersion,
        Version memory toVersion
    ) private pure returns (Fixed6) {
        return
            toVersion
                .makerValue
                .accumulated(fromVersion.makerValue, fromPosition.maker)
                .add(toVersion.longValue.accumulated(fromVersion.longValue, fromPosition.long))
                .add(toVersion.shortValue.accumulated(fromVersion.shortValue, fromPosition.short));
    }

    /// @notice Accumulate trade fees for the next position
    /// @param order The next order
    /// @param guarantee The next guarantee
    /// @param toVersion The next version
    function _accumulateFee(
        Order memory order,
        Guarantee memory guarantee,
        Version memory toVersion
<<<<<<< HEAD
    ) private pure returns (UFixed6 tradeFee, UFixed6 subtractiveFee) {
        UFixed6 makerFee = Fixed6Lib
            .ZERO
            .sub(toVersion.makerFee.accumulated(Accumulator6(Fixed6Lib.ZERO), order.makerTotal()))
            .abs();
        UFixed6 takerFee = Fixed6Lib
            .ZERO
            .sub(toVersion.takerFee.accumulated(Accumulator6(Fixed6Lib.ZERO), order.takerTotal()))
            .abs();

        UFixed6 makerSubtractiveFee = order.makerTotal().isZero()
            ? UFixed6Lib.ZERO
            : makerFee.muldiv(order.makerReferral, order.makerTotal());
        UFixed6 takerSubtractiveFee = order.takerTotal().isZero()
            ? UFixed6Lib.ZERO
            : takerFee.muldiv(order.takerReferral, order.takerTotal());
=======
    ) private pure returns (UFixed6 tradeFee, UFixed6 subtractiveFee, UFixed6 solverFee) {
        UFixed6 takerTotal = order.takerTotal().sub(guarantee.takerFee);

        UFixed6 makerFee = Fixed6Lib.ZERO
            .sub(toVersion.makerFee.accumulated(Accumulator6(Fixed6Lib.ZERO), order.makerTotal()))
            .abs();
        UFixed6 takerFee = Fixed6Lib.ZERO
            .sub(toVersion.takerFee.accumulated(Accumulator6(Fixed6Lib.ZERO), takerTotal))
            .abs();

        UFixed6 makerSubtractiveFee = order.makerTotal().isZero() ?
            UFixed6Lib.ZERO :
            makerFee.muldiv(order.makerReferral, order.makerTotal());
        UFixed6 takerSubtractiveFee = takerTotal.isZero() ?
            UFixed6Lib.ZERO :
            takerFee.muldiv(order.takerReferral, takerTotal);

        solverFee = takerTotal.isZero() ?
            UFixed6Lib.ZERO :
            takerFee.muldiv(guarantee.referral, takerTotal);
>>>>>>> b1b2c7de

        tradeFee = makerFee.add(takerFee);
        subtractiveFee = makerSubtractiveFee.add(takerSubtractiveFee).sub(solverFee);

    }

    /// @notice Accumulate price offset for the next position
    /// @dev This includes adjustment for linear, proportional, and adiabatic order fees
    /// @param order The next order
    /// @param guarantee The next guarantee
    /// @param toVersion The next version
    function _accumulateOffset(
        Order memory order,
        Guarantee memory guarantee,
        Version memory toVersion
    ) private pure returns (Fixed6) {
        (UFixed6 takerPos, UFixed6 takerNeg) = (
            order.takerPos().sub(guarantee.takerPos),
            order.takerNeg().sub(guarantee.takerNeg)
        );

        return
            Fixed6Lib
                .ZERO
                .sub(toVersion.makerOffset.accumulated(Accumulator6(Fixed6Lib.ZERO), order.makerTotal()))
                .sub(toVersion.takerPosOffset.accumulated(Accumulator6(Fixed6Lib.ZERO), takerPos))
                .sub(toVersion.takerNegOffset.accumulated(Accumulator6(Fixed6Lib.ZERO), takerNeg));
    }

    /// @notice Accumulate settlement fees for the next position
    /// @param order The next order
    /// @param guarantee The next guarantee
    /// @param toVersion The next version
    function _accumulateSettlementFee(
        Order memory order,
        Guarantee memory guarantee,
        Version memory toVersion
    ) private pure returns (UFixed6) {
        uint256 orders = order.orders - guarantee.orders;

        return toVersion.settlementFee.accumulated(Accumulator6(Fixed6Lib.ZERO), UFixed6Lib.from(orders)).abs();
    }

    /// @notice Accumulate liquidation fees for the next position
    /// @param order The next order
    /// @param toVersion The next version
    function _accumulateLiquidationFee(Order memory order, Version memory toVersion) private pure returns (UFixed6) {
        if (!order.protected()) return UFixed6Lib.ZERO;
        return toVersion.liquidationFee.accumulated(Accumulator6(Fixed6Lib.ZERO), UFixed6Lib.ONE).abs();
    }

    /// @notice Accumulate price override pnl for the next position
    /// @param guarantee The next guarantee
    /// @param toVersion The next version
    function _accumulatePriceOverride(
        Guarantee memory guarantee,
        Version memory toVersion
    ) private pure returns (Fixed6) {
        if (!toVersion.valid) return Fixed6Lib.ZERO;
        return guarantee.taker().mul(toVersion.price).sub(guarantee.notional);
    }
}<|MERGE_RESOLUTION|>--- conflicted
+++ resolved
@@ -57,13 +57,10 @@
         result.liquidationFee = _accumulateLiquidationFee(order, toVersion);
 
         // update checkpoint
-        next.collateral = self
-        .collateral
-        .sub(self.tradeFee).sub(Fixed6Lib.from(self.settlementFee)); // trade fee processed post settlement // settlement / liquidation fee processed post settlement
+        next.collateral = self.collateral.sub(self.tradeFee).sub(Fixed6Lib.from(self.settlementFee)); // trade fee processed post settlement // settlement / liquidation fee processed post settlement
         next.collateral = next
         .collateral
-        .add(self.transfer) // deposit / withdrawal processed post settlement
-        .add(result.collateral).add(result.priceOverride); // incorporate collateral change at this settlement // incorporate price override pnl at this settlement
+        .add(self.transfer).add(result.collateral).add(result.priceOverride); // deposit / withdrawal processed post settlement // incorporate collateral change at this settlement // incorporate price override pnl at this settlement
         next.transfer = order.collateral;
         next.tradeFee = Fixed6Lib.from(result.tradeFee).add(result.offset);
         next.settlementFee = result.settlementFee.add(result.liquidationFee);
@@ -94,49 +91,29 @@
         Order memory order,
         Guarantee memory guarantee,
         Version memory toVersion
-<<<<<<< HEAD
-    ) private pure returns (UFixed6 tradeFee, UFixed6 subtractiveFee) {
+    ) private pure returns (UFixed6 tradeFee, UFixed6 subtractiveFee, UFixed6 solverFee) {
+        UFixed6 takerTotal = order.takerTotal().sub(guarantee.takerFee);
+
         UFixed6 makerFee = Fixed6Lib
             .ZERO
             .sub(toVersion.makerFee.accumulated(Accumulator6(Fixed6Lib.ZERO), order.makerTotal()))
             .abs();
         UFixed6 takerFee = Fixed6Lib
             .ZERO
-            .sub(toVersion.takerFee.accumulated(Accumulator6(Fixed6Lib.ZERO), order.takerTotal()))
+            .sub(toVersion.takerFee.accumulated(Accumulator6(Fixed6Lib.ZERO), takerTotal))
             .abs();
 
         UFixed6 makerSubtractiveFee = order.makerTotal().isZero()
             ? UFixed6Lib.ZERO
             : makerFee.muldiv(order.makerReferral, order.makerTotal());
-        UFixed6 takerSubtractiveFee = order.takerTotal().isZero()
+        UFixed6 takerSubtractiveFee = takerTotal.isZero()
             ? UFixed6Lib.ZERO
-            : takerFee.muldiv(order.takerReferral, order.takerTotal());
-=======
-    ) private pure returns (UFixed6 tradeFee, UFixed6 subtractiveFee, UFixed6 solverFee) {
-        UFixed6 takerTotal = order.takerTotal().sub(guarantee.takerFee);
+            : takerFee.muldiv(order.takerReferral, takerTotal);
 
-        UFixed6 makerFee = Fixed6Lib.ZERO
-            .sub(toVersion.makerFee.accumulated(Accumulator6(Fixed6Lib.ZERO), order.makerTotal()))
-            .abs();
-        UFixed6 takerFee = Fixed6Lib.ZERO
-            .sub(toVersion.takerFee.accumulated(Accumulator6(Fixed6Lib.ZERO), takerTotal))
-            .abs();
-
-        UFixed6 makerSubtractiveFee = order.makerTotal().isZero() ?
-            UFixed6Lib.ZERO :
-            makerFee.muldiv(order.makerReferral, order.makerTotal());
-        UFixed6 takerSubtractiveFee = takerTotal.isZero() ?
-            UFixed6Lib.ZERO :
-            takerFee.muldiv(order.takerReferral, takerTotal);
-
-        solverFee = takerTotal.isZero() ?
-            UFixed6Lib.ZERO :
-            takerFee.muldiv(guarantee.referral, takerTotal);
->>>>>>> b1b2c7de
+        solverFee = takerTotal.isZero() ? UFixed6Lib.ZERO : takerFee.muldiv(guarantee.referral, takerTotal);
 
         tradeFee = makerFee.add(takerFee);
         subtractiveFee = makerSubtractiveFee.add(takerSubtractiveFee).sub(solverFee);
-
     }
 
     /// @notice Accumulate price offset for the next position
