// SPDX-License-Identifier: Apache-2.0
pragma solidity ^0.8.13;

import "@equilibria/root/accumulator/types/Accumulator6.sol";
import "../interfaces/IMarket.sol";
import "../types/OracleVersion.sol";
import "../types/RiskParameter.sol";
import "../types/Global.sol";
import "../types/Local.sol";
import "../types/Order.sol";
import "../types/Version.sol";
import "../types/Checkpoint.sol";
import "../types/Guarantee.sol";


struct CheckpointAccumulationResponse {
    /// @dev Total Collateral change due to collateral, price override, and trade fee and offset
    Fixed6 collateral;

    /// @dev Liquidation fee accumulated for this checkpoint (only if the order is protected)
    UFixed6 liquidationFee;

    /// @dev Subtractive fee accumulated from the previous position to the next position (this amount is included in the linear fee)
    UFixed6 subtractiveFee;

    /// @dev Solver fee accumulated the previous position to the next position (this amount is included in the linear fee)
    UFixed6 solverFee;
}

struct CheckpointAccumulationResult {
    /// @dev Total Collateral change due to pnl, funding, and interest from the previous position to the next position
    Fixed6 collateral;

    /// @dev Collateral change from the difference between the price override and underlying market price
    Fixed6 priceOverride;

    /// @dev Trade fee accumulated for this checkpoint
    UFixed6 tradeFee;

    /// @dev Trade price impact accumulated for this checkpoint
    Fixed6 offset;

    /// @dev Settlement fee charged for this checkpoint
    UFixed6 settlementFee;

    /// @dev Liquidation fee accumulated for this checkpoint (only if the order is protected)
    UFixed6 liquidationFee;

    /// @dev Subtractive fee accumulated from the previous position to the next position (this amount is included in the linear fee)
    UFixed6 subtractiveFee;

    /// @dev Solver fee accumulated the previous position to the next position (this amount is included in the linear fee)
    UFixed6 solverFee;
}

/// @title CheckpointLib
/// @dev (external-safe): this library is safe to externalize
/// @notice Manages the logic for the local order accumulation
library CheckpointLib {
    /// @notice Accumulate pnl and fees from the latest position to next position
    /// @param order The next order
    /// @param fromVersion The previous latest version
    /// @param toVersion The next latest version
    /// @return next The next checkpoint
    /// @return response The accumulated pnl and fees
    function accumulate(
        IMarket.Context memory context,
        IMarket.SettlementContext memory settlementContext,
        uint256 orderId,
        Order memory order,
        Guarantee memory guarantee,
        Version memory fromVersion,
        Version memory toVersion
    ) external returns (Checkpoint memory next, CheckpointAccumulationResponse memory) {
        CheckpointAccumulationResult memory result;

        // accumulate
        result.collateral = _accumulateCollateral(context.latestPositionLocal, fromVersion, toVersion);
        result.priceOverride = _accumulatePriceOverride(guarantee, toVersion);
        (result.tradeFee, result.subtractiveFee, result.solverFee) = _accumulateFee(order, guarantee, toVersion);
        result.offset = _accumulateOffset(order, guarantee, toVersion);
        result.settlementFee = _accumulateSettlementFee(order, guarantee, toVersion);
        result.liquidationFee = _accumulateLiquidationFee(order, toVersion);

        // update checkpoint
        next.collateral = settlementContext.latestCheckpoint.collateral
            .sub(settlementContext.latestCheckpoint.tradeFee)                       // trade fee processed post settlement
            .sub(Fixed6Lib.from(settlementContext.latestCheckpoint.settlementFee)); // settlement / liquidation fee processed post settlement
        next.collateral = next.collateral
            .add(settlementContext.latestCheckpoint.transfer)                       // deposit / withdrawal processed post settlement
            .add(result.collateral)                                                 // incorporate collateral change at this settlement
            .add(result.priceOverride);                                             // incorporate price override pnl at this settlement
        next.transfer = order.collateral;
        next.tradeFee = Fixed6Lib.from(result.tradeFee).add(result.offset);
        next.settlementFee = result.settlementFee.add(result.liquidationFee);

        emit IMarket.AccountPositionProcessed(context.account, orderId, order, result);

        return (next, _response(result));
    }

    /// @notice Converts the accumulation result into a response
    /// @param result The accumulation result
    /// @return response The accumulation response
    function _response(
        CheckpointAccumulationResult memory result
    ) private pure returns (CheckpointAccumulationResponse memory response) {
        response.collateral = result.collateral
            .add(result.priceOverride)
            .sub(Fixed6Lib.from(result.tradeFee))
            .sub(result.offset)
            .sub(Fixed6Lib.from(result.settlementFee));
        response.liquidationFee = result.liquidationFee;
        response.subtractiveFee = result.subtractiveFee;
        response.solverFee = result.solverFee;
    }

    /// @notice Accumulate pnl, funding, and interest from the latest position to next position
    /// @param fromPosition The previous latest position
    /// @param fromVersion The previous latest version
    /// @param toVersion The next version
    function _accumulateCollateral(
        Position memory fromPosition,
        Version memory fromVersion,
        Version memory toVersion
    ) private pure returns (Fixed6) {
        return toVersion.makerValue.accumulated(fromVersion.makerValue, fromPosition.maker)
            .add(toVersion.longValue.accumulated(fromVersion.longValue, fromPosition.long))
            .add(toVersion.shortValue.accumulated(fromVersion.shortValue, fromPosition.short));
    }

    /// @notice Accumulate trade fees for the next position
    /// @param order The next order
    /// @param guarantee The next guarantee
    /// @param toVersion The next version
    function _accumulateFee(
        Order memory order,
        Guarantee memory guarantee,
        Version memory toVersion
    ) private pure returns (UFixed6 tradeFee, UFixed6 subtractiveFee, UFixed6 solverFee) {
        UFixed6 takerTotal = order.takerTotal().sub(guarantee.takerFee);

        // accumulate total trade fees on maker and taker orders
        UFixed6 makerFee = Fixed6Lib.ZERO
            .sub(toVersion.makerFee.accumulated(Accumulator6(Fixed6Lib.ZERO), order.makerTotal()))
            .abs();
        UFixed6 takerFee = Fixed6Lib.ZERO
            .sub(toVersion.takerFee.accumulated(Accumulator6(Fixed6Lib.ZERO), takerTotal))
            .abs();

        // compute portion of trade fees that are subtractive
        UFixed6 makerSubtractiveFee = order.makerTotal().isZero() ?
            UFixed6Lib.ZERO :
            makerFee.muldiv(order.makerReferral, order.makerTotal());
        UFixed6 takerSubtractiveFee = takerTotal.isZero() ?
            UFixed6Lib.ZERO :
            takerFee.muldiv(order.takerReferral, takerTotal);

        // compute portion of subtractive fees that are solver fees
        solverFee = takerTotal.isZero() ?
            UFixed6Lib.ZERO :
            takerFee.muldiv(guarantee.referral, takerTotal); // guarantee.referral is instantiated as a subset of order.takerReferral

        tradeFee = makerFee.add(takerFee);
        subtractiveFee = makerSubtractiveFee.add(takerSubtractiveFee).sub(solverFee);

    }

    /// @notice Accumulate price offset for the next position
    /// @dev This includes adjustment for linear, proportional, and adiabatic order fees
    /// @param order The next order
    /// @param guarantee The next guarantee
    /// @param toVersion The next version
    function _accumulateOffset(
        Order memory order,
        Guarantee memory guarantee,
        Version memory toVersion
    ) private pure returns (Fixed6) {
        (UFixed6 takerPos, UFixed6 takerNeg) =
            (order.takerPos().sub(guarantee.takerPos), order.takerNeg().sub(guarantee.takerNeg));

        return Fixed6Lib.ZERO
            .sub(toVersion.makerOffset.accumulated(Accumulator6(Fixed6Lib.ZERO), order.makerTotal()))
            .sub(toVersion.takerPosOffset.accumulated(Accumulator6(Fixed6Lib.ZERO), takerPos))
            .sub(toVersion.takerNegOffset.accumulated(Accumulator6(Fixed6Lib.ZERO), takerNeg));
    }


    /// @notice Accumulate settlement fees for the next position
    /// @param order The next order
    /// @param guarantee The next guarantee
    /// @param toVersion The next version
    function _accumulateSettlementFee(
        Order memory order,
        Guarantee memory guarantee,
        Version memory toVersion
    ) private pure returns (UFixed6) {
        uint256 orders = order.orders - guarantee.orders;

        return toVersion.settlementFee.accumulated(Accumulator6(Fixed6Lib.ZERO), UFixed6Lib.from(orders)).abs();
    }

    /// @notice Accumulate liquidation fees for the next position
    /// @param order The next order
    /// @param toVersion The next version
    function _accumulateLiquidationFee(
        Order memory order,
        Version memory toVersion
    ) private pure returns (UFixed6) {
        if (!order.protected()) return UFixed6Lib.ZERO;
        return toVersion.liquidationFee.accumulated(Accumulator6(Fixed6Lib.ZERO), UFixed6Lib.ONE).abs();
    }

    /// @notice Accumulate price override pnl for the next position
    /// @param guarantee The next guarantee
    /// @param toVersion The next version
    function _accumulatePriceOverride(
        Guarantee memory guarantee,
        Version memory toVersion
    ) private pure returns (Fixed6) {
        if (!toVersion.valid) return Fixed6Lib.ZERO;
<<<<<<< HEAD
        return guarantee.taker().mul(toVersion.price).sub(guarantee.notional);
=======
        return guarantee.priceAdjustment(toVersion.price);
>>>>>>> 4d8105ef
    }
}<|MERGE_RESOLUTION|>--- conflicted
+++ resolved
@@ -219,10 +219,6 @@
         Version memory toVersion
     ) private pure returns (Fixed6) {
         if (!toVersion.valid) return Fixed6Lib.ZERO;
-<<<<<<< HEAD
-        return guarantee.taker().mul(toVersion.price).sub(guarantee.notional);
-=======
         return guarantee.priceAdjustment(toVersion.price);
->>>>>>> 4d8105ef
     }
 }