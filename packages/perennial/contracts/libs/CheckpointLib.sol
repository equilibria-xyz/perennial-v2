// SPDX-License-Identifier: Apache-2.0
pragma solidity ^0.8.13;

import "@equilibria/root/accumulator/types/Accumulator6.sol";
import "../types/OracleVersion.sol";
import "../types/RiskParameter.sol";
import "../types/Global.sol";
import "../types/Local.sol";
import "../types/Order.sol";
import "../types/Version.sol";
import "../types/Checkpoint.sol";
import "../types/Guarantee.sol";

struct CheckpointAccumulationResult {
    /// @dev Total Collateral change due to pnl, funding, and interest from the previous position to the next position
    Fixed6 collateral;
<<<<<<< HEAD
    Fixed6 priceOverride;
    UFixed6 tradeFee;
    Fixed6 offset;
=======

    /// @dev Linear fee accumulated from the previous position to the next position
    Fixed6 linearFee;

    /// @dev Proportional fee accumulated from the previous position to the next position
    Fixed6 proportionalFee;

    /// @dev Adiabatic fee accumulated from the previous position to the next position
    Fixed6 adiabaticFee;

    /// @dev Settlement fee charged for this checkpoint
>>>>>>> 0a73f07a
    UFixed6 settlementFee;

    /// @dev Liquidation fee accumulated for this checkpoint (only if the order is protected)
    UFixed6 liquidationFee;

    /// @dev Subtractive fee accumulated from the previous position to the next position (this amount is included in the linear fee)
    UFixed6 subtractiveFee;
    UFixed6 solverFee;
}

/// @title CheckpointLib
/// @notice Manages the logic for the local order accumulation
library CheckpointLib {
    /// @notice Accumulate pnl and fees from the latest position to next position
    /// @param self The Local object to update
    /// @param order The next order
    /// @param fromPosition The previous latest position
    /// @param fromVersion The previous latest version
    /// @param toVersion The next latest version
    /// @return next The next checkpoint
    /// @return result The accumulated pnl and fees
    function accumulate(
        Checkpoint memory self,
        Order memory order,
        Guarantee memory guarantee,
        Position memory fromPosition,
        Version memory fromVersion,
        Version memory toVersion
    ) external pure returns (Checkpoint memory next, CheckpointAccumulationResult memory result) {
        // accumulate
        result.collateral = _accumulateCollateral(fromPosition, fromVersion, toVersion);
        result.priceOverride = _accumulatePriceOverride(guarantee, toVersion);
        (result.tradeFee, result.subtractiveFee, result.solverFee) = _accumulateFee(order, guarantee, toVersion);
        result.offset = _accumulateOffset(order, guarantee, toVersion);
        result.settlementFee = _accumulateSettlementFee(order, guarantee, toVersion);
        result.liquidationFee = _accumulateLiquidationFee(order, toVersion);

        // update checkpoint
        next.collateral = self.collateral
            .sub(self.tradeFee)                       // trade fee processed post settlement
            .sub(Fixed6Lib.from(self.settlementFee)); // settlement / liquidation fee processed post settlement
        next.collateral = next.collateral
            .add(self.transfer)                       // deposit / withdrawal processed post settlement
            .add(result.collateral)                   // incorporate collateral change at this settlement
            .add(result.priceOverride);               // incorporate price override pnl at this settlement
        next.transfer = order.collateral;
        next.tradeFee = Fixed6Lib.from(result.tradeFee).add(result.offset);
        next.settlementFee = result.settlementFee.add(result.liquidationFee);
    }

    /// @notice Accumulate pnl, funding, and interest from the latest position to next position
    /// @param fromPosition The previous latest position
    /// @param fromVersion The previous latest version
    /// @param toVersion The next version
    function _accumulateCollateral(
        Position memory fromPosition,
        Version memory fromVersion,
        Version memory toVersion
    ) private pure returns (Fixed6) {
        return toVersion.makerValue.accumulated(fromVersion.makerValue, fromPosition.maker)
            .add(toVersion.longValue.accumulated(fromVersion.longValue, fromPosition.long))
            .add(toVersion.shortValue.accumulated(fromVersion.shortValue, fromPosition.short));
    }

    /// @notice Accumulate trade fees for the next position
    /// @param order The next order
    /// @param guarantee The next guarantee
    /// @param toVersion The next version
    function _accumulateFee(
        Order memory order,
        Guarantee memory guarantee,
        Version memory toVersion
    ) private pure returns (UFixed6 tradeFee, UFixed6 subtractiveFee, UFixed6 solverFee) {
        UFixed6 takerTotal = order.takerTotal().sub(guarantee.takerFee);

        UFixed6 makerFee = Fixed6Lib.ZERO
            .sub(toVersion.makerFee.accumulated(Accumulator6(Fixed6Lib.ZERO), order.makerTotal()))
            .abs();
        UFixed6 takerFee = Fixed6Lib.ZERO
            .sub(toVersion.takerFee.accumulated(Accumulator6(Fixed6Lib.ZERO), takerTotal))
            .abs();

        UFixed6 makerSubtractiveFee = order.makerTotal().isZero() ?
            UFixed6Lib.ZERO :
            makerFee.muldiv(order.makerReferral, order.makerTotal());
        UFixed6 takerSubtractiveFee = takerTotal.isZero() ?
            UFixed6Lib.ZERO :
            takerFee.muldiv(order.takerReferral, takerTotal);

        solverFee = takerTotal.isZero() ?
            UFixed6Lib.ZERO :
            takerFee.muldiv(guarantee.referral, takerTotal);

        tradeFee = makerFee.add(takerFee);
        subtractiveFee = makerSubtractiveFee.add(takerSubtractiveFee).sub(solverFee);

    }

    /// @notice Accumulate price offset for the next position
    /// @dev This includes adjustment for linear, proportional, and adiabatic order fees
    /// @param order The next order
    /// @param guarantee The next guarantee
    /// @param toVersion The next version
    function _accumulateOffset(
        Order memory order,
        Guarantee memory guarantee,
        Version memory toVersion
    ) private pure returns (Fixed6) {
        (UFixed6 takerPos, UFixed6 takerNeg) =
            (order.takerPos().sub(guarantee.takerPos), order.takerNeg().sub(guarantee.takerNeg));

        return Fixed6Lib.ZERO
            .sub(toVersion.makerOffset.accumulated(Accumulator6(Fixed6Lib.ZERO), order.makerTotal()))
            .sub(toVersion.takerPosOffset.accumulated(Accumulator6(Fixed6Lib.ZERO), takerPos))
            .sub(toVersion.takerNegOffset.accumulated(Accumulator6(Fixed6Lib.ZERO), takerNeg));
    }


    /// @notice Accumulate settlement fees for the next position
    /// @param order The next order
    /// @param guarantee The next guarantee
    /// @param toVersion The next version
    function _accumulateSettlementFee(
        Order memory order,
        Guarantee memory guarantee,
        Version memory toVersion
    ) private pure returns (UFixed6) {
        uint256 orders = order.orders - guarantee.orders;

        return toVersion.settlementFee.accumulated(Accumulator6(Fixed6Lib.ZERO), UFixed6Lib.from(orders)).abs();
    }

    /// @notice Accumulate liquidation fees for the next position
    /// @param order The next order
    /// @param toVersion The next version
    function _accumulateLiquidationFee(
        Order memory order,
        Version memory toVersion
    ) private pure returns (UFixed6) {
        if (!order.protected()) return UFixed6Lib.ZERO;
        return toVersion.liquidationFee.accumulated(Accumulator6(Fixed6Lib.ZERO), UFixed6Lib.ONE).abs();
    }

    /// @notice Accumulate price override pnl for the next position
    /// @param guarantee The next guarantee
    /// @param toVersion The next version
    function _accumulatePriceOverride(
        Guarantee memory guarantee,
        Version memory toVersion
    ) private pure returns (Fixed6) {
        if (!toVersion.valid) return Fixed6Lib.ZERO;
        return guarantee.taker().mul(toVersion.price).sub(guarantee.notional);
    }
}<|MERGE_RESOLUTION|>--- conflicted
+++ resolved
@@ -14,23 +14,17 @@
 struct CheckpointAccumulationResult {
     /// @dev Total Collateral change due to pnl, funding, and interest from the previous position to the next position
     Fixed6 collateral;
-<<<<<<< HEAD
+
+    /// @dev TODO
     Fixed6 priceOverride;
+
+    /// @dev TODO
     UFixed6 tradeFee;
+
+    /// @dev TODO
     Fixed6 offset;
-=======
-
-    /// @dev Linear fee accumulated from the previous position to the next position
-    Fixed6 linearFee;
-
-    /// @dev Proportional fee accumulated from the previous position to the next position
-    Fixed6 proportionalFee;
-
-    /// @dev Adiabatic fee accumulated from the previous position to the next position
-    Fixed6 adiabaticFee;
 
     /// @dev Settlement fee charged for this checkpoint
->>>>>>> 0a73f07a
     UFixed6 settlementFee;
 
     /// @dev Liquidation fee accumulated for this checkpoint (only if the order is protected)
@@ -38,6 +32,8 @@
 
     /// @dev Subtractive fee accumulated from the previous position to the next position (this amount is included in the linear fee)
     UFixed6 subtractiveFee;
+
+    /// @dev TODO
     UFixed6 solverFee;
 }
 
