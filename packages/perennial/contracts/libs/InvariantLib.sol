--- conflicted
+++ resolved
@@ -95,11 +95,7 @@
                 context.latestOracleVersion,
                 context.riskParameter,
                 updateContext.collateralization,
-<<<<<<< HEAD
-                context.local.collateral
-=======
                 context.local.collateral.add(newGuarantee.priceAdjustment(context.latestOracleVersion.price)) // apply price override adjustment from intent if present
->>>>>>> 4d8105ef
             )
         ) revert IMarket.MarketInsufficientMarginError();
 
