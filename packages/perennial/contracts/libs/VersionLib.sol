--- conflicted
+++ resolved
@@ -12,42 +12,29 @@
 
 /// @dev The result of the version accumulation
 struct VersionAccumulationResult {
-<<<<<<< HEAD
+    /// @dev TODO
     UFixed6 tradeFee;
+
+    /// @dev TODO
     UFixed6 subtractiveFee;
 
+    /// @dev TODO
     Fixed6 tradeOffset;
+
+    /// @dev TODO
     Fixed6 tradeOffsetMaker;
+
+    /// @dev TODO
     UFixed6 tradeOffsetMarket;
 
+    /// @dev TODO
     Fixed6 adiabaticExposure;
+
+    /// @dev TODO
     Fixed6 adiabaticExposureMaker;
+
+    /// @dev TODO
     Fixed6 adiabaticExposureMarket;
-=======
-    /// @dev Sum of the linear and proportional fees
-    UFixed6 positionFee;
-
-    /// @dev Position fee received by makers
-    UFixed6 positionFeeMaker;
-
-    /// @dev Position fee received by the protocol
-    UFixed6 positionFeeProtocol;
-
-    /// @dev Total subtractive position fees credited to referrers
-    UFixed6 positionFeeSubtractive;
-
-    /// @dev Profit/loss accrued from the oustanding adiabatic fee credit or liability
-    Fixed6 positionFeeExposure;
-
-    /// @dev Portion of exposure fees charged to makers
-    Fixed6 positionFeeExposureMaker;
-
-    /// @dev Portion of exposure fees charged to the protocol
-    Fixed6 positionFeeExposureProtocol;
-
-    /// @dev Sum of the adiabatic fees charged or credited
-    Fixed6 positionFeeImpact;
->>>>>>> 0a73f07a
 
     /// @dev Funding accrued by makers
     Fixed6 fundingMaker;
@@ -118,12 +105,8 @@
         _next(self, next);
 
         // record oracle version
-<<<<<<< HEAD
         (next.valid, next.price) = (context.toOracleVersion.valid, context.toOracleVersion.price);
-=======
-        next.valid = toOracleVersion.valid;
-        global.latestPrice = toOracleVersion.price;
->>>>>>> 0a73f07a
+        nextGlobal.latestPrice = context.toOracleVersion.price;
 
         // accumulate settlement fee
         result.settlementFee = _accumulateSettlementFee(next, context);
