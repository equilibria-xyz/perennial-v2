// SPDX-License-Identifier: Apache-2.0
pragma solidity ^0.8.13;

import "@equilibria/root/number/types/UFixed6.sol";
import "@equilibria/root/utilization/types/UJumpRateUtilizationCurve6.sol";
import "@equilibria/root/pid/types/PController6.sol";
import "@equilibria/root/adiabatic/types/LinearAdiabatic6.sol";
import "@equilibria/root/adiabatic/types/NoopAdiabatic6.sol";
import "../interfaces/IOracleProvider.sol";
import "./ProtocolParameter.sol";

/// @dev RiskParameter type
struct RiskParameter {
    /// @dev The minimum amount of collateral required to open a new position as a percentage of notional
    UFixed6 margin;

    /// @dev The minimum amount of collateral that must be maintained as a percentage of notional
    UFixed6 maintenance;

    /// @dev The taker impact fee
    LinearAdiabatic6 takerFee;

    /// @dev The maker fee configuration
    NoopAdiabatic6 makerFee;

    /// @dev The maximum amount of maker positions that opened
    UFixed6 makerLimit;

    /// @dev The minimum limit of the efficiency metric
    UFixed6 efficiencyLimit;

    /// @dev The percentage fee on the notional that is charged when a position is liquidated
    UFixed6 liquidationFee;

    /// @dev The utilization curve that is used to compute maker interest
    UJumpRateUtilizationCurve6 utilizationCurve;

    /// @dev The p controller that is used to compute long-short funding
    PController6 pController;

    /// @dev The minimum fixed amount that is required to open a position
    UFixed6 minMargin;

    /// @dev The minimum fixed amount that is required for maintenance
    UFixed6 minMaintenance;

    /// @dev The maximum amount of time since the latest oracle version that update may still be called
    uint256 staleAfter;

    /// @dev Whether or not the maker should always receive positive funding
    bool makerReceiveOnly;
}
struct RiskParameterStorage { uint256 slot0; uint256 slot1; uint256 slot2; } // SECURITY: must remain at (3) slots
using RiskParameterStorageLib for RiskParameterStorage global;

<<<<<<< HEAD
/// @dev Manually encodes and decodes the local Position struct into storage.
///      (external-safe): this library is safe to externalize
///
///    struct StoredRiskParameter {
///        /* slot 0 */ (30)
///        uint24 margin;                              // <= 1677%
///        uint24 maintenance;                         // <= 1677%
///        uint24 takerLinearFee;                      // <= 1677%
///        uint24 takerProportionalFee;                // <= 1677%
///        uint24 takerAdiabaticFee;                   // <= 1677%
///        uint24 makerLinearFee;                      // <= 1677%
///        uint24 makerProportionalFee;                // <= 1677%
///        uint48 makerLimit;                          // <= 281t (no decimals)
///        uint24 efficiencyLimit;                     // <= 1677%
///
///        /* slot 1 */ (28)
///        uint48 makerSkewScale;                      // <= 281t (no decimals)
///        uint48 takerSkewScale;                      // <= 281t (no decimals)
///        uint24 utilizationCurveMinRate;             // <= 1677%
///        uint24 utilizationCurveMaxRate;             // <= 1677%
///        uint24 utilizationCurveTargetRate;          // <= 1677%
///        uint24 utilizationCurveTargetUtilization;   // <= 1677%
///        int32 pControllerMin;                       // <= 214748%
///
///        /* slot 2 */ (32)
///        uint48 pControllerK;                        // <= 281m
///        int32 pControllerMax;                       // <= 214748%
///        uint48 minMargin;                           // <= 281m
///        uint48 minMaintenance;                      // <= 281m
///        uint48 liquidationFee;                      // <= 281m
///        uint24 staleAfter;                          // <= 16m s
///        bool makerReceiveOnly;
///    }
=======
//    struct StoredRiskParameter {
//        /* slot 0 */ (30)
//        uint24 margin;                              // <= 1677%
//        uint24 maintenance;                         // <= 1677%
//        uint24 takerLinearFee;                      // <= 1677%
//        uint24 takerProportionalFee;                // <= 1677%
//        uint24 takerAdiabaticFee;                   // <= 1677% (must maintain location due to updateRiskParameter)
//        uint24 makerLinearFee;                      // <= 1677%
//        uint24 makerProportionalFee;                // <= 1677%
//        uint48 makerLimit;                          // <= 281t (no decimals)
//        uint24 efficiencyLimit;                     // <= 1677%
//
//        /* slot 1 */ (28)
//        bytes3 __unallocated__;
//        uint48 makerSkewScale;                      // <= 281t (no decimals)
//        uint48 takerSkewScale;                      // <= 281t (no decimals) (must maintain location due to updateRiskParameter)
//        uint24 utilizationCurveMinRate;             // <= 1677%
//        uint24 utilizationCurveMaxRate;             // <= 1677%
//        uint24 utilizationCurveTargetRate;          // <= 1677%
//        uint24 utilizationCurveTargetUtilization;   // <= 1677%
//        int32 pControllerMin;                       // <= 214748%
//
//        /* slot 2 */ (32)
//        uint48 pControllerK;                        // <= 281m
//        int32 pControllerMax;                       // <= 214748%
//        uint48 minMargin;                           // <= 281m
//        uint48 minMaintenance;                      // <= 281m
//        uint48 liquidationFee;                      // <= 281m
//        uint24 staleAfter;                          // <= 16m s
//        bool makerReceiveOnly;
//    }
>>>>>>> c89f8295
library RiskParameterStorageLib {
    // sig: 0x7ecd083f
    error RiskParameterStorageInvalidError();

    function read(RiskParameterStorage storage self) internal view returns (RiskParameter memory) {
        (uint256 slot0, uint256 slot1, uint256 slot2) = (self.slot0, self.slot1, self.slot2);
        return RiskParameter(
            UFixed6.wrap(uint256(       slot0 << (256 - 24)) >> (256 - 24)),
            UFixed6.wrap(uint256(       slot0 << (256 - 24 - 24)) >> (256 - 24)),
            LinearAdiabatic6(
                UFixed6.wrap(uint256(   slot0 << (256 - 24 - 24 - 24)) >> (256 - 24)),
                UFixed6.wrap(uint256(   slot0 << (256 - 24 - 24 - 24 - 24)) >> (256 - 24)),
                UFixed6.wrap(uint256(   slot0 << (256 - 24 - 24 - 24 - 24 - 24)) >> (256 - 24)),
                UFixed6Lib.from(uint256(slot1 << (256 - 24 - 48 - 48)) >> (256 - 48))
            ),
            NoopAdiabatic6(
                UFixed6.wrap(uint256(   slot0 << (256 - 24 - 24 - 24 - 24 - 24 - 24)) >> (256 - 24)),
                UFixed6.wrap(uint256(   slot0 << (256 - 24 - 24 - 24 - 24 - 24 - 24 - 24)) >> (256 - 24)),
                UFixed6Lib.from(uint256(slot1 << (256 - 24 - 48)) >> (256 - 48))
            ),
            UFixed6Lib.from(uint256(    slot0 << (256 - 24 - 24 - 24 - 24 - 24 - 24 - 24 - 48)) >> (256 - 48)),
            UFixed6.wrap(uint256(       slot0 << (256 - 24 - 24 - 24 - 24 - 24 - 24 - 24 - 48 - 24)) >> (256 - 24)),

            UFixed6.wrap(uint256(       slot2 << (256 - 48 - 32 - 48 - 48 - 48)) >> (256 - 48)),
            UJumpRateUtilizationCurve6(
                UFixed6.wrap(uint256(   slot1 << (256 - 24 - 48 - 48 - 24)) >> (256 - 24)),
                UFixed6.wrap(uint256(   slot1 << (256 - 24 - 48 - 48 - 24 - 24)) >> (256 - 24)),
                UFixed6.wrap(uint256(   slot1 << (256 - 24 - 48 - 48 - 24 - 24 - 24)) >> (256 - 24)),
                UFixed6.wrap(uint256(   slot1 << (256 - 24 - 48 - 48 - 24 - 24 - 24 - 24)) >> (256 - 24))
            ),

            PController6(
                UFixed6.wrap(uint256(   slot2 << (256 - 48)) >> (256 - 48)),
                Fixed6.wrap(int256(     slot1 << (256 - 24 - 48 - 48 - 24 - 24 - 24 - 24 - 32)) >> (256 - 32)),
                Fixed6.wrap(int256(     slot2 << (256 - 48 - 32)) >> (256 - 32))
            ),
            UFixed6.wrap(uint256(       slot2 << (256 - 48 - 32 - 48)) >> (256 - 48)),
            UFixed6.wrap(uint256(       slot2 << (256 - 48 - 32 - 48 - 48)) >> (256 - 48)),
                         uint256(       slot2 << (256 - 48 - 32 - 48 - 48 - 48 - 24)) >> (256 - 24),
            0 !=        (uint256(       slot2 << (256 - 48 - 32 - 48 - 48 - 48 - 24 - 8)) >> (256 - 8))
        );
    }

    function validate(RiskParameter memory self, ProtocolParameter memory protocolParameter) private pure {
        if (
            self.takerFee.linearFee.max(self.takerFee.proportionalFee).max(self.takerFee.adiabaticFee)
                .max(self.makerFee.linearFee).max(self.makerFee.proportionalFee)
                .gt(protocolParameter.maxFee)
        ) revert RiskParameterStorageInvalidError();

        if (self.liquidationFee.gt(protocolParameter.maxFeeAbsolute)) revert RiskParameterStorageInvalidError();

        if (
            self.utilizationCurve.minRate.max(self.utilizationCurve.maxRate).max(self.utilizationCurve.targetRate)
                .max(self.pController.max.abs()).max(self.pController.min.abs())
                .gt(protocolParameter.maxRate)
        ) revert RiskParameterStorageInvalidError();

        if (self.maintenance.lt(protocolParameter.minMaintenance)) revert RiskParameterStorageInvalidError();

        if (self.margin.lt(self.maintenance)) revert RiskParameterStorageInvalidError();

        if (self.efficiencyLimit.lt(protocolParameter.minEfficiency)) revert RiskParameterStorageInvalidError();

        if (self.utilizationCurve.targetUtilization.gt(UFixed6Lib.ONE)) revert RiskParameterStorageInvalidError();

        if (self.minMaintenance.lt(self.liquidationFee)) revert RiskParameterStorageInvalidError();

        if (self.minMargin.lt(self.minMaintenance)) revert RiskParameterStorageInvalidError();
    }

    function validateAndStore(
        RiskParameterStorage storage self,
        RiskParameter memory newValue,
        ProtocolParameter memory protocolParameter
    ) external {
        validate(newValue, protocolParameter);

        if (newValue.margin.gt(UFixed6.wrap(type(uint24).max))) revert RiskParameterStorageInvalidError();
        if (newValue.minMargin.gt(UFixed6.wrap(type(uint48).max))) revert RiskParameterStorageInvalidError();
        if (newValue.efficiencyLimit.gt(UFixed6.wrap(type(uint24).max))) revert RiskParameterStorageInvalidError();
        if (newValue.makerLimit.gt(UFixed6Lib.from(type(uint48).max))) revert RiskParameterStorageInvalidError();
        if (newValue.pController.k.gt(UFixed6.wrap(type(uint48).max))) revert RiskParameterStorageInvalidError();
        if (newValue.takerFee.scale.gt(UFixed6Lib.from(type(uint48).max))) revert RiskParameterStorageInvalidError();
        if (newValue.makerFee.scale.gt(UFixed6Lib.from(type(uint48).max))) revert RiskParameterStorageInvalidError();
        if (newValue.staleAfter > uint256(type(uint24).max)) revert RiskParameterStorageInvalidError();

        uint256 encoded0 =
            uint256(UFixed6.unwrap(newValue.margin)                    << (256 - 24)) >> (256 - 24) |
            uint256(UFixed6.unwrap(newValue.maintenance)               << (256 - 24)) >> (256 - 24 - 24) |
            uint256(UFixed6.unwrap(newValue.takerFee.linearFee)        << (256 - 24)) >> (256 - 24 - 24 - 24) |
            uint256(UFixed6.unwrap(newValue.takerFee.proportionalFee)  << (256 - 24)) >> (256 - 24 - 24 - 24 - 24) |
            uint256(UFixed6.unwrap(newValue.takerFee.adiabaticFee)     << (256 - 24)) >> (256 - 24 - 24 - 24 - 24 - 24) |
            uint256(UFixed6.unwrap(newValue.makerFee.linearFee)        << (256 - 24)) >> (256 - 24 - 24 - 24 - 24 - 24 - 24) |
            uint256(UFixed6.unwrap(newValue.makerFee.proportionalFee)  << (256 - 24)) >> (256 - 24 - 24 - 24 - 24 - 24 - 24 - 24) |
            uint256(newValue.makerLimit.truncate()                     << (256 - 48)) >> (256 - 24 - 24 - 24 - 24 - 24 - 24 - 24 - 48) |
            uint256(UFixed6.unwrap(newValue.efficiencyLimit)           << (256 - 24)) >> (256 - 24 - 24 - 24 - 24 - 24 - 24 - 24 - 48 - 24);

        uint256 encoded1 =
            uint256(newValue.makerFee.scale.truncate()                          << (256 - 48)) >> (256 - 24 - 48) |
            uint256(newValue.takerFee.scale.truncate()                          << (256 - 48)) >> (256 - 24 - 48 - 48) |
            uint256(UFixed6.unwrap(newValue.utilizationCurve.minRate)           << (256 - 24)) >> (256 - 24 - 48 - 48 - 24) |
            uint256(UFixed6.unwrap(newValue.utilizationCurve.maxRate)           << (256 - 24)) >> (256 - 24 - 48 - 48 - 24 - 24) |
            uint256(UFixed6.unwrap(newValue.utilizationCurve.targetRate)        << (256 - 24)) >> (256 - 24 - 48 - 48 - 24 - 24 - 24) |
            uint256(UFixed6.unwrap(newValue.utilizationCurve.targetUtilization) << (256 - 24)) >> (256 - 24 - 48 - 48 - 24 - 24 - 24 - 24) |
            uint256(Fixed6.unwrap(newValue.pController.min)                     << (256 - 32)) >> (256 - 24 - 48 - 48 - 24 - 24 - 24 - 24 - 32);

        uint256 encoded2 =
            uint256(UFixed6.unwrap(newValue.pController.k)                  << (256 - 48)) >> (256 - 48) |
            uint256(Fixed6.unwrap(newValue.pController.max)                 << (256 - 32)) >> (256 - 48 - 32) |
            uint256(UFixed6.unwrap(newValue.minMargin)                      << (256 - 48)) >> (256 - 48 - 32 - 48) |
            uint256(UFixed6.unwrap(newValue.minMaintenance)                 << (256 - 48)) >> (256 - 48 - 32 - 48 - 48) |
            uint256(UFixed6.unwrap(newValue.liquidationFee)                 << (256 - 48)) >> (256 - 48 - 32 - 48 - 48 - 48) |
            uint256(newValue.staleAfter                                     << (256 - 24)) >> (256 - 48 - 32 - 48 - 48 - 48 - 24) |
            uint256((newValue.makerReceiveOnly ? uint256(1) : uint256(0))   << (256 - 8))  >> (256 - 48 - 32 - 48 - 48 - 48 - 24 - 8);

        assembly {
            sstore(self.slot, encoded0)
            sstore(add(self.slot, 1), encoded1)
            sstore(add(self.slot, 2), encoded2)
        }
    }
}<|MERGE_RESOLUTION|>--- conflicted
+++ resolved
@@ -53,7 +53,6 @@
 struct RiskParameterStorage { uint256 slot0; uint256 slot1; uint256 slot2; } // SECURITY: must remain at (3) slots
 using RiskParameterStorageLib for RiskParameterStorage global;
 
-<<<<<<< HEAD
 /// @dev Manually encodes and decodes the local Position struct into storage.
 ///      (external-safe): this library is safe to externalize
 ///
@@ -63,15 +62,15 @@
 ///        uint24 maintenance;                         // <= 1677%
 ///        uint24 takerLinearFee;                      // <= 1677%
 ///        uint24 takerProportionalFee;                // <= 1677%
-///        uint24 takerAdiabaticFee;                   // <= 1677%
+///        uint24 takerAdiabaticFee;                   // <= 1677% (must maintain location due to updateRiskParameter)
 ///        uint24 makerLinearFee;                      // <= 1677%
 ///        uint24 makerProportionalFee;                // <= 1677%
 ///        uint48 makerLimit;                          // <= 281t (no decimals)
 ///        uint24 efficiencyLimit;                     // <= 1677%
 ///
 ///        /* slot 1 */ (28)
-///        uint48 makerSkewScale;                      // <= 281t (no decimals)
-///        uint48 takerSkewScale;                      // <= 281t (no decimals)
+///        bytes3 __unallocated__;
+///        uint48 takerSkewScale;                      // <= 281t (no decimals) (must maintain location due to updateRiskParameter)
 ///        uint24 utilizationCurveMinRate;             // <= 1677%
 ///        uint24 utilizationCurveMaxRate;             // <= 1677%
 ///        uint24 utilizationCurveTargetRate;          // <= 1677%
@@ -87,39 +86,6 @@
 ///        uint24 staleAfter;                          // <= 16m s
 ///        bool makerReceiveOnly;
 ///    }
-=======
-//    struct StoredRiskParameter {
-//        /* slot 0 */ (30)
-//        uint24 margin;                              // <= 1677%
-//        uint24 maintenance;                         // <= 1677%
-//        uint24 takerLinearFee;                      // <= 1677%
-//        uint24 takerProportionalFee;                // <= 1677%
-//        uint24 takerAdiabaticFee;                   // <= 1677% (must maintain location due to updateRiskParameter)
-//        uint24 makerLinearFee;                      // <= 1677%
-//        uint24 makerProportionalFee;                // <= 1677%
-//        uint48 makerLimit;                          // <= 281t (no decimals)
-//        uint24 efficiencyLimit;                     // <= 1677%
-//
-//        /* slot 1 */ (28)
-//        bytes3 __unallocated__;
-//        uint48 makerSkewScale;                      // <= 281t (no decimals)
-//        uint48 takerSkewScale;                      // <= 281t (no decimals) (must maintain location due to updateRiskParameter)
-//        uint24 utilizationCurveMinRate;             // <= 1677%
-//        uint24 utilizationCurveMaxRate;             // <= 1677%
-//        uint24 utilizationCurveTargetRate;          // <= 1677%
-//        uint24 utilizationCurveTargetUtilization;   // <= 1677%
-//        int32 pControllerMin;                       // <= 214748%
-//
-//        /* slot 2 */ (32)
-//        uint48 pControllerK;                        // <= 281m
-//        int32 pControllerMax;                       // <= 214748%
-//        uint48 minMargin;                           // <= 281m
-//        uint48 minMaintenance;                      // <= 281m
-//        uint48 liquidationFee;                      // <= 281m
-//        uint24 staleAfter;                          // <= 16m s
-//        bool makerReceiveOnly;
-//    }
->>>>>>> c89f8295
 library RiskParameterStorageLib {
     // sig: 0x7ecd083f
     error RiskParameterStorageInvalidError();
