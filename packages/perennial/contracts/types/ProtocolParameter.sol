// SPDX-License-Identifier: Apache-2.0
pragma solidity ^0.8.13;

import "@equilibria/root/number/types/UFixed6.sol";

/// @dev ProtocolParameter type
struct ProtocolParameter {
    /// @dev The share of the market fees that are retained by the protocol before being distributed
    UFixed6 protocolFee;

    /// @dev The maximum for market fee parameters
    UFixed6 maxFee;

    /// @dev The maximum for market absolute fee parameters
    UFixed6 maxFeeAbsolute;

    /// @dev The maximum for market cut parameters
    UFixed6 maxCut;

    /// @dev The maximum for market rate parameters
    UFixed6 maxRate;

    /// @dev The minimum for market maintenance parameters
    UFixed6 minMaintenance;

    /// @dev The minimum for market efficiency parameters
    UFixed6 minEfficiency;
}
struct StoredProtocolParameter {
<<<<<<< HEAD
    uint24 _protocolFee;        // <= 1677%
    uint24 _maxFee;             // <= 1677%
    uint48 _maxFeeAbsolute;     // <= 281m
    uint24 _maxCut;             // <= 1677%
    uint32 _maxRate;            // <= 429496%
    uint24 _minMaintenance;     // <= 1677%
    uint24 _minEfficiency;      // <= 1677%
=======
    uint24 protocolFee;        // <= 1677%
    uint24 maxFee;             // <= 1677%
    uint48 maxFeeAbsolute;     // <= 281m
    uint24 maxCut;             // <= 1677%
    uint32 maxRate;            // <= 429496%
    uint24 minMaintenance;     // <= 1677%
    uint24 minEfficiency;      // <= 1677%
>>>>>>> 5a5528a2
}
struct ProtocolParameterStorage { StoredProtocolParameter value; }
using ProtocolParameterStorageLib for ProtocolParameterStorage global;

library ProtocolParameterStorageLib {
    error ProtocolParameterStorageInvalidError();

    function read(ProtocolParameterStorage storage self) internal view returns (ProtocolParameter memory) {
        StoredProtocolParameter memory value = self.value;
        return ProtocolParameter(
<<<<<<< HEAD
            UFixed6.wrap(uint256(value._protocolFee)),
            UFixed6.wrap(uint256(value._maxFee)),
            UFixed6.wrap(uint256(value._maxFeeAbsolute)),
            UFixed6.wrap(uint256(value._maxCut)),
            UFixed6.wrap(uint256(value._maxRate)),
            UFixed6.wrap(uint256(value._minMaintenance)),
            UFixed6.wrap(uint256(value._minEfficiency))
=======
            UFixed6.wrap(uint256(value.protocolFee)),
            UFixed6.wrap(uint256(value.maxFee)),
            UFixed6.wrap(uint256(value.maxFeeAbsolute)),
            UFixed6.wrap(uint256(value.maxCut)),
            UFixed6.wrap(uint256(value.maxRate)),
            UFixed6.wrap(uint256(value.minMaintenance)),
            UFixed6.wrap(uint256(value.minEfficiency))
>>>>>>> 5a5528a2
        );
    }

    function store(ProtocolParameterStorage storage self, ProtocolParameter memory newValue) internal {
        if (newValue.protocolFee.gt(UFixed6.wrap(type(uint24).max))) revert ProtocolParameterStorageInvalidError();
        if (newValue.maxFee.gt(UFixed6.wrap(type(uint24).max))) revert ProtocolParameterStorageInvalidError();
        if (newValue.maxFeeAbsolute.gt(UFixed6.wrap(type(uint48).max))) revert ProtocolParameterStorageInvalidError();
        if (newValue.maxCut.gt(UFixed6.wrap(type(uint24).max))) revert ProtocolParameterStorageInvalidError();
        if (newValue.maxRate.gt(UFixed6.wrap(type(uint32).max))) revert ProtocolParameterStorageInvalidError();
        if (newValue.minMaintenance.gt(UFixed6.wrap(type(uint24).max))) revert ProtocolParameterStorageInvalidError();
        if (newValue.minEfficiency.gt(UFixed6.wrap(type(uint24).max))) revert ProtocolParameterStorageInvalidError();

        self.value = StoredProtocolParameter(
            uint24(UFixed6.unwrap(newValue.protocolFee)),
            uint24(UFixed6.unwrap(newValue.maxFee)),
            uint48(UFixed6.unwrap(newValue.maxFeeAbsolute)),
            uint24(UFixed6.unwrap(newValue.maxCut)),
            uint32(UFixed6.unwrap(newValue.maxRate)),
            uint24(UFixed6.unwrap(newValue.minMaintenance)),
            uint24(UFixed6.unwrap(newValue.minEfficiency))
        );
    }
}<|MERGE_RESOLUTION|>--- conflicted
+++ resolved
@@ -27,15 +27,6 @@
     UFixed6 minEfficiency;
 }
 struct StoredProtocolParameter {
-<<<<<<< HEAD
-    uint24 _protocolFee;        // <= 1677%
-    uint24 _maxFee;             // <= 1677%
-    uint48 _maxFeeAbsolute;     // <= 281m
-    uint24 _maxCut;             // <= 1677%
-    uint32 _maxRate;            // <= 429496%
-    uint24 _minMaintenance;     // <= 1677%
-    uint24 _minEfficiency;      // <= 1677%
-=======
     uint24 protocolFee;        // <= 1677%
     uint24 maxFee;             // <= 1677%
     uint48 maxFeeAbsolute;     // <= 281m
@@ -43,7 +34,6 @@
     uint32 maxRate;            // <= 429496%
     uint24 minMaintenance;     // <= 1677%
     uint24 minEfficiency;      // <= 1677%
->>>>>>> 5a5528a2
 }
 struct ProtocolParameterStorage { StoredProtocolParameter value; }
 using ProtocolParameterStorageLib for ProtocolParameterStorage global;
@@ -54,15 +44,6 @@
     function read(ProtocolParameterStorage storage self) internal view returns (ProtocolParameter memory) {
         StoredProtocolParameter memory value = self.value;
         return ProtocolParameter(
-<<<<<<< HEAD
-            UFixed6.wrap(uint256(value._protocolFee)),
-            UFixed6.wrap(uint256(value._maxFee)),
-            UFixed6.wrap(uint256(value._maxFeeAbsolute)),
-            UFixed6.wrap(uint256(value._maxCut)),
-            UFixed6.wrap(uint256(value._maxRate)),
-            UFixed6.wrap(uint256(value._minMaintenance)),
-            UFixed6.wrap(uint256(value._minEfficiency))
-=======
             UFixed6.wrap(uint256(value.protocolFee)),
             UFixed6.wrap(uint256(value.maxFee)),
             UFixed6.wrap(uint256(value.maxFeeAbsolute)),
@@ -70,7 +51,6 @@
             UFixed6.wrap(uint256(value.maxRate)),
             UFixed6.wrap(uint256(value.minMaintenance)),
             UFixed6.wrap(uint256(value.minEfficiency))
->>>>>>> 5a5528a2
         );
     }
 
