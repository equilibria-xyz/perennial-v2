// SPDX-License-Identifier: Apache-2.0
pragma solidity ^0.8.13;

import "@equilibria/root/number/types/UFixed6.sol";

/// @dev ProtocolParameter type
struct ProtocolParameter {
    /// @dev The maximum for market fee parameters
    UFixed6 maxFee;

    /// @dev The maximum for liquidationFee market parameter
    UFixed6 maxLiquidationFee;

    /// @dev The maximum for market cut parameters
    UFixed6 maxCut;

    /// @dev The maximum for market rate parameters
    UFixed6 maxRate;

    /// @dev The minimum for market maintenance parameters
    UFixed6 minMaintenance;

    /// @dev The minimum for market efficiency parameters
    UFixed6 minEfficiency;

    /// @dev The default referrer fee percentage for orders
    UFixed6 referralFee;

    /// @dev The minimum ratio between scale vs makerLimit / efficiencyLimit
    UFixed6 minScale;

    /// @dev The maximum for parameter restricting maximum time between oracle version and update
    uint256 maxStaleAfter;
}
struct StoredProtocolParameter {
<<<<<<< HEAD
    /* slot 0 (26) */
=======
    /* slot 0 (31) */
>>>>>>> 43c6ea32
    uint24 maxFee;                  // <= 1677%
    uint32 maxLiquidationFee;       // <= 4294
    uint24 maxCut;                  // <= 1677%
    uint32 maxRate;                 // <= 214748% (capped at 31 bits to accommodate int32 rates)
    uint24 minMaintenance;          // <= 1677%
    uint24 minEfficiency;           // <= 1677%
    uint24 referralFee;             // <= 1677%
    uint24 minScale;                // <= 1677%
    uint24 maxStaleAfter;           // <= 4660 hours
}
struct ProtocolParameterStorage { StoredProtocolParameter value; } // SECURITY: must remain at (1) slots
using ProtocolParameterStorageLib for ProtocolParameterStorage global;

/// @dev (external-safe): this library is safe to externalize
library ProtocolParameterStorageLib {
    // sig: 0x4dc1bc59
    error ProtocolParameterStorageInvalidError();

    function read(ProtocolParameterStorage storage self) internal view returns (ProtocolParameter memory) {
        StoredProtocolParameter memory value = self.value;
        return ProtocolParameter(
            UFixed6.wrap(uint256(value.maxFee)),
            UFixed6.wrap(uint256(value.maxLiquidationFee)),
            UFixed6.wrap(uint256(value.maxCut)),
            UFixed6.wrap(uint256(value.maxRate)),
            UFixed6.wrap(uint256(value.minMaintenance)),
            UFixed6.wrap(uint256(value.minEfficiency)),
            UFixed6.wrap(uint256(value.referralFee)),
            UFixed6.wrap(uint256(value.minScale)),
            uint24(value.maxStaleAfter)
        );
    }

    function validate(ProtocolParameter memory self) internal pure {
        if (self.maxCut.gt(UFixed6Lib.ONE)) revert ProtocolParameterStorageInvalidError();
        if (self.referralFee.gt(UFixed6Lib.ONE)) revert ProtocolParameterStorageInvalidError();
        if (self.minScale.gt(UFixed6Lib.ONE)) revert ProtocolParameterStorageInvalidError();
    }

    function validateAndStore(ProtocolParameterStorage storage self, ProtocolParameter memory newValue) internal {
        validate(newValue);

        if (newValue.maxFee.gt(UFixed6.wrap(type(uint24).max))) revert ProtocolParameterStorageInvalidError();
        if (newValue.maxLiquidationFee.gt(UFixed6.wrap(type(uint32).max))) revert ProtocolParameterStorageInvalidError();
        if (newValue.maxRate.gt(UFixed6.wrap(type(uint32).max / 2))) revert ProtocolParameterStorageInvalidError();
        if (newValue.minMaintenance.gt(UFixed6.wrap(type(uint24).max))) revert ProtocolParameterStorageInvalidError();
        if (newValue.minEfficiency.gt(UFixed6.wrap(type(uint24).max))) revert ProtocolParameterStorageInvalidError();
        if (newValue.maxStaleAfter > uint256(type(uint24).max)) revert ProtocolParameterStorageInvalidError();

        self.value = StoredProtocolParameter(
            uint24(UFixed6.unwrap(newValue.maxFee)),
            uint32(UFixed6.unwrap(newValue.maxLiquidationFee)),
            uint24(UFixed6.unwrap(newValue.maxCut)),
            uint32(UFixed6.unwrap(newValue.maxRate)),
            uint24(UFixed6.unwrap(newValue.minMaintenance)),
            uint24(UFixed6.unwrap(newValue.minEfficiency)),
            uint24(UFixed6.unwrap(newValue.referralFee)),
            uint24(UFixed6.unwrap(newValue.minScale)),
            uint24(newValue.maxStaleAfter)
        );
    }
}<|MERGE_RESOLUTION|>--- conflicted
+++ resolved
@@ -33,11 +33,7 @@
     uint256 maxStaleAfter;
 }
 struct StoredProtocolParameter {
-<<<<<<< HEAD
-    /* slot 0 (26) */
-=======
-    /* slot 0 (31) */
->>>>>>> 43c6ea32
+    /* slot 0 (29) */
     uint24 maxFee;                  // <= 1677%
     uint32 maxLiquidationFee;       // <= 4294
     uint24 maxCut;                  // <= 1677%
