// SPDX-License-Identifier: Apache-2.0
pragma solidity ^0.8.13;

import "@equilibria/root/token/types/Token18.sol";
import "@equilibria/root/number/types/UFixed6.sol";
import "./ProtocolParameter.sol";

/// @dev MarketParameter type
struct MarketParameter {
    /// @dev The fee that is taken out of funding
    UFixed6 fundingFee;

    /// @dev The fee that is taken out of interest
    UFixed6 interestFee;

    /// @dev The fee that is taken out of maker and taker fees
    UFixed6 makerFee;

    /// @dev The fee that is taken out of maker and taker fees
    UFixed6 takerFee;

    /// @dev The share of the collected fees that is paid to the risk coordinator
    UFixed6 riskFee;

    /// @dev The maximum amount of orders that can be pending at one time globally
    uint256 maxPendingGlobal;

    /// @dev The maximum amount of orders that can be pending at one time per account
    uint256 maxPendingLocal;

<<<<<<< HEAD
=======
    /// @dev The maximum deviation percentage from the oracle price that is allowed for an intent price override
    UFixed6 maxPriceDeviation;

>>>>>>> 4d8105ef
    /// @dev Whether the market is in close-only mode
    bool closed;

     /// @dev Whether the market is in settle-only mode
    bool settle;
}
struct MarketParameterStorage { uint256 slot0; uint256 slot1; } // SECURITY: must remain at (2) slots
using MarketParameterStorageLib for MarketParameterStorage global;

/// @dev Manually encodes and decodes the MarketParameter struct into storage.
///      (external-safe): this library is safe to externalize
///
///    struct StoredMarketParameter {
///        /* slot 0 */
///        uint24 fundingFee;          // <= 1677%
///        uint24 interestFee;         // <= 1677%
///        uint24 makerFee;            // <= 1677%
///        uint24 takerFee;            // <= 1677%
<<<<<<< HEAD
///        uint24 __unallocated__;     // <= 1677%
///        uint24 riskFee;             // <= 1677%
///        uint16 maxPendingGlobal;    // <= 65k
///        uint16 maxPendingLocal;     // <= 65k
///        uint48 __unallocated__;     // <= 281m
=======
///        uint24 riskFee;             // <= 1677%
///        uint16 maxPendingGlobal;    // <= 65k
///        uint16 maxPendingLocal;     // <= 65k
///        uint24 maxPriceDeviation;   // <= 1677%
///        uint24 __unallocated__;
>>>>>>> 4d8105ef
///        uint8 flags;
///    }
///
library MarketParameterStorageLib {
    // sig: 0x7c53e926
    error MarketParameterStorageInvalidError();

    function read(MarketParameterStorage storage self) internal view returns (MarketParameter memory) {
        uint256 slot0 = self.slot0;

<<<<<<< HEAD
        uint256 flags = uint256(slot0 << (256 - 24 - 24 - 24 - 24 - 24 - 24 - 16 - 16 - 48 - 8)) >> (256 - 8);
=======
        uint256 flags = uint256(slot0 << (256 - 24 - 24 - 24 - 24 - 24 - 16 - 16 - 24 - 24 - 8)) >> (256 - 8);
>>>>>>> 4d8105ef
        (bool closed, bool settle) =
            (flags & 0x04 == 0x04, flags & 0x08 == 0x08);

        return MarketParameter(
            UFixed6.wrap(uint256(slot0 << (256 - 24)) >> (256 - 24)),
            UFixed6.wrap(uint256(slot0 << (256 - 24 - 24)) >> (256 - 24)),
            UFixed6.wrap(uint256(slot0 << (256 - 24 - 24 - 24)) >> (256 - 24)),
            UFixed6.wrap(uint256(slot0 << (256 - 24 - 24 - 24 - 24)) >> (256 - 24)),
<<<<<<< HEAD
            UFixed6.wrap(uint256(slot0 << (256 - 24 - 24 - 24 - 24 - 24 - 24)) >> (256 - 24)),
            uint256(slot0 << (256 - 24 - 24 - 24 - 24 - 24 - 24 - 16)) >> (256 - 16),
            uint256(slot0 << (256 - 24 - 24 - 24 - 24 - 24 - 24 - 16 - 16)) >> (256 - 16),
=======
            UFixed6.wrap(uint256(slot0 << (256 - 24 - 24 - 24 - 24 - 24)) >> (256 - 24)),
                         uint256(slot0 << (256 - 24 - 24 - 24 - 24 - 24 - 16)) >> (256 - 16),
                         uint256(slot0 << (256 - 24 - 24 - 24 - 24 - 24 - 16 - 16)) >> (256 - 16),
            UFixed6.wrap(uint256(slot0 << (256 - 24 - 24 - 24 - 24 - 24 - 16 - 16 - 24)) >> (256 - 24)),
>>>>>>> 4d8105ef
            closed,
            settle
        );
    }

    function validate(MarketParameter memory self, ProtocolParameter memory protocolParameter) private pure {
        if (self.fundingFee.max(self.interestFee).max(self.makerFee).max(self.takerFee).gt(protocolParameter.maxCut))
            revert MarketParameterStorageInvalidError();

        if (self.riskFee.gt(UFixed6Lib.ONE))
            revert MarketParameterStorageInvalidError();
    }

    function validateAndStore(
        MarketParameterStorage storage self,
        MarketParameter memory newValue,
        ProtocolParameter memory protocolParameter
    ) external {
        validate(newValue, protocolParameter);

        if (newValue.maxPendingGlobal > uint256(type(uint16).max)) revert MarketParameterStorageInvalidError();
        if (newValue.maxPendingLocal > uint256(type(uint16).max)) revert MarketParameterStorageInvalidError();
        if (newValue.maxPriceDeviation.gt(UFixed6.wrap(type(uint24).max))) revert MarketParameterStorageInvalidError();

        _store(self, newValue);
    }

    function _store(MarketParameterStorage storage self, MarketParameter memory newValue) private {
        uint256 flags = (newValue.closed ? 0x04 : 0x00) |
            (newValue.settle ? 0x08 : 0x00);

        uint256 encoded0 =
<<<<<<< HEAD
            uint256(UFixed6.unwrap(newValue.fundingFee) << (256 - 24)) >> (256 - 24) |
            uint256(UFixed6.unwrap(newValue.interestFee) << (256 - 24)) >> (256 - 24 - 24) |
            uint256(UFixed6.unwrap(newValue.makerFee) << (256 - 24)) >> (256 - 24 - 24 - 24) |
            uint256(UFixed6.unwrap(newValue.takerFee) << (256 - 24)) >> (256 - 24 - 24 - 24 - 24) |
            uint256(UFixed6.unwrap(newValue.riskFee) << (256 - 24)) >> (256 - 24 - 24 - 24 - 24 - 24 - 24) |
            uint256(newValue.maxPendingGlobal << (256 - 16)) >> (256 - 24 - 24 - 24 - 24 - 24 - 24 - 16) |
            uint256(newValue.maxPendingLocal << (256 - 16)) >> (256 - 24 - 24 - 24 - 24 - 24 - 24 - 16 - 16) |
            uint256(flags << (256 - 8)) >> (256 - 24 - 24 - 24 - 24 - 24 - 24 - 16 - 16 - 48 - 8);
=======
            uint256(UFixed6.unwrap(newValue.fundingFee)         << (256 - 24)) >> (256 - 24) |
            uint256(UFixed6.unwrap(newValue.interestFee)        << (256 - 24)) >> (256 - 24 - 24) |
            uint256(UFixed6.unwrap(newValue.makerFee)           << (256 - 24)) >> (256 - 24 - 24 - 24) |
            uint256(UFixed6.unwrap(newValue.takerFee)           << (256 - 24)) >> (256 - 24 - 24 - 24 - 24) |
            uint256(UFixed6.unwrap(newValue.riskFee)            << (256 - 24)) >> (256 - 24 - 24 - 24 - 24 - 24) |
            uint256(newValue.maxPendingGlobal                   << (256 - 16)) >> (256 - 24 - 24 - 24 - 24 - 24 - 16) |
            uint256(newValue.maxPendingLocal                    << (256 - 16)) >> (256 - 24 - 24 - 24 - 24 - 24 - 16 - 16) |
            uint256(UFixed6.unwrap(newValue.maxPriceDeviation)  << (256 - 24)) >> (256 - 24 - 24 - 24 - 24 - 24 - 16 - 16 - 24) |
            uint256(flags                                       << (256 - 8))  >> (256 - 24 - 24 - 24 - 24 - 24 - 16 - 16 - 24 - 24 - 8);
>>>>>>> 4d8105ef

        assembly {
            sstore(self.slot, encoded0)
        }
    }
}<|MERGE_RESOLUTION|>--- conflicted
+++ resolved
@@ -28,12 +28,9 @@
     /// @dev The maximum amount of orders that can be pending at one time per account
     uint256 maxPendingLocal;
 
-<<<<<<< HEAD
-=======
     /// @dev The maximum deviation percentage from the oracle price that is allowed for an intent price override
     UFixed6 maxPriceDeviation;
 
->>>>>>> 4d8105ef
     /// @dev Whether the market is in close-only mode
     bool closed;
 
@@ -52,19 +49,11 @@
 ///        uint24 interestFee;         // <= 1677%
 ///        uint24 makerFee;            // <= 1677%
 ///        uint24 takerFee;            // <= 1677%
-<<<<<<< HEAD
-///        uint24 __unallocated__;     // <= 1677%
-///        uint24 riskFee;             // <= 1677%
-///        uint16 maxPendingGlobal;    // <= 65k
-///        uint16 maxPendingLocal;     // <= 65k
-///        uint48 __unallocated__;     // <= 281m
-=======
 ///        uint24 riskFee;             // <= 1677%
 ///        uint16 maxPendingGlobal;    // <= 65k
 ///        uint16 maxPendingLocal;     // <= 65k
 ///        uint24 maxPriceDeviation;   // <= 1677%
 ///        uint24 __unallocated__;
->>>>>>> 4d8105ef
 ///        uint8 flags;
 ///    }
 ///
@@ -75,11 +64,7 @@
     function read(MarketParameterStorage storage self) internal view returns (MarketParameter memory) {
         uint256 slot0 = self.slot0;
 
-<<<<<<< HEAD
-        uint256 flags = uint256(slot0 << (256 - 24 - 24 - 24 - 24 - 24 - 24 - 16 - 16 - 48 - 8)) >> (256 - 8);
-=======
         uint256 flags = uint256(slot0 << (256 - 24 - 24 - 24 - 24 - 24 - 16 - 16 - 24 - 24 - 8)) >> (256 - 8);
->>>>>>> 4d8105ef
         (bool closed, bool settle) =
             (flags & 0x04 == 0x04, flags & 0x08 == 0x08);
 
@@ -88,16 +73,10 @@
             UFixed6.wrap(uint256(slot0 << (256 - 24 - 24)) >> (256 - 24)),
             UFixed6.wrap(uint256(slot0 << (256 - 24 - 24 - 24)) >> (256 - 24)),
             UFixed6.wrap(uint256(slot0 << (256 - 24 - 24 - 24 - 24)) >> (256 - 24)),
-<<<<<<< HEAD
-            UFixed6.wrap(uint256(slot0 << (256 - 24 - 24 - 24 - 24 - 24 - 24)) >> (256 - 24)),
-            uint256(slot0 << (256 - 24 - 24 - 24 - 24 - 24 - 24 - 16)) >> (256 - 16),
-            uint256(slot0 << (256 - 24 - 24 - 24 - 24 - 24 - 24 - 16 - 16)) >> (256 - 16),
-=======
             UFixed6.wrap(uint256(slot0 << (256 - 24 - 24 - 24 - 24 - 24)) >> (256 - 24)),
                          uint256(slot0 << (256 - 24 - 24 - 24 - 24 - 24 - 16)) >> (256 - 16),
                          uint256(slot0 << (256 - 24 - 24 - 24 - 24 - 24 - 16 - 16)) >> (256 - 16),
             UFixed6.wrap(uint256(slot0 << (256 - 24 - 24 - 24 - 24 - 24 - 16 - 16 - 24)) >> (256 - 24)),
->>>>>>> 4d8105ef
             closed,
             settle
         );
@@ -130,16 +109,6 @@
             (newValue.settle ? 0x08 : 0x00);
 
         uint256 encoded0 =
-<<<<<<< HEAD
-            uint256(UFixed6.unwrap(newValue.fundingFee) << (256 - 24)) >> (256 - 24) |
-            uint256(UFixed6.unwrap(newValue.interestFee) << (256 - 24)) >> (256 - 24 - 24) |
-            uint256(UFixed6.unwrap(newValue.makerFee) << (256 - 24)) >> (256 - 24 - 24 - 24) |
-            uint256(UFixed6.unwrap(newValue.takerFee) << (256 - 24)) >> (256 - 24 - 24 - 24 - 24) |
-            uint256(UFixed6.unwrap(newValue.riskFee) << (256 - 24)) >> (256 - 24 - 24 - 24 - 24 - 24 - 24) |
-            uint256(newValue.maxPendingGlobal << (256 - 16)) >> (256 - 24 - 24 - 24 - 24 - 24 - 24 - 16) |
-            uint256(newValue.maxPendingLocal << (256 - 16)) >> (256 - 24 - 24 - 24 - 24 - 24 - 24 - 16 - 16) |
-            uint256(flags << (256 - 8)) >> (256 - 24 - 24 - 24 - 24 - 24 - 24 - 16 - 16 - 48 - 8);
-=======
             uint256(UFixed6.unwrap(newValue.fundingFee)         << (256 - 24)) >> (256 - 24) |
             uint256(UFixed6.unwrap(newValue.interestFee)        << (256 - 24)) >> (256 - 24 - 24) |
             uint256(UFixed6.unwrap(newValue.makerFee)           << (256 - 24)) >> (256 - 24 - 24 - 24) |
@@ -149,7 +118,6 @@
             uint256(newValue.maxPendingLocal                    << (256 - 16)) >> (256 - 24 - 24 - 24 - 24 - 24 - 16 - 16) |
             uint256(UFixed6.unwrap(newValue.maxPriceDeviation)  << (256 - 24)) >> (256 - 24 - 24 - 24 - 24 - 24 - 16 - 16 - 24) |
             uint256(flags                                       << (256 - 8))  >> (256 - 24 - 24 - 24 - 24 - 24 - 16 - 16 - 24 - 24 - 8);
->>>>>>> 4d8105ef
 
         assembly {
             sstore(self.slot, encoded0)
