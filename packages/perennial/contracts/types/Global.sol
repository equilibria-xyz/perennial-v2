--- conflicted
+++ resolved
@@ -23,15 +23,9 @@
     /// @dev The accrued risk fee
     UFixed6 riskFee;
 
-<<<<<<< HEAD
-    /// @dev The accrued donation
-    UFixed6 donation;
-
     /// @dev The latest valid price in the market
     Fixed6 latestPrice;
 
-=======
->>>>>>> 236abf90
     /// @dev The accumulated market exposure
     Fixed6 exposure;
 
@@ -136,11 +130,7 @@
             UFixed6.wrap(uint256(slot0 << (256 - 32 - 32 - 48)) >> (256 - 48)),
             UFixed6.wrap(uint256(slot0 << (256 - 32 - 32 - 48 - 48)) >> (256 - 48)),
             UFixed6.wrap(uint256(slot0 << (256 - 32 - 32 - 48 - 48 - 48)) >> (256 - 48)),
-<<<<<<< HEAD
-            UFixed6.wrap(uint256(slot0 << (256 - 32 - 32 - 48 - 48 - 48 - 48)) >> (256 - 48)),
             Fixed6.wrap(int256(slot1 << (256 - 32 - 24 - 64)) >> (256 - 64)),
-=======
->>>>>>> 236abf90
             Fixed6.wrap(int256(slot1 << (256 - 32 - 24 - 64 - 64)) >> (256 - 64)),
             PAccumulator6(
                 Fixed6.wrap(int256(slot1 << (256 - 32)) >> (256 - 32)),
@@ -155,12 +145,8 @@
         if (newValue.protocolFee.gt(UFixed6.wrap(type(uint48).max))) revert GlobalStorageInvalidError();
         if (newValue.oracleFee.gt(UFixed6.wrap(type(uint48).max))) revert GlobalStorageInvalidError();
         if (newValue.riskFee.gt(UFixed6.wrap(type(uint48).max))) revert GlobalStorageInvalidError();
-<<<<<<< HEAD
-        if (newValue.donation.gt(UFixed6.wrap(type(uint48).max))) revert GlobalStorageInvalidError();
         if (newValue.latestPrice.gt(Fixed6.wrap(type(int64).max))) revert GlobalStorageInvalidError();
         if (newValue.latestPrice.lt(Fixed6.wrap(type(int64).min))) revert GlobalStorageInvalidError();
-=======
->>>>>>> 236abf90
         if (newValue.exposure.gt(Fixed6.wrap(type(int64).max))) revert GlobalStorageInvalidError();
         if (newValue.exposure.lt(Fixed6.wrap(type(int64).min))) revert GlobalStorageInvalidError();
         if (newValue.pAccumulator._value.gt(Fixed6.wrap(type(int32).max))) revert GlobalStorageInvalidError();
