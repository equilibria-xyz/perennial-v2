// SPDX-License-Identifier: Apache-2.0
pragma solidity ^0.8.13;

import "./OracleVersion.sol";
import "./RiskParameter.sol";
import "./Global.sol";
import "./Local.sol";
import "./Order.sol";

/// @dev Order type
struct Position {
    /// @dev The timestamp of the position
    uint256 timestamp;

    /// @dev The maker position size
    UFixed6 maker;

    /// @dev The long position size
    UFixed6 long;

    /// @dev The short position size
    UFixed6 short;
}
using PositionLib for Position global;
struct PositionStorageGlobal { uint256 slot0; uint256 slot1; } // SECURITY: must remain at (2) slots
using PositionStorageGlobalLib for PositionStorageGlobal global;
struct PositionStorageLocal { uint256 slot0; uint256 slot1; } // SECURITY: must remain at (2) slots
using PositionStorageLocalLib for PositionStorageLocal global;

/// @title Position
/// @dev (external-unsafe): this library must be used internally only
/// @notice Holds the state for a position
library PositionLib {
    /// @notice Returns a cloned copy of the position
    /// @param self The position object to clone
    /// @return A cloned copy of the position
    function clone(Position memory self) internal pure returns (Position memory) {
        return Position(self.timestamp, self.maker, self.long, self.short);
    }

    /// @notice Updates the position with a new order
    /// @param self The position object to update
    /// @param order The new order
    function update(Position memory self, Order memory order) internal pure {
        self.timestamp = order.timestamp;

        (self.maker, self.long, self.short) = (
            UFixed6Lib.from(Fixed6Lib.from(self.maker).add(order.maker())),
            UFixed6Lib.from(Fixed6Lib.from(self.long).add(order.long())),
            UFixed6Lib.from(Fixed6Lib.from(self.short).add(order.short()))
        );
    }

    /// @notice Returns the direction of the position
    /// @dev 0 = maker, 1 = long, 2 = short
    /// @param self The position object to check
    /// @return The direction of the position
    function direction(Position memory self) internal pure returns (uint256) {
        return self.long.isZero() ? (self.short.isZero() ? 0 : 2) : 1;
    }

    /// @notice Returns the maximum position size
    /// @param self The position object to check
    /// @return The maximum position size
    function magnitude(Position memory self) internal pure returns (UFixed6) {
        return self.long.max(self.short).max(self.maker);
    }

    /// @notice Returns the maximum taker position size
    /// @param self The position object to check
    /// @return The maximum taker position size
    function major(Position memory self) internal pure returns (UFixed6) {
        return self.long.max(self.short);
    }

    /// @notice Returns the minimum maker position size
    /// @param self The position object to check
    /// @return The minimum maker position size
    function minor(Position memory self) internal pure returns (UFixed6) {
        return self.long.min(self.short);
    }

    /// @notice Returns the skew of the position
    /// @param self The position object to check
    /// @return The skew of the position
    function skew(Position memory self) internal pure returns (Fixed6) {
        return Fixed6Lib.from(self.long).sub(Fixed6Lib.from(self.short));
    }

    /// @notice Returns the utilization of the position
    /// @dev utilization = major / (maker + minor)
    /// @param self The position object to check
    /// @param riskParameter The current risk parameter
    /// @return The utilization of the position
    function utilization(Position memory self, RiskParameter memory riskParameter) internal pure returns (UFixed6) {
        // long-short net utilization of the maker position
        UFixed6 netUtilization = major(self).unsafeDiv(self.maker.add(minor(self)));

        // efficiency limit utilization of the maker position
        UFixed6 efficiencyUtilization = major(self).mul(riskParameter.efficiencyLimit).unsafeDiv(self.maker);

        // maximum of the two utilizations, capped at 100%
        return netUtilization.max(efficiencyUtilization).min(UFixed6Lib.ONE);
    }

    /// @notice Returns the portion of the position that is covered by the maker
    /// @param self The position object to check
    /// @return The portion of the position that is covered by the maker
    function socializedMakerPortion(Position memory self) internal pure returns (UFixed6) {
        return takerSocialized(self).isZero() ?
            UFixed6Lib.ZERO :
            takerSocialized(self).sub(minor(self)).div(takerSocialized(self));
    }

    /// @notice Returns the long position with socialization taken into account
    /// @param self The position object to check
    /// @return The long position with socialization taken into account
    function longSocialized(Position memory self) internal pure returns (UFixed6) {
        return self.maker.add(self.short).min(self.long);
    }

    /// @notice Returns the short position with socialization taken into account
    /// @param self The position object to check
    /// @return The short position with socialization taken into account
    function shortSocialized(Position memory self) internal pure returns (UFixed6) {
        return self.maker.add(self.long).min(self.short);
    }

    /// @notice Returns the major position with socialization taken into account
    /// @param self The position object to check
    /// @return The major position with socialization taken into account
    function takerSocialized(Position memory self) internal pure returns (UFixed6) {
        return major(self).min(minor(self).add(self.maker));
    }

    /// @notice Returns the efficiency of the position
    /// @dev efficiency = maker / major
    /// @param self The position object to check
    /// @return The efficiency of the position
    function efficiency(Position memory self) internal pure returns (UFixed6) {
        return self.maker.unsafeDiv(major(self)).min(UFixed6Lib.ONE);
    }

    /// @notice Returns the whether the position is socialized
    /// @param self The position object to check
    /// @return Whether the position is socialized
    function socialized(Position memory self) internal pure returns (bool) {
        return self.maker.add(self.short).lt(self.long) || self.maker.add(self.long).lt(self.short);
    }

    /// @notice Returns the whether the position is single-sided
    /// @param self The position object to check
    /// @return Whether the position is single-sided
    function singleSided(Position memory self) internal pure returns (bool) {
        return magnitude(self).eq(self.long.add(self.short).add(self.maker));
    }

    /// @notice Returns the whether the position is empty
    /// @param self The position object to check
    /// @return Whether the position is empty
    function empty(Position memory self) internal pure returns (bool) {
        return magnitude(self).isZero();
    }

    /// @notice Returns the maintenance requirement of the position
    /// @param positionMagnitude The position magnitude value to check
    /// @param latestVersion The latest oracle version
    /// @param riskParameter The current risk parameter
    /// @return The maintenance requirement of the position
    function maintenance(
        UFixed6 positionMagnitude,
        OracleVersion memory latestVersion,
        RiskParameter memory riskParameter
    ) internal pure returns (UFixed6) {
        return _collateralRequirement(positionMagnitude, latestVersion, riskParameter.maintenance, riskParameter.minMaintenance);
    }

    /// @notice Returns the margin requirement of the position
    /// @param positionMagnitude The position magnitude value to check
    /// @param latestVersion The latest oracle version
    /// @param riskParameter The current risk parameter
    /// @param collateralization The collateralization requirement override provided by the caller
    /// @return The margin requirement of the position
    function margin(
        UFixed6 positionMagnitude,
        OracleVersion memory latestVersion,
        RiskParameter memory riskParameter,
        UFixed6 collateralization
    ) internal pure returns (UFixed6) {
        return _collateralRequirement(positionMagnitude, latestVersion, riskParameter.margin.max(collateralization), riskParameter.minMargin);
    }

    /// @notice Returns the maintenance requirement of the position
    /// @param self The position object to check
    /// @param latestVersion The latest oracle version
    /// @param riskParameter The current risk parameter
    /// @return The maintenance requirement of the position
    function maintenance(
        Position memory self,
        OracleVersion memory latestVersion,
        RiskParameter memory riskParameter
    ) internal pure returns (UFixed6) {
        return maintenance(magnitude(self), latestVersion, riskParameter);
    }

    /// @notice Returns the margin requirement of the position
    /// @param self The position object to check
    /// @param latestVersion The latest oracle version
    /// @param riskParameter The current risk parameter
    /// @return The margin requirement of the position
    function margin(
        Position memory self,
        OracleVersion memory latestVersion,
        RiskParameter memory riskParameter
    ) internal pure returns (UFixed6) {
        return margin(magnitude(self), latestVersion, riskParameter, UFixed6Lib.ZERO);
    }

    /// @notice Returns the collateral requirement of the position magnitude
    /// @param positionMagnitude The position magnitude value to check
    /// @param latestVersion The latest oracle version
    /// @param requirementRatio The ratio requirement to the notional
    /// @param requirementFixed The fixed requirement
    /// @return The collateral requirement of the position magnitude
    function _collateralRequirement(
        UFixed6 positionMagnitude,
        OracleVersion memory latestVersion,
        UFixed6 requirementRatio,
        UFixed6 requirementFixed
    ) private pure returns (UFixed6) {
        if (positionMagnitude.isZero()) return UFixed6Lib.ZERO;
        return positionMagnitude.mul(latestVersion.price.abs()).mul(requirementRatio).max(requirementFixed);
    }

    /// @notice Returns the whether the position is maintained
    /// @dev shortfall is considered solvent for 0-position
    /// @param positionMagnitude The position magnitude value to check
    /// @param latestVersion The latest oracle version
    /// @param riskParameter The current risk parameter
    /// @param collateral The current account's collateral
    /// @return Whether the position is maintained
    function maintained(
        UFixed6 positionMagnitude,
        OracleVersion memory latestVersion,
        RiskParameter memory riskParameter,
        Fixed6 collateral
    ) internal pure returns (bool) {
        return UFixed6Lib.unsafeFrom(collateral).gte(maintenance(positionMagnitude, latestVersion, riskParameter));
    }

    /// @notice Returns the whether the position is margined
    /// @dev shortfall is considered solvent for 0-position
    /// @param positionMagnitude The position magnitude value to check
    /// @param latestVersion The latest oracle version
    /// @param riskParameter The current risk parameter
    /// @param collateralization The collateralization requirement override provided by the caller
    /// @param collateral The current account's collateral
    /// @return Whether the position is margined
    function margined(
        UFixed6 positionMagnitude,
        OracleVersion memory latestVersion,
        RiskParameter memory riskParameter,
        UFixed6 collateralization,
        Fixed6 collateral
    ) internal pure returns (bool) {
        return UFixed6Lib.unsafeFrom(collateral).gte(margin(positionMagnitude, latestVersion, riskParameter, collateralization));
    }

    /// @notice Returns the whether the position is maintained
    /// @dev shortfall is considered solvent for 0-position
    /// @param self The position object to check
    /// @param latestVersion The latest oracle version
    /// @param riskParameter The current risk parameter
    /// @param collateral The current account's collateral
    /// @return Whether the position is maintained
    function maintained(
        Position memory self,
        OracleVersion memory latestVersion,
        RiskParameter memory riskParameter,
        Fixed6 collateral
    ) internal pure returns (bool) {
        return maintained(magnitude(self), latestVersion, riskParameter, collateral);
    }

    /// @notice Returns the whether the position is margined
    /// @dev shortfall is considered solvent for 0-position
    /// @param self The position object to check
    /// @param latestVersion The latest oracle version
    /// @param riskParameter The current risk parameter
    /// @param collateralization The collateralization requirement override provided by the caller
    /// @param collateral The current account's collateral
    /// @return Whether the position is margined
    function margined(
        Position memory self,
        OracleVersion memory latestVersion,
        RiskParameter memory riskParameter,
        UFixed6 collateralization,
        Fixed6 collateral
    ) internal pure returns (bool) {
        return margined(magnitude(self), latestVersion, riskParameter, collateralization, collateral);
    }
}

/// @dev Manually encodes and decodes the global Position struct into storage.
///      (external-safe): this library is safe to externalize
///
///     struct StoredPositionGlobal {
///         /* slot 0 */
///         uint32 timestamp;
///         uint32 __unallocated__;
///         uint64 maker;
///         uint64 long;
///         uint64 short;
///
///         /* slot 1 */
///         uint64 maker (deprecated);
///         uint192 __unallocated__;
///     }
///
library PositionStorageGlobalLib {
    function read(PositionStorageGlobal storage self) internal view returns (Position memory) {
        uint256 slot0 = self.slot0;
        return Position(
            uint256(slot0 << (256 - 32)) >> (256 - 32),
            UFixed6.wrap(uint256(slot0 << (256 - 32 - 32 - 64)) >> (256 - 64)),
            UFixed6.wrap(uint256(slot0 << (256 - 32 - 32 - 64 - 64)) >> (256 - 64)),
            UFixed6.wrap(uint256(slot0 << (256 - 32 - 32 - 64 - 64 - 64)) >> (256 - 64))
        );
    }

    function store(PositionStorageGlobal storage self, Position memory newValue) public {
        PositionStorageLib.validate(newValue);

        if (newValue.maker.gt(UFixed6.wrap(type(uint64).max))) revert PositionStorageLib.PositionStorageInvalidError();
        if (newValue.long.gt(UFixed6.wrap(type(uint64).max))) revert PositionStorageLib.PositionStorageInvalidError();
        if (newValue.short.gt(UFixed6.wrap(type(uint64).max))) revert PositionStorageLib.PositionStorageInvalidError();

        uint256 encoded0 =
            uint256(newValue.timestamp << (256 - 32)) >> (256 - 32) |
            uint256(UFixed6.unwrap(newValue.maker) << (256 - 64)) >> (256 - 32 - 32 - 64) |
            uint256(UFixed6.unwrap(newValue.long) << (256 - 64)) >> (256 - 32 - 32 - 64 - 64) |
            uint256(UFixed6.unwrap(newValue.short) << (256 - 64)) >> (256 - 32 - 32 - 64 - 64 - 64);

        assembly {
            sstore(self.slot, encoded0)
<<<<<<< HEAD
=======
        }
    }

    function migrate(PositionStorageGlobal storage self) external {
        Position memory position = read(self);
        uint256 slot1 = self.slot1;
        UFixed6 deprecatedMaker = UFixed6.wrap(uint256(slot1 << (256 - 64)) >> (256 - 64));

        // only migrate if the deprecated maker is set and new maker is unset to avoid double-migration
        if (deprecatedMaker.isZero() || !position.maker.isZero())
            revert PositionStorageLib.PositionStorageInvalidMigrationError();

        position.maker = deprecatedMaker;
        store(self, position);
        assembly {
            sstore(add(self.slot, 1), 0) // Part of the v2.3 migration. Can be removed once migration is complete.
>>>>>>> 4d8105ef
        }
    }

    function migrate(PositionStorageGlobal storage self) external {
        Position memory position = read(self);
        uint256 slot1 = self.slot1;
        UFixed6 deprecatedMaker = UFixed6.wrap(uint256(slot1 << (256 - 64)) >> (256 - 64));

        // only migrate if the deprecated maker is set and new maker is unset to avoid double-migration
        if (deprecatedMaker.isZero() || !position.maker.isZero())
            revert PositionStorageLib.PositionStorageInvalidMigrationError();

        position.maker = deprecatedMaker;
        store(self, position);
    }
}

/// @dev Manually encodes and decodes the local Position struct into storage.
///      (external-safe): this library is safe to externalize
///
///     struct StoredPositionLocal (v0) {
///         /* slot 0 */
///         uint32 timestamp;
///         uint216 __unallocated__;
///         uint8 layout;
///
///         /* slot 1 */
///         uint2 direction;
///         uint62 magnitude;
///         uint192 __unallocated__;
///     }
///
///     note: fresh Positions will still default to v0 until they are saved to, but this is safe because
///           slot1 is still reserved and will return correct default values.
///
///     struct StoredPositionLocal (v1) {
///         /* slot 0 */
///         uint32 timestamp;
///         uint2 direction;
///         uint62 magnitude;
///         uint152 __unallocated__;
///         uint8 layout; // v2.3 migration -- can remove once all accounts have been migrated
///     }
///
library PositionStorageLocalLib {
    function read(PositionStorageLocal storage self) internal view returns (Position memory) {
        (uint256 slot0, uint256 slot1) = (self.slot0, self.slot1);
        uint256 layout = uint256(slot0 << (256 - 32 - 216 - 8)) >> (256 - 8);

        uint256 direction = layout == 0 ?
            uint256(slot1 << (256 - 2)) >> (256 - 2) :
            uint256(slot0 << (256 - 32 - 2)) >> (256 - 2);
        UFixed6 magnitude = layout == 0 ?
            UFixed6.wrap(uint256(slot1 << (256 - 2 - 62)) >> (256 - 62)) :
            UFixed6.wrap(uint256(slot0 << (256 - 32 - 2 - 62)) >> (256 - 62));

        return Position(
            uint256(slot0 << (256 - 32)) >> (256 - 32),
            direction == 0 ? magnitude : UFixed6Lib.ZERO,
            direction == 1 ? magnitude : UFixed6Lib.ZERO,
            direction == 2 ? magnitude : UFixed6Lib.ZERO
        );
    }

    function store(PositionStorageLocal storage self, Position memory newValue) external {
        PositionStorageLib.validate(newValue);

        uint256 layout = 1;
        UFixed6 magnitude = newValue.magnitude();

        if (magnitude.gt(UFixed6.wrap(2 ** 62 - 1))) revert PositionStorageLib.PositionStorageInvalidError();

        uint256 encoded0 =
            uint256(newValue.timestamp << (256 - 32)) >> (256 - 32) |
            uint256(newValue.direction() << (256 - 2)) >> (256 - 32 - 2) |
            uint256(UFixed6.unwrap(magnitude) << (256 - 62)) >> (256 - 32 - 2 - 62) |
            uint256(layout << (256 - 8)) >> (256 - 32 - 2 - 62 - 152 - 8);

        assembly {
            sstore(self.slot, encoded0)
<<<<<<< HEAD
=======
            sstore(add(self.slot, 1), 0) // Part of the v2.3 migration. Can be removed once migration is complete.
>>>>>>> 4d8105ef
        }
    }
}

library PositionStorageLib {
    // sig: 0x52a8a97f
    error PositionStorageInvalidError();
    // sig: 0x1bacb3a2
    error PositionStorageInvalidMigrationError();

    function validate(Position memory newValue) internal pure {
        if (newValue.timestamp > type(uint32).max) revert PositionStorageInvalidError();
    }
}<|MERGE_RESOLUTION|>--- conflicted
+++ resolved
@@ -343,8 +343,6 @@
 
         assembly {
             sstore(self.slot, encoded0)
-<<<<<<< HEAD
-=======
         }
     }
 
@@ -361,21 +359,7 @@
         store(self, position);
         assembly {
             sstore(add(self.slot, 1), 0) // Part of the v2.3 migration. Can be removed once migration is complete.
->>>>>>> 4d8105ef
         }
-    }
-
-    function migrate(PositionStorageGlobal storage self) external {
-        Position memory position = read(self);
-        uint256 slot1 = self.slot1;
-        UFixed6 deprecatedMaker = UFixed6.wrap(uint256(slot1 << (256 - 64)) >> (256 - 64));
-
-        // only migrate if the deprecated maker is set and new maker is unset to avoid double-migration
-        if (deprecatedMaker.isZero() || !position.maker.isZero())
-            revert PositionStorageLib.PositionStorageInvalidMigrationError();
-
-        position.maker = deprecatedMaker;
-        store(self, position);
     }
 }
 
@@ -442,10 +426,7 @@
 
         assembly {
             sstore(self.slot, encoded0)
-<<<<<<< HEAD
-=======
             sstore(add(self.slot, 1), 0) // Part of the v2.3 migration. Can be removed once migration is complete.
->>>>>>> 4d8105ef
         }
     }
 }
