// SPDX-License-Identifier: Apache-2.0
pragma solidity ^0.8.13;

import "@equilibria/root/attribute/interfaces/IInstance.sol";
import "@equilibria/root/number/types/UFixed6.sol";
import "@equilibria/root/token/types/Token18.sol";
import "./IOracleProvider.sol";
import "./IPayoffProvider.sol";
import "../types/OracleVersion.sol";
import "../types/MarketParameter.sol";
import "../types/RiskParameter.sol";
import "../types/Version.sol";
import "../types/Local.sol";
import "../types/Global.sol";
import "../types/Position.sol";

interface IMarket is IInstance {
    struct MarketDefinition {
        Token18 token;
        IOracleProvider oracle;
        IPayoffProvider payoff;
    }

    struct Context {
        ProtocolParameter protocolParameter;
        MarketParameter marketParameter;
        RiskParameter riskParameter;
        uint256 currentTimestamp;
        OracleVersion latestVersion;
        OracleVersion positionVersion;
        Global global;
        Local local;
        PositionContext currentPosition;
        PositionContext latestPosition;
    }

    struct PositionContext {
        Position global;
        Position local;
    }

    event Updated(address indexed account, uint256 version, UFixed6 newMaker, UFixed6 newLong, UFixed6 newShort, Fixed6 collateral, bool protect);
    event PositionProcessed(uint256 indexed fromOracleVersion, uint256 indexed toOracleVersion, uint256 fromPosition, uint256 toPosition, VersionAccumulationResult accumulationResult);
    event AccountPositionProcessed(address indexed account, uint256 indexed fromOracleVersion, uint256 indexed toOracleVersion, uint256 fromPosition, uint256 toPosition, LocalAccumulationResult accumulationResult);
    event BeneficiaryUpdated(address newBeneficiary);
    event CoordinatorUpdated(address newCoordinator);
    event FeeClaimed(address indexed account, UFixed6 amount);
    event RewardClaimed(address indexed account, UFixed6 amount);
    event ParameterUpdated(MarketParameter newParameter);
    event RiskParameterUpdated(RiskParameter newRiskParameter);
    event RewardUpdated(Token18 newReward);

    // sig: 0x0fe90964
    error MarketInsufficientLiquidityError();
<<<<<<< HEAD
    // sig: 0xfb340452
    error MarketInsufficientCollateralizationError();
    // sig: 0x442145e5
=======
    error MarketInsufficientMarginError();
    error MarketInsufficientMaintenanceError();
>>>>>>> fda7a5b3
    error MarketInsufficientCollateralError();
    // sig: 0xba555da7
    error MarketProtectedError();
    // sig: 0x6ed43d8e
    error MarketMakerOverLimitError();
    // sig: 0x29ab4c44
    error MarketClosedError();
    // sig: 0x07732aee
    error MarketCollateralBelowLimitError();
    // sig: 0x5bdace60
    error MarketOperatorNotAllowedError();
    // sig: 0x8a68c1dc
    error MarketNotSingleSidedError();
    // sig: 0x935bdc21
    error MarketExceedsPendingIdLimitError();
    // sig: 0x473b50fd
    error MarketRewardAlreadySetError();
    // sig: 0x06fbf046
    error MarketInvalidRewardError();
    // sig: 0x9bca0625
    error MarketNotCoordinatorError();
    // sig: 0xb602d086
    error MarketNotBeneficiaryError();
    // sig: 0x534f7fe6
    error MarketInvalidProtectionError();
    // sig: 0xab1e3a00
    error MarketStalePriceError();
    // sig: 0x15f9ae70
    error MarketEfficiencyUnderLimitError();
    // sig: 0x7302d51a
    error MarketInvalidMarketParameterError(uint256 code);
    // sig: 0xc5f0e98a
    error MarketInvalidRiskParameterError(uint256 code);

    // sig: 0x2142bc27
    error GlobalStorageInvalidError();
    // sig: 0xc83d08ec
    error LocalStorageInvalidError();
    // sig: 0x7c53e926
    error MarketParameterStorageInvalidError();
    // sig: 0x98eb4898
    error PositionStorageLocalInvalidError();
    // sig: 0x7ecd083f
    error RiskParameterStorageInvalidError();
    // sig: 0xd2777e72
    error VersionStorageInvalidError();

    function initialize(MarketDefinition calldata definition_) external;
    function token() external view returns (Token18);
    function reward() external view returns (Token18);
    function oracle() external view returns (IOracleProvider);
    function payoff() external view returns (IPayoffProvider);
    function beneficiary() external view returns (address);
    function coordinator() external view returns (address);
    function positions(address account) external view returns (Position memory);
    function pendingPositions(address account, uint256 id) external view returns (Position memory);
    function locals(address account) external view returns (Local memory);
    function versions(uint256 timestamp) external view returns (Version memory);
    function pendingPosition(uint256 id) external view returns (Position memory);
    function position() external view returns (Position memory);
    function global() external view returns (Global memory);
    function update(address account, UFixed6 newMaker, UFixed6 newLong, UFixed6 newShort, Fixed6 collateral, bool protect) external;
    function updateBeneficiary(address newBeneficiary) external;
    function updateCoordinator(address newCoordinator) external;
    function updateReward(Token18 newReward) external;
    function parameter() external view returns (MarketParameter memory);
    function riskParameter() external view returns (RiskParameter memory);
    function updateParameter(MarketParameter memory newParameter) external;
    function updateRiskParameter(RiskParameter memory newRiskParameter) external;
    function claimFee() external;
    function claimReward() external;
}<|MERGE_RESOLUTION|>--- conflicted
+++ resolved
@@ -52,14 +52,11 @@
 
     // sig: 0x0fe90964
     error MarketInsufficientLiquidityError();
-<<<<<<< HEAD
-    // sig: 0xfb340452
-    error MarketInsufficientCollateralizationError();
+    // sig: 0x00e2b6a8
+    error MarketInsufficientMarginError();
+    // sig: 0xa8e7d409
+    error MarketInsufficientMaintenanceError();
     // sig: 0x442145e5
-=======
-    error MarketInsufficientMarginError();
-    error MarketInsufficientMaintenanceError();
->>>>>>> fda7a5b3
     error MarketInsufficientCollateralError();
     // sig: 0xba555da7
     error MarketProtectedError();
