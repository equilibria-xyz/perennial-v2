import { expect } from 'chai'
import HRE from 'hardhat'
import { Address } from 'hardhat-deploy/dist/types'
import { SignerWithAddress } from '@nomiclabs/hardhat-ethers/signers'
import { loadFixture } from '@nomicfoundation/hardhat-network-helpers'
import { BigNumber, utils } from 'ethers'
import {
  Controller,
  Controller__factory,
  IAccount,
  IAccount__factory,
  IERC20,
  IERC20Metadata,
  IEmptySetReserve,
  Verifier,
  Verifier__factory,
} from '../../types/generated'
import { signDeployAccount, signMarketTransfer, signSignerUpdate } from '../helpers/erc712'
import { impersonate } from '../../../common/testutil'
import { currentBlockTimestamp } from '../../../common/testutil/time'
import { smock } from '@defi-wonderland/smock'
import { getEventArguments, mockMarket } from '../helpers/setupHelpers'

const { ethers } = HRE

describe('Controller', () => {
  let controller: Controller
  let verifier: Verifier
  let owner: SignerWithAddress
  let userA: SignerWithAddress
  let userB: SignerWithAddress
  let keeper: SignerWithAddress
  let lastNonce = 0

  // create a default action for the specified user with reasonable fee and expiry
<<<<<<< HEAD
  function createAction(userAddress: Address, maxFee = utils.parseEther('0.3'), expiresInSeconds = 12) {
=======
  async function createAction(userAddress: Address, feeOverride = utils.parseEther('12'), expiresInSeconds = 6) {
>>>>>>> 2481ee0c
    return {
      action: {
        maxFee: maxFee,
        common: {
          account: userAddress,
          domain: controller.address,
          nonce: nextNonce(),
          group: 0,
          expiry: (await currentBlockTimestamp()) + expiresInSeconds,
        },
      },
    }
  }

  // deploys a collateral account for the specified user and returns the address
  async function createCollateralAccount(user: SignerWithAddress): Promise<IAccount> {
    const deployAccountMessage = {
      ...(await createAction(user.address)),
    }
    const signatureCreate = await signDeployAccount(user, verifier, deployAccountMessage)
    const tx = await controller.connect(keeper).deployAccountWithSignature(deployAccountMessage, signatureCreate)
    // verify the address from event arguments
    const creationArgs = await getEventArguments(tx, 'AccountDeployed')
    const accountAddress = await controller.getAccountAddress(user.address)
    expect(creationArgs.account).to.equal(accountAddress)
    return IAccount__factory.connect(accountAddress, user)
  }

  // create a serial nonce for testing purposes; real users may choose a nonce however they please
  function nextNonce(): BigNumber {
    lastNonce += 1
    return BigNumber.from(lastNonce)
  }

  const fixture = async () => {
    ;[owner, userA, userB, keeper] = await ethers.getSigners()
    controller = await new Controller__factory(owner).deploy()
    verifier = await new Verifier__factory(owner).deploy()

    const usdc = await smock.fake<IERC20>('IERC20')
    const dsu = await smock.fake<IERC20>('IERC20')
    const reserve = await smock.fake<IEmptySetReserve>('IEmptySetReserve')
    await controller.initialize(verifier.address, usdc.address, dsu.address, reserve.address)
  }

  beforeEach(async () => {
    await loadFixture(fixture)
  })

  describe('#creation', () => {
    it('calculates unique addresses', async () => {
      const accountAddressA = await controller.getAccountAddress(userA.address)
      expect(accountAddressA).to.not.equal(userA.address)

      const accountAddressB = await controller.getAccountAddress(userB.address)
      expect(accountAddressB).to.not.equal(accountAddressA)
    })

    it('created address matches calculated address', async () => {
      const accountAddressCalculated = await controller.getAccountAddress(userA.address)

      const accountAddressActual = await controller.connect(userA).callStatic.deployAccount()
      await expect(controller.connect(userA).deployAccount())
        .to.emit(controller, 'AccountDeployed')
        .withArgs(userA.address, accountAddressCalculated)

      expect(accountAddressCalculated).to.equal(accountAddressActual)
    })

    it('creates collateral accounts from a signed message', async () => {
      const deployAccountMessage = {
        ...(await createAction(userA.address)),
      }
      const signature = await signDeployAccount(userA, verifier, deployAccountMessage)

      // deploy and confirm address of the account matches calculated expectation
      const accountAddressCalculated = await controller.getAccountAddress(userA.address)
      await expect(controller.connect(keeper).deployAccountWithSignature(deployAccountMessage, signature))
        .to.emit(controller, 'AccountDeployed')
        .withArgs(userA.address, accountAddressCalculated)
    })

    it('creates collateral accounts from a delegated signer', async () => {
      // delegate userB to sign for userA
      await controller.connect(userA).updateSigner(userB.address, true)

      // create a message to create collateral account for userA but sign it as userB
      const deployAccountMessage = {
        ...(await createAction(userA.address)),
      }
      const signature = await signDeployAccount(userB, verifier, deployAccountMessage)

      // create the account
      const accountAddressCalculated = await controller.getAccountAddress(userA.address)
      await expect(controller.connect(keeper).deployAccountWithSignature(deployAccountMessage, signature))
        .to.emit(controller, 'AccountDeployed')
        .withArgs(userA.address, accountAddressCalculated)
    })

    it('third party cannot create account on owners behalf', async () => {
      // create a message to create collateral account for userA but sign it as userB
      const deployAccountMessage = {
        ...createAction(userA.address),
      }
      const signature = await signDeployAccount(userB, verifier, deployAccountMessage)

      await expect(
        controller.connect(keeper).deployAccountWithSignature(deployAccountMessage, signature),
      ).to.be.revertedWithCustomError(controller, 'ControllerInvalidSigner')
    })
  })

  describe('#delegation', () => {
    let accountAddressA: Address

    before(async () => {
      accountAddressA = await controller.getAccountAddress(userA.address)
    })

    it('can assign and disable a delegate', async () => {
      // validate initial state
      expect(await controller.signers(accountAddressA, userB.address)).to.be.false

      // userA assigns userB as delegated signer for their collateral account
      await expect(controller.connect(userA).updateSigner(userB.address, true))
        .to.emit(controller, 'SignerUpdated')
        .withArgs(userA.address, userB.address, true)
      expect(await controller.signers(userA.address, userB.address)).to.be.true

      // no-op update should neither revert nor change state
      await expect(controller.connect(userA).updateSigner(userB.address, true))
      expect(await controller.signers(userA.address, userB.address)).to.be.true

      // userA disables userB's delegatation rights
      await expect(controller.connect(userA).updateSigner(userB.address, false))
        .to.emit(controller, 'SignerUpdated')
        .withArgs(userA.address, userB.address, false)
      expect(await controller.signers(userA.address, userB.address)).to.be.false

      // no-op update should neither revert nor change state
      await expect(controller.connect(userA).updateSigner(userB.address, false))
      expect(await controller.signers(userA.address, userB.address)).to.be.false

      // userA re-enables userB's delegation rights
      await expect(controller.connect(userA).updateSigner(userB.address, true))
        .to.emit(controller, 'SignerUpdated')
        .withArgs(userA.address, userB.address, true)
      expect(await controller.signers(userA.address, userB.address)).to.be.true
    })

    it('can assign a delegate from a signed message', async () => {
      // validate initial state
      expect(await controller.signers(userA.address, userB.address)).to.be.false

      // userA signs a message assigning userB's delegation rights
      const updateSignerMessage = {
        signer: userB.address,
        approved: true,
        ...(await createAction(userA.address)),
      }
      const signature = await signSignerUpdate(userA, verifier, updateSignerMessage)

      // assign the delegate
      await expect(controller.connect(keeper).updateSignerWithSignature(updateSignerMessage, signature))
        .to.emit(controller, 'SignerUpdated')
        .withArgs(userA.address, userB.address, true)
      expect(await controller.signers(userA.address, userB.address)).to.be.true
    })

<<<<<<< HEAD
=======
    it('can assign a delegate before collateral account was created', async () => {
      // userA signs a message assigning userB's delegation rights
      const updateSignerMessage = {
        signer: userB.address,
        approved: true,
        ...(await createAction(userA.address)),
      }

      // assign the delegate
      const signature = await signSignerUpdate(userA, verifier, updateSignerMessage)
      await expect(controller.connect(keeper).updateSignerWithSignature(updateSignerMessage, signature))
        .to.emit(controller, 'SignerUpdated')
        .withArgs(userA.address, userB.address, true)
      expect(await controller.signers(userA.address, userB.address)).to.be.true
    })

>>>>>>> 2481ee0c
    it('cannot assign a delegate from an unauthorized signer', async () => {
      // validate initial state
      expect(await controller.signers(userA.address, userB.address)).to.be.false

      // userB signs a message granting them delegation rights to userA's collateral account
      const updateSignerMessage = {
        signer: userB.address,
        approved: true,
        ...(await createAction(userA.address)),
      }
      const signature = await signSignerUpdate(userB, verifier, updateSignerMessage)

      // ensure message verification fails
      const controllerSigner = await impersonate.impersonateWithBalance(controller.address, utils.parseEther('10'))
      const signerResult = await verifier
        .connect(controllerSigner)
        .callStatic.verifySignerUpdate(updateSignerMessage, signature)
      expect(signerResult).to.not.eq(userA.address)

      // ensure assignment fails
      await expect(
        controller.connect(keeper).updateSignerWithSignature(updateSignerMessage, signature),
      ).to.be.revertedWithCustomError(controller, 'ControllerInvalidSigner')
    })

    it('cannot disable a delegate from an unauthorized signer', async () => {
      // userA assigns userB as delegated signer for their collateral account
      await expect(controller.connect(userA).updateSigner(userB.address, true))
        .to.emit(controller, 'SignerUpdated')
        .withArgs(userA.address, userB.address, true)
      expect(await controller.signers(userA.address, userB.address)).to.be.true

      // keeper signs a message disabling userB's delegation rights to userA's collateral account
      const updateSignerMessage = {
        signer: userB.address,
        approved: false,
        ...createAction(userA.address),
      }
      const signature = await signSignerUpdate(keeper, verifier, updateSignerMessage)

      // ensure update fails
      await expect(
        controller.connect(keeper).updateSignerWithSignature(updateSignerMessage, signature),
      ).to.be.revertedWithCustomError(controller, 'ControllerInvalidSigner')
    })

    it('can disable a delegate from a signed message', async () => {
      // set up initial state
      await controller.connect(userA).updateSigner(userB.address, true)
      expect(await controller.signers(userA.address, userB.address)).to.be.true

      // userA signs a message assigning userB's delegation rights
      const updateSignerMessage = {
        signer: userB.address,
        approved: false,
        ...(await createAction(userA.address)),
      }
      const signature = await signSignerUpdate(userA, verifier, updateSignerMessage)

      // disable the delegate
      await expect(controller.connect(keeper).updateSignerWithSignature(updateSignerMessage, signature))
        .to.emit(controller, 'SignerUpdated')
        .withArgs(userA.address, userB.address, false)
      expect(await controller.signers(userA.address, userB.address)).to.be.false
    })
  })

  describe('#transfer', () => {
    it('reverts attempting to transfer to a non-DSU market', async () => {
      // create a market with a non-DSU collateral token
      const weth = await smock.fake<IERC20Metadata>('IERC20Metadata')
      const market = await mockMarket(weth.address)

      // create a collateral account
      createCollateralAccount(userA)

      // attempt a market transfer to the unsupported market
      const marketTransferMessage = {
        market: market.address,
        amount: utils.parseEther('4'),
        ...createAction(userA.address, utils.parseEther('0.3'), 24),
      }
      const signature = await signMarketTransfer(userA, verifier, marketTransferMessage)
      await expect(
        controller.connect(keeper).marketTransferWithSignature(marketTransferMessage, signature),
      ).to.be.revertedWithCustomError(controller, 'ControllerUnsupportedMarket')
    })
  })
})<|MERGE_RESOLUTION|>--- conflicted
+++ resolved
@@ -33,11 +33,7 @@
   let lastNonce = 0
 
   // create a default action for the specified user with reasonable fee and expiry
-<<<<<<< HEAD
-  function createAction(userAddress: Address, maxFee = utils.parseEther('0.3'), expiresInSeconds = 12) {
-=======
-  async function createAction(userAddress: Address, feeOverride = utils.parseEther('12'), expiresInSeconds = 6) {
->>>>>>> 2481ee0c
+  async function createAction(userAddress: Address, maxFee = utils.parseEther('0.3'), expiresInSeconds = 12) {
     return {
       action: {
         maxFee: maxFee,
@@ -140,7 +136,7 @@
     it('third party cannot create account on owners behalf', async () => {
       // create a message to create collateral account for userA but sign it as userB
       const deployAccountMessage = {
-        ...createAction(userA.address),
+        ...(await createAction(userA.address)),
       }
       const signature = await signDeployAccount(userB, verifier, deployAccountMessage)
 
@@ -207,8 +203,6 @@
       expect(await controller.signers(userA.address, userB.address)).to.be.true
     })
 
-<<<<<<< HEAD
-=======
     it('can assign a delegate before collateral account was created', async () => {
       // userA signs a message assigning userB's delegation rights
       const updateSignerMessage = {
@@ -225,7 +219,6 @@
       expect(await controller.signers(userA.address, userB.address)).to.be.true
     })
 
->>>>>>> 2481ee0c
     it('cannot assign a delegate from an unauthorized signer', async () => {
       // validate initial state
       expect(await controller.signers(userA.address, userB.address)).to.be.false
@@ -262,7 +255,7 @@
       const updateSignerMessage = {
         signer: userB.address,
         approved: false,
-        ...createAction(userA.address),
+        ...(await createAction(userA.address)),
       }
       const signature = await signSignerUpdate(keeper, verifier, updateSignerMessage)
 
@@ -306,7 +299,7 @@
       const marketTransferMessage = {
         market: market.address,
         amount: utils.parseEther('4'),
-        ...createAction(userA.address, utils.parseEther('0.3'), 24),
+        ...(await createAction(userA.address, utils.parseEther('0.3'), 24)),
       }
       const signature = await signMarketTransfer(userA, verifier, marketTransferMessage)
       await expect(
