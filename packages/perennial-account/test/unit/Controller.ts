import { expect } from 'chai'
import HRE from 'hardhat'
import { Address } from 'hardhat-deploy/dist/types'
import { SignerWithAddress } from '@nomiclabs/hardhat-ethers/signers'
import { loadFixture } from '@nomicfoundation/hardhat-network-helpers'
import { BigNumber, constants, utils } from 'ethers'
import {
  Controller,
  Controller__factory,
  IERC20,
  IEmptySetReserve,
  Verifier,
  Verifier__factory,
} from '../../types/generated'
import { AccountDeployedEventObject } from '../../types/generated/contracts/Controller'
import { signDeployAccount, signSignerUpdate } from '../helpers/erc712'
import { impersonate } from '../../../common/testutil'
import { currentBlockTimestamp } from '../../../common/testutil/time'
import { smock } from '@defi-wonderland/smock'

const { ethers } = HRE

describe('Controller', () => {
  let controller: Controller
  let verifier: Verifier
  let verifierSigner: SignerWithAddress
  let owner: SignerWithAddress
  let userA: SignerWithAddress
  let userB: SignerWithAddress
  let keeper: SignerWithAddress
  let lastNonce = 0
  let currentTime: BigNumber

  // create a default action for the specified user with reasonable fee and expiry
<<<<<<< HEAD
  function createAction(
    accountAddress: Address,
    userAddress: Address,
    maxFee = utils.parseEther('0.3'),
    expiresInSeconds = 12,
  ) {
    return {
      action: {
        account: accountAddress,
        maxFee: maxFee,
=======
  function createAction(userAddress: Address, feeOverride = utils.parseEther('12'), expiresInSeconds = 6) {
    return {
      action: {
        maxFee: feeOverride,
>>>>>>> 32f55cdc
        common: {
          account: userAddress,
          domain: controller.address,
          nonce: nextNonce(),
          group: 0,
          expiry: currentTime.add(expiresInSeconds),
        },
      },
    }
  }

  // deploys a collateral account for the specified user and returns the address
  async function createCollateralAccount(user: SignerWithAddress): Promise<Address> {
    const deployAccountMessage = {
      ...createAction(user.address),
    }
    const signatureCreate = await signDeployAccount(user, verifier, deployAccountMessage)
    const tx = await controller.connect(keeper).deployAccountWithSignature(deployAccountMessage, signatureCreate)
    // verify the address from event arguments
    const creationArgs = (await tx.wait()).events?.find(e => e.event === 'AccountDeployed')
      ?.args as any as AccountDeployedEventObject
    const accountAddress = await controller.getAccountAddress(user.address)
    expect(creationArgs.account).to.equal(accountAddress)
    return accountAddress
  }

  // create a serial nonce for testing purposes; real users may choose a nonce however they please
  function nextNonce(): BigNumber {
    lastNonce += 1
    return BigNumber.from(lastNonce)
  }

  const fixture = async () => {
    ;[owner, userA, userB, keeper] = await ethers.getSigners()
    controller = await new Controller__factory(owner).deploy()
    verifier = await new Verifier__factory(owner).deploy()
    verifierSigner = await impersonate.impersonateWithBalance(verifier.address, utils.parseEther('10'))

    // TODO: move to setupHelpers module, which doesn't exist in this branch
    const usdc = await smock.fake<IERC20>('IERC20')
    const dsu = await smock.fake<IERC20>('IERC20')
    const reserve = await smock.fake<IEmptySetReserve>('IEmptySetReserve')
    await controller.initialize(verifier.address, usdc.address, dsu.address, reserve.address)
  }

  beforeEach(async () => {
    await loadFixture(fixture)
    currentTime = BigNumber.from(await currentBlockTimestamp())
  })

  describe('#creation', () => {
    it('calculates unique addresses', async () => {
      const accountAddressA = await controller.getAccountAddress(userA.address)
      expect(accountAddressA).to.not.equal(userA.address)

      const accountAddressB = await controller.getAccountAddress(userB.address)
      expect(accountAddressB).to.not.equal(accountAddressA)
    })

    it('created address matches calculated address', async () => {
      const accountAddressCalculated = await controller.getAccountAddress(userA.address)

      const accountAddressActual = await controller.connect(userA).callStatic.deployAccount()
      await expect(controller.connect(userA).deployAccount())
        .to.emit(controller, 'AccountDeployed')
        .withArgs(userA.address, accountAddressCalculated)

      expect(accountAddressCalculated).to.equal(accountAddressActual)
    })

    it('creates collateral accounts from a signed message', async () => {
      const deployAccountMessage = {
        ...createAction(userA.address),
      }
      const signature = await signDeployAccount(userA, verifier, deployAccountMessage)

      // deploy and confirm address of the account matches calculated expectation
      const accountAddressCalculated = await controller.getAccountAddress(userA.address)
      await expect(controller.connect(keeper).deployAccountWithSignature(deployAccountMessage, signature))
        .to.emit(controller, 'AccountDeployed')
        .withArgs(userA.address, accountAddressCalculated)
    })

    it('creates collateral accounts from a delegated signer', async () => {
      // delegate userB to sign for userA
      await controller.connect(userA).updateSigner(userB.address, true)

      // create a message to create collateral account for userA but sign it as userB
      const deployAccountMessage = {
        ...createAction(userA.address),
      }
      const signature = await signDeployAccount(userB, verifier, deployAccountMessage)

      // create the account
      const accountAddressCalculated = await controller.getAccountAddress(userA.address)
      await expect(controller.connect(keeper).deployAccountWithSignature(deployAccountMessage, signature))
        .to.emit(controller, 'AccountDeployed')
        .withArgs(userA.address, accountAddressCalculated)
    })

    it('third party cannot create account on owners behalf', async () => {
      // create a message to create collateral account for userA but sign it as userB
      const accountAddressCalculated = await controller.getAccountAddress(userA.address)
      const deployAccountMessage = {
        ...createAction(accountAddressCalculated, userA.address),
      }
      const signature = await signDeployAccount(userB, verifier, deployAccountMessage)

      await expect(
        controller.connect(keeper).deployAccountWithSignature(deployAccountMessage, signature),
      ).to.be.revertedWithCustomError(controller, 'InvalidSignerError')
    })
  })

  describe('#delegation', () => {
    let accountAddressA: Address
    let accountAddressB: Address

    beforeEach(async () => {
      accountAddressA = await controller.getAccountAddress(userA.address)
      accountAddressB = await controller.getAccountAddress(userB.address)
    })

    it('can assign and disable a delegate', async () => {
      // validate initial state
      expect(await controller.signers(accountAddressA, userB.address)).to.be.false

      // userA assigns userB as delegated signer for their collateral account
      await expect(controller.connect(userA).updateSigner(userB.address, true))
        .to.emit(controller, 'SignerUpdated')
        .withArgs(userA.address, userB.address, true)
      expect(await controller.signers(userA.address, userB.address)).to.be.true

      // no-op update should neither revert nor change state
      await expect(controller.connect(userA).updateSigner(userB.address, true))
      expect(await controller.signers(userA.address, userB.address)).to.be.true

      // userA disables userB's delegatation rights
      await expect(controller.connect(userA).updateSigner(userB.address, false))
        .to.emit(controller, 'SignerUpdated')
        .withArgs(userA.address, userB.address, false)
      expect(await controller.signers(userA.address, userB.address)).to.be.false

      // no-op update should neither revert nor change state
      await expect(controller.connect(userA).updateSigner(userB.address, false))
      expect(await controller.signers(userA.address, userB.address)).to.be.false

      // userA re-enables userB's delegation rights
      await expect(controller.connect(userA).updateSigner(userB.address, true))
        .to.emit(controller, 'SignerUpdated')
        .withArgs(userA.address, userB.address, true)
      expect(await controller.signers(userA.address, userB.address)).to.be.true
    })

    it('can assign a delegate from a signed message', async () => {
      // validate initial state
      expect(await controller.signers(userA.address, userB.address)).to.be.false

      // create the collateral account
      const accountAddress = await createCollateralAccount(userA)
      expect(accountAddress).to.equal(accountAddressA)

      // userA signs a message assigning userB's delegation rights
      const updateSignerMessage = {
        signer: userB.address,
        approved: true,
        ...createAction(userA.address),
      }
      const signature = await signSignerUpdate(userA, verifier, updateSignerMessage)

      // assign the delegate
      await expect(controller.connect(keeper).updateSignerWithSignature(updateSignerMessage, signature))
        .to.emit(controller, 'SignerUpdated')
        .withArgs(userA.address, userB.address, true)
      expect(await controller.signers(userA.address, userB.address)).to.be.true
    })

    it('can assign a delegate before collateral account was created', async () => {
      // userA signs a message assigning userB's delegation rights
      const updateSignerMessage = {
        signer: userB.address,
        approved: true,
        ...createAction(userA.address),
      }

      // assign the delegate
      const signature = await signSignerUpdate(userA, verifier, updateSignerMessage)
      await expect(controller.connect(keeper).updateSignerWithSignature(updateSignerMessage, signature))
        .to.emit(controller, 'SignerUpdated')
        .withArgs(userA.address, userB.address, true)
      expect(await controller.signers(userA.address, userB.address)).to.be.true
    })

    it('cannot assign a delegate from an unauthorized signer', async () => {
      // validate initial state
      expect(await controller.signers(userA.address, userB.address)).to.be.false

      // create the collateral account
      await createCollateralAccount(userA)

      // userB signs a message granting them delegation rights to userA's collateral account
      const updateSignerMessage = {
        signer: userB.address,
        approved: true,
        ...createAction(userA.address),
      }
      const signature = await signSignerUpdate(userB, verifier, updateSignerMessage)

      // ensure message verification fails
      const controllerSigner = await impersonate.impersonateWithBalance(controller.address, utils.parseEther('10'))
      const signerResult = await verifier
        .connect(controllerSigner)
        .callStatic.verifySignerUpdate(updateSignerMessage, signature)
      expect(signerResult).to.not.eq(userA.address)

      // ensure assignment fails
      await expect(
        controller.connect(keeper).updateSignerWithSignature(updateSignerMessage, signature),
      ).to.be.revertedWithCustomError(controller, 'InvalidSignerError')
    })

    it('cannot disable a delegate from an unauthorized signer', async () => {
      // create the collateral account
      await createCollateralAccount(userA)

      // userA assigns userB as delegated signer for their collateral account
      await expect(controller.connect(userA).updateSigner(userB.address, true))
        .to.emit(controller, 'SignerUpdated')
        .withArgs(accountAddressA, userB.address, true)
      expect(await controller.signers(accountAddressA, userB.address)).to.be.true

      // keeper signs a message disabling userB's delegation rights to userA's collateral account
      const updateSignerMessage = {
        signer: userB.address,
        approved: false,
        ...createAction(accountAddressA, userA.address),
      }
      const signature = await signSignerUpdate(keeper, verifier, updateSignerMessage)

      // ensure update fails
      await expect(
        controller.connect(keeper).updateSignerWithSignature(updateSignerMessage, signature),
      ).to.be.revertedWithCustomError(controller, 'InvalidSignerError')
    })

    it('can disable a delegate from a signed message', async () => {
      // set up initial state
      await createCollateralAccount(userA)
      await controller.connect(userA).updateSigner(userB.address, true)
      expect(await controller.signers(userA.address, userB.address)).to.be.true

      // userA signs a message assigning userB's delegation rights
      const updateSignerMessage = {
        signer: userB.address,
        approved: false,
        ...createAction(userA.address),
      }
      const signature = await signSignerUpdate(userA, verifier, updateSignerMessage)

      // disable the delegate
      await expect(controller.connect(keeper).updateSignerWithSignature(updateSignerMessage, signature))
        .to.emit(controller, 'SignerUpdated')
        .withArgs(userA.address, userB.address, false)
      expect(await controller.signers(userA.address, userB.address)).to.be.false
    })
  })
})<|MERGE_RESOLUTION|>--- conflicted
+++ resolved
@@ -32,23 +32,10 @@
   let currentTime: BigNumber
 
   // create a default action for the specified user with reasonable fee and expiry
-<<<<<<< HEAD
-  function createAction(
-    accountAddress: Address,
-    userAddress: Address,
-    maxFee = utils.parseEther('0.3'),
-    expiresInSeconds = 12,
-  ) {
+  function createAction(userAddress: Address, maxFee = utils.parseEther('0.3'), expiresInSeconds = 12) {
     return {
       action: {
-        account: accountAddress,
         maxFee: maxFee,
-=======
-  function createAction(userAddress: Address, feeOverride = utils.parseEther('12'), expiresInSeconds = 6) {
-    return {
-      action: {
-        maxFee: feeOverride,
->>>>>>> 32f55cdc
         common: {
           account: userAddress,
           domain: controller.address,
@@ -151,9 +138,8 @@
 
     it('third party cannot create account on owners behalf', async () => {
       // create a message to create collateral account for userA but sign it as userB
-      const accountAddressCalculated = await controller.getAccountAddress(userA.address)
       const deployAccountMessage = {
-        ...createAction(accountAddressCalculated, userA.address),
+        ...createAction(userA.address),
       }
       const signature = await signDeployAccount(userB, verifier, deployAccountMessage)
 
@@ -277,14 +263,14 @@
       // userA assigns userB as delegated signer for their collateral account
       await expect(controller.connect(userA).updateSigner(userB.address, true))
         .to.emit(controller, 'SignerUpdated')
-        .withArgs(accountAddressA, userB.address, true)
-      expect(await controller.signers(accountAddressA, userB.address)).to.be.true
+        .withArgs(userA.address, userB.address, true)
+      expect(await controller.signers(userA.address, userB.address)).to.be.true
 
       // keeper signs a message disabling userB's delegation rights to userA's collateral account
       const updateSignerMessage = {
         signer: userB.address,
         approved: false,
-        ...createAction(accountAddressA, userA.address),
+        ...createAction(userA.address),
       }
       const signature = await signSignerUpdate(keeper, verifier, updateSignerMessage)
 
