--- conflicted
+++ resolved
@@ -1,18 +1,5 @@
 import { expect } from 'chai'
 import { BigNumber, CallOverrides, constants, utils } from 'ethers'
-<<<<<<< HEAD
-import {
-  IKeeperOracle,
-  IOracleFactory,
-  KeeperOracle,
-  KeeperOracle__factory,
-  Oracle,
-  Oracle__factory,
-  PythFactory,
-  PythFactory__factory,
-} from '@perennial/oracle/types/generated'
-=======
->>>>>>> 46551360
 import { SignerWithAddress } from '@nomiclabs/hardhat-ethers/signers'
 import { IOracleFactory, PythFactory } from '@equilibria/perennial-v2-oracle/types/generated'
 import { createFactories, deployController } from './setupHelpers'
@@ -28,11 +15,6 @@
   IMarketFactory,
 } from '../../types/generated'
 import { impersonate } from '../../../common/testutil'
-<<<<<<< HEAD
-import { IVerifier } from '@perennial/core/types/generated'
-=======
-import { AggregatorV3Interface } from '@equilibria/perennial-v2/types/generated'
->>>>>>> 46551360
 
 const PYTH_ADDRESS = '0xff1a0f4744e8582DF1aE09D5611b887B6a12925C'
 const CHAINLINK_ETH_USD_FEED = '0x639Fe6ab55C921f74e7fac1ee960C0B6293ba612'
