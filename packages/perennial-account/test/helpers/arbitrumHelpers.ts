import { expect } from 'chai'
import { BigNumber, CallOverrides, constants, utils } from 'ethers'
import {
  IKeeperOracle,
  IOracleFactory,
  KeeperOracle,
  KeeperOracle__factory,
  Oracle,
  Oracle__factory,
  PythFactory,
  PythFactory__factory,
} from '@equilibria/perennial-v2-oracle/types/generated'
import { SignerWithAddress } from '@nomiclabs/hardhat-ethers/signers'
import { createMarket, deployController, deployOracleFactory, deployProtocolForOracle } from './setupHelpers'
import {
  Account__factory,
  AccountVerifier__factory,
  Controller,
  Controller_Arbitrum,
  Controller_Arbitrum__factory,
  IERC20Metadata,
  IERC20Metadata__factory,
  IMarket,
  IMarketFactory,
  IOracleProvider,
  GasOracle__factory,
} from '../../types/generated'
import { IKept } from '../../types/generated/contracts/Controller_Arbitrum'
import { impersonate } from '../../../common/testutil'
import { IVerifier } from '@equilibria/perennial-v2/types/generated'

const PYTH_ADDRESS = '0xff1a0f4744e8582DF1aE09D5611b887B6a12925C'
const PYTH_ETH_USD_PRICE_FEED = '0xff61491a931112ddf1bd8147cd1b641375f79f5825126d665480874634fd0ace'
const PYTH_BTC_USD_PRICE_FEED = '0xe62df6c8b4a85fe1a67db44dc12de5db330f7ac66b72dc658afedf0f4a415b43'
const CHAINLINK_ETH_USD_FEED = '0x639Fe6ab55C921f74e7fac1ee960C0B6293ba612'

const DSU_ADDRESS = '0x52C64b8998eB7C80b6F526E99E29ABdcC86B841b' // Digital Standard Unit, an 18-decimal token
const DSU_HOLDER = '0x90a664846960aafa2c164605aebb8e9ac338f9a0' // Perennial Market has 466k at height 208460709
const DSU_RESERVE = '0x0d49c416103Cbd276d9c3cd96710dB264e3A0c27'

const USDC_ADDRESS = '0xaf88d065e77c8cC2239327C5EDb3A432268e5831' // Arbitrum native USDC (not USDC.e), a 6-decimal token
const USDC_HOLDER = '0x2df1c51e09aecf9cacb7bc98cb1742757f163df7' // Hyperliquid deposit bridge has 414mm USDC at height 233560862

// deploys protocol
export async function createFactories(
  owner: SignerWithAddress,
): Promise<[IOracleFactory, IMarketFactory, PythFactory]> {
  // Deploy the oracle factory, which markets created by the market factory will query
  const oracleFactory = await deployOracleFactory(owner)
  // Deploy the market factory and authorize it with the oracle factory
  const marketFactory = await deployProtocolForOracle(owner, oracleFactory)

  // Deploy a Pyth keeper oracle factory, which we'll need to meddle with prices

  const commitmentGasOracle = await new GasOracle__factory(owner).deploy(
    CHAINLINK_ETH_USD_FEED,
    8,
    1_000_000,
    utils.parseEther('1.02'),
    1_000_000,
    0,
    0,
    0,
  )
  const settlementGasOracle = await new GasOracle__factory(owner).deploy(
    CHAINLINK_ETH_USD_FEED,
    8,
    200_000,
    utils.parseEther('1.02'),
    500_000,
    0,
    0,
    0,
  )
  const keeperOracleImpl = await new KeeperOracle__factory(owner).deploy(60)
  const pythOracleFactory = await new PythFactory__factory(owner).deploy(
    PYTH_ADDRESS,
    commitmentGasOracle.address,
    settlementGasOracle.address,
    keeperOracleImpl.address,
  )
  await pythOracleFactory.initialize(oracleFactory.address)
  await pythOracleFactory.updateParameter(1, 0, 4, 10)
  await oracleFactory.register(pythOracleFactory.address)

  return [oracleFactory, marketFactory, pythOracleFactory]
}

// creates an ETH market using a locally deployed factory and oracle
export async function createMarketETH(
  owner: SignerWithAddress,
  oracleFactory: IOracleFactory,
  pythOracleFactory: PythFactory,
  marketFactory: IMarketFactory,
  dsu: IERC20Metadata,
  overrides?: CallOverrides,
): Promise<[IMarket, IOracleProvider, IKeeperOracle]> {
  // Create oracles needed to support the market
  const [keeperOracle, oracle] = await createPythOracle(
    owner,
    oracleFactory,
    pythOracleFactory,
    PYTH_ETH_USD_PRICE_FEED,
    'ETH-USD',
    overrides,
  )
  // Create the market in which user or collateral account may interact
  const market = await createMarket(owner, marketFactory, dsu, oracle, undefined, undefined, overrides ?? {})
  await keeperOracle.register(oracle.address)
  await oracle.register(market.address)
  return [market, oracle, keeperOracle]
}

// creates a BTC market using a locally deployed factory and oracle
export async function createMarketBTC(
  owner: SignerWithAddress,
  oracleFactory: IOracleFactory,
  pythOracleFactory: PythFactory,
  marketFactory: IMarketFactory,
  dsu: IERC20Metadata,
  overrides?: CallOverrides,
): Promise<[IMarket, IOracleProvider, IKeeperOracle]> {
  // Create oracles needed to support the market
  const [keeperOracle, oracle] = await createPythOracle(
    owner,
    oracleFactory,
    pythOracleFactory,
    PYTH_BTC_USD_PRICE_FEED,
    'BTC-USD',
    overrides,
  )
  // Create the market in which user or collateral account may interact
  const market = await createMarket(owner, marketFactory, dsu, oracle, undefined, undefined, overrides ?? {})
  await keeperOracle.register(oracle.address)
  await oracle.register(market.address)
  return [market, oracle, keeperOracle]
}

// connects to Arbitrum stablecoins and deploys a controller configured for them
export async function deployAndInitializeController(
  owner: SignerWithAddress,
  marketFactory: IMarketFactory,
): Promise<[IERC20Metadata, IERC20Metadata, Controller]> {
  const [dsu, usdc] = await getStablecoins(owner)
  const controller = await deployController(owner, usdc.address, dsu.address, DSU_RESERVE, marketFactory.address)

  const verifier = await new AccountVerifier__factory(owner).deploy(marketFactory.address)
  await controller.initialize(verifier.address)
  return [dsu, usdc, controller]
}

// deploys an instance of the Controller with Arbitrum-specific keeper compensation mechanisms
export async function deployControllerArbitrum(
  owner: SignerWithAddress,
<<<<<<< HEAD
  marketFactory: IMarketFactory,
  keepConfig: IKept.KeepConfigStruct,
=======
>>>>>>> 06e6a6cc
  nonceManager: IVerifier,
  overrides?: CallOverrides,
): Promise<Controller_Arbitrum> {
  const accountImpl = await new Account__factory(owner).deploy(USDC_ADDRESS, DSU_ADDRESS, DSU_RESERVE)
  accountImpl.initialize(constants.AddressZero)
  const controller = await new Controller_Arbitrum__factory(owner).deploy(
    accountImpl.address,
<<<<<<< HEAD
    marketFactory.address,
    keepConfig,
=======
>>>>>>> 06e6a6cc
    nonceManager.address,
    overrides ?? {},
  )
  return controller
}

export async function fundWalletDSU(
  wallet: SignerWithAddress,
  amount: BigNumber,
  overrides?: CallOverrides,
): Promise<undefined> {
  const dsuOwner = await impersonate.impersonateWithBalance(DSU_HOLDER, utils.parseEther('10'))
  const dsu = IERC20Metadata__factory.connect(DSU_ADDRESS, dsuOwner)

  expect(await dsu.balanceOf(DSU_HOLDER)).to.be.greaterThan(amount)
  await dsu.transfer(wallet.address, amount, overrides ?? {})
}

export async function fundWalletUSDC(
  wallet: SignerWithAddress,
  amount: BigNumber,
  overrides?: CallOverrides,
): Promise<undefined> {
  const usdcOwner = await impersonate.impersonateWithBalance(USDC_HOLDER, utils.parseEther('10'))
  const usdc = IERC20Metadata__factory.connect(USDC_ADDRESS, usdcOwner)

  expect(await usdc.balanceOf(USDC_HOLDER)).to.be.greaterThan(amount)
  await usdc.transfer(wallet.address, amount, overrides ?? {})
}

export async function getStablecoins(owner: SignerWithAddress): Promise<[IERC20Metadata, IERC20Metadata]> {
  const dsu = IERC20Metadata__factory.connect(DSU_ADDRESS, owner)
  const usdc = IERC20Metadata__factory.connect(USDC_ADDRESS, owner)
  return [dsu, usdc]
}

export async function returnUSDC(wallet: SignerWithAddress): Promise<undefined> {
  const usdc = IERC20Metadata__factory.connect(USDC_ADDRESS, wallet)
  await usdc.transfer(USDC_HOLDER, await usdc.balanceOf(wallet.address))
}

export async function returnDSU(wallet: SignerWithAddress): Promise<undefined> {
  const dsu = IERC20Metadata__factory.connect(DSU_ADDRESS, wallet)
  await dsu.transfer(DSU_HOLDER, await dsu.balanceOf(wallet.address))
}

async function createPythOracle(
  owner: SignerWithAddress,
  oracleFactory: IOracleFactory,
  pythOracleFactory: PythFactory,
  pythFeedId: string,
  name: string,
  overrides?: CallOverrides,
): Promise<[KeeperOracle, Oracle]> {
  // Create the keeper oracle, which tests may use to meddle with prices
  const keeperOracle = KeeperOracle__factory.connect(
    await pythOracleFactory.callStatic.create(pythFeedId, pythFeedId, {
      provider: constants.AddressZero,
      decimals: 0,
    }),
    owner,
  )
  await pythOracleFactory.create(
    pythFeedId,
    pythFeedId,
    { provider: constants.AddressZero, decimals: 0 },
    overrides ?? {},
  )

  // Create the oracle, which markets created by the market factory will query
  const oracle = Oracle__factory.connect(
    await oracleFactory.callStatic.create(pythFeedId, pythOracleFactory.address, name),
    owner,
  )
  await oracleFactory.create(pythFeedId, pythOracleFactory.address, name, overrides ?? {})
  return [keeperOracle, oracle]
}<|MERGE_RESOLUTION|>--- conflicted
+++ resolved
@@ -152,11 +152,7 @@
 // deploys an instance of the Controller with Arbitrum-specific keeper compensation mechanisms
 export async function deployControllerArbitrum(
   owner: SignerWithAddress,
-<<<<<<< HEAD
-  marketFactory: IMarketFactory,
-  keepConfig: IKept.KeepConfigStruct,
-=======
->>>>>>> 06e6a6cc
+  marketFactory: IMarketFactory,
   nonceManager: IVerifier,
   overrides?: CallOverrides,
 ): Promise<Controller_Arbitrum> {
@@ -164,11 +160,7 @@
   accountImpl.initialize(constants.AddressZero)
   const controller = await new Controller_Arbitrum__factory(owner).deploy(
     accountImpl.address,
-<<<<<<< HEAD
     marketFactory.address,
-    keepConfig,
-=======
->>>>>>> 06e6a6cc
     nonceManager.address,
     overrides ?? {},
   )
