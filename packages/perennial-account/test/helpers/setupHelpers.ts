import HRE, { ethers } from 'hardhat'
import { SignerWithAddress } from '@nomiclabs/hardhat-ethers/signers'
import { Address } from 'hardhat-deploy/dist/types'
import { BigNumber, CallOverrides, ContractTransaction, utils } from 'ethers'
import { impersonateWithBalance } from '../../../common/testutil/impersonate'
import { parse6decimal } from '../../../common/testutil/types'
import { smock } from '@defi-wonderland/smock'

import { Controller__factory, IERC20Metadata, RebalanceLib__factory } from '../../types/generated'
import {
  CheckpointLib__factory,
  CheckpointStorageLib__factory,
  GlobalStorageLib__factory,
  IMarket,
  IMarketFactory,
  InvariantLib__factory,
  IOracleProvider,
  IVerifier,
  Market,
  Market__factory,
  MarketFactory,
  MarketFactory__factory,
  MarketParameterStorageLib__factory,
  PositionStorageGlobalLib__factory,
  PositionStorageLocalLib__factory,
  ProxyAdmin__factory,
  RiskParameterStorageLib__factory,
  TransparentUpgradeableProxy__factory,
  VersionLib__factory,
  VersionStorageLib__factory,
} from '@equilibria/perennial-v2/types/generated'
import { MarketParameterStruct, RiskParameterStruct } from '@equilibria/perennial-v2/types/generated/contracts/Market'
import { OracleFactory, OracleFactory__factory, IKeeperOracle } from '@equilibria/perennial-v2-oracle/types/generated'
import { currentBlockTimestamp, increaseTo } from '../../../common/testutil/time'
import { OracleVersionStruct } from '../../types/generated/@equilibria/perennial-v2/contracts/interfaces/IOracleProvider'

<<<<<<< HEAD
// Deploys an empty market used by the factory as a template for creating new markets
async function deployMarketImplementation(owner: SignerWithAddress, verifierAddress: Address): Promise<Market> {
  const marketImpl = await new Market__factory(
    {
      'contracts/libs/CheckpointLib.sol:CheckpointLib': (await new CheckpointLib__factory(owner).deploy()).address,
      'contracts/libs/InvariantLib.sol:InvariantLib': (await new InvariantLib__factory(owner).deploy()).address,
      'contracts/libs/VersionLib.sol:VersionLib': (await new VersionLib__factory(owner).deploy()).address,
      'contracts/types/Checkpoint.sol:CheckpointStorageLib': (
        await new CheckpointStorageLib__factory(owner).deploy()
      ).address,
      'contracts/types/Global.sol:GlobalStorageLib': (await new GlobalStorageLib__factory(owner).deploy()).address,
      'contracts/types/MarketParameter.sol:MarketParameterStorageLib': (
        await new MarketParameterStorageLib__factory(owner).deploy()
      ).address,
      'contracts/types/Position.sol:PositionStorageGlobalLib': (
        await new PositionStorageGlobalLib__factory(owner).deploy()
      ).address,
      'contracts/types/Position.sol:PositionStorageLocalLib': (
        await new PositionStorageLocalLib__factory(owner).deploy()
      ).address,
      'contracts/types/RiskParameter.sol:RiskParameterStorageLib': (
        await new RiskParameterStorageLib__factory(owner).deploy()
      ).address,
      'contracts/types/Version.sol:VersionStorageLib': (await new VersionStorageLib__factory(owner).deploy()).address,
    },
    owner,
  ).deploy(verifierAddress)
  return marketImpl
}

// Deploys the market factory and configures default protocol parameters
async function deployMarketFactory(
  owner: SignerWithAddress,
  pauser: SignerWithAddress,
  oracleFactoryAddress: Address,
  verifierAddress: Address,
  marketImplAddress: Address,
): Promise<MarketFactory> {
  const proxyAdmin = await new ProxyAdmin__factory(owner).deploy()
  const factoryImpl = await new MarketFactory__factory(owner).deploy(
    oracleFactoryAddress,
    verifierAddress,
    marketImplAddress,
  )
  const factoryProxy = await new TransparentUpgradeableProxy__factory(owner).deploy(
    factoryImpl.address,
    proxyAdmin.address,
    [],
  )
  const marketFactory = new MarketFactory__factory(owner).attach(factoryProxy.address)
  await marketFactory.connect(owner).initialize()

  // Set protocol parameters
  await marketFactory.updatePauser(pauser.address)
  await marketFactory.updateParameter({
    protocolFee: parse6decimal('0.50'),
    maxFee: parse6decimal('0.01'),
    maxFeeAbsolute: parse6decimal('1000'),
    maxCut: parse6decimal('0.50'),
    maxRate: parse6decimal('10.00'),
    minMaintenance: parse6decimal('0.01'),
    minEfficiency: parse6decimal('0.1'),
    referralFee: 0,
    minScale: parse6decimal('0.001'),
  })
=======
// Simulates an oracle update from KeeperOracle.
// If timestamp matches a requested version, callbacks implicitly settle the market.
export async function advanceToPrice(
  keeperOracle: IKeeperOracle,
  timestamp: BigNumber,
  price: BigNumber,
  overrides?: CallOverrides,
): Promise<number> {
  const keeperFactoryAddress = await keeperOracle.factory()
  const oracleFactory = await impersonateWithBalance(keeperFactoryAddress, utils.parseEther('10'))
>>>>>>> af558ce8

  // a keeper cannot commit a future price, so advance past the block
  const currentBlockTime = BigNumber.from(await currentBlockTimestamp())
  if (currentBlockTime < timestamp) await increaseTo(timestamp.toNumber() + 2)

  // create a version with the desired parameters and commit to the KeeperOracle
  const oracleVersion: OracleVersionStruct = {
    timestamp: timestamp,
    price: price,
    valid: true,
  }
  const tx: ContractTransaction = await keeperOracle.connect(oracleFactory).commit(oracleVersion, overrides ?? {})

  // inform the caller of the current timestamp
  return (await HRE.ethers.provider.getBlock(tx.blockNumber ?? 0)).timestamp
}

// Using a provided factory, create a new market and set some reasonable initial parameters
export async function createMarket(
  owner: SignerWithAddress,
  marketFactory: IMarketFactory,
  dsu: IERC20Metadata,
  oracle: IOracleProvider,
  riskParamOverrides?: Partial<RiskParameterStruct>,
  marketParamOverrides?: Partial<MarketParameterStruct>,
  overrides?: CallOverrides,
): Promise<IMarket> {
  const definition = {
    token: dsu.address,
    oracle: oracle.address,
  }
  const riskParameter = {
    margin: parse6decimal('0.3'),
    maintenance: parse6decimal('0.3'),
    takerFee: {
      linearFee: 0,
      proportionalFee: 0,
      adiabaticFee: 0,
      scale: parse6decimal('10000'),
    },
    makerFee: {
      linearFee: 0,
      proportionalFee: 0,
      adiabaticFee: 0,
      scale: parse6decimal('10000'),
    },
    makerLimit: parse6decimal('1000'),
    efficiencyLimit: parse6decimal('0.2'),
    liquidationFee: parse6decimal('10.00'),
    utilizationCurve: {
      minRate: 0,
      maxRate: parse6decimal('5.00'),
      targetRate: parse6decimal('0.80'),
      targetUtilization: parse6decimal('0.80'),
    },

    pController: {
      k: parse6decimal('40000'),
      min: parse6decimal('-1.20'),
      max: parse6decimal('1.20'),
    },
    minMargin: parse6decimal('500'),
    minMaintenance: parse6decimal('500'),
    staleAfter: 7200,
    makerReceiveOnly: false,
    ...riskParamOverrides,
  }
  const marketParameter = {
    fundingFee: parse6decimal('0.1'),
    interestFee: parse6decimal('0.1'),
    oracleFee: 0,
    riskFee: 0,
    makerFee: 0,
    takerFee: 0,
    maxPendingGlobal: 8,
    maxPendingLocal: 8,
    settlementFee: 0,
    closed: false,
    settle: false,
    ...marketParamOverrides,
  }
  const marketAddress = await marketFactory.callStatic.create(definition)
  await marketFactory.create(definition, overrides ?? {})

  const market = Market__factory.connect(marketAddress, owner)
  await market.updateRiskParameter(riskParameter, overrides ?? {})
  await market.updateParameter(marketParameter, overrides ?? {})

  return market
}
export async function deployController(owner: SignerWithAddress): Promise<Controller> {
  const controller = await new Controller__factory(
    {
      'contracts/libs/RebalanceLib.sol:RebalanceLib': (await new RebalanceLib__factory(owner).deploy()).address,
    },
    owner,
  ).deploy()
  return controller
}

// Deploys the protocol using an existing "real" oracle
export async function deployProtocolForOracle(
  owner: SignerWithAddress,
  oracleFactory: OracleFactory,
  oracleFactoryOwnerAddress: Address,
): Promise<IMarketFactory> {
  // Deploy protocol contracts
  const verifier = await smock.fake<IVerifier>(
    '@equilibria/perennial-v2-verifier/contracts/interfaces/IVerifier.sol:IVerifier',
  )
  const marketImpl = await deployMarketImplementation(owner, verifier.address)
  const marketFactory = await deployMarketFactory(
    owner,
    owner,
    oracleFactory.address,
    verifier.address,
    marketImpl.address,
  )

  // Impersonate the owner of the oracle factory to authorize it for the newly-deployed market factory
  oracleFactory = new OracleFactory__factory(owner).attach(oracleFactory.address)
  const oracleFactoryOwner = await impersonateWithBalance(oracleFactoryOwnerAddress, utils.parseEther('10'))
  await oracleFactory.connect(oracleFactoryOwner).authorize(marketFactory.address)
  return marketFactory
}

// placates linter, which has an aversion to non-null assertions
export async function getEventArguments(tx: ContractTransaction, name: string): Promise<utils.Result> {
  const receipt = await tx.wait()
  if (!receipt.events) throw new Error('Transaction receipt had no events')
  const firstMatch = receipt.events.find(e => e.event === name)
  if (!firstMatch) throw new Error(`Transaction did not raise ${name} event`)
  const args = firstMatch.args
  if (!args) throw new Error(`${name} event had no arguments`)
  return args
}

// Creates a market for a specified collateral token, which can't do much of anything
export async function mockMarket(token: Address): Promise<IMarket> {
  const oracle = await smock.fake<IOracleProvider>('IOracleProvider')
  const verifier = await smock.fake<IVerifier>(
    '@equilibria/perennial-v2-verifier/contracts/interfaces/IVerifier.sol:IVerifier',
  )
  const factory = await smock.fake<IMarketFactory>('IMarketFactory')
  const factorySigner = await impersonateWithBalance(factory.address, utils.parseEther('10'))

  // deploy market
  const [owner] = await ethers.getSigners()
  const market = await new Market__factory(
    {
      'contracts/libs/CheckpointLib.sol:CheckpointLib': (await new CheckpointLib__factory(owner).deploy()).address,
      'contracts/libs/InvariantLib.sol:InvariantLib': (await new InvariantLib__factory(owner).deploy()).address,
      'contracts/libs/VersionLib.sol:VersionLib': (await new VersionLib__factory(owner).deploy()).address,
      'contracts/types/Checkpoint.sol:CheckpointStorageLib': (
        await new CheckpointStorageLib__factory(owner).deploy()
      ).address,
      'contracts/types/Global.sol:GlobalStorageLib': (await new GlobalStorageLib__factory(owner).deploy()).address,
      'contracts/types/MarketParameter.sol:MarketParameterStorageLib': (
        await new MarketParameterStorageLib__factory(owner).deploy()
      ).address,
      'contracts/types/Position.sol:PositionStorageGlobalLib': (
        await new PositionStorageGlobalLib__factory(owner).deploy()
      ).address,
      'contracts/types/Position.sol:PositionStorageLocalLib': (
        await new PositionStorageLocalLib__factory(owner).deploy()
      ).address,
      'contracts/types/RiskParameter.sol:RiskParameterStorageLib': (
        await new RiskParameterStorageLib__factory(owner).deploy()
      ).address,
      'contracts/types/Version.sol:VersionStorageLib': (await new VersionStorageLib__factory(owner).deploy()).address,
    },
    owner,
  ).deploy(verifier.address)

  // initialize market
  const marketDefinition = {
    token: token,
    oracle: oracle.address,
  }
  await market.connect(factorySigner).initialize(marketDefinition)
  return market
}

// Deploys the market factory and configures default protocol parameters
async function deployMarketFactory(
  owner: SignerWithAddress,
  pauser: SignerWithAddress,
  oracleFactoryAddress: Address,
  verifierAddress: Address,
  marketImplAddress: Address,
): Promise<MarketFactory> {
  const proxyAdmin = await new ProxyAdmin__factory(owner).deploy()
  const factoryImpl = await new MarketFactory__factory(owner).deploy(
    oracleFactoryAddress,
    verifierAddress,
    marketImplAddress,
  )
  const factoryProxy = await new TransparentUpgradeableProxy__factory(owner).deploy(
    factoryImpl.address,
    proxyAdmin.address,
    [],
  )
  const marketFactory = new MarketFactory__factory(owner).attach(factoryProxy.address)
  await marketFactory.connect(owner).initialize()

  // Set protocol parameters
  await marketFactory.updatePauser(pauser.address)
  await marketFactory.updateParameter({
    protocolFee: parse6decimal('0.50'),
    maxFee: parse6decimal('0.01'),
    maxFeeAbsolute: parse6decimal('1000'),
    maxCut: parse6decimal('0.50'),
    maxRate: parse6decimal('10.00'),
    minMaintenance: parse6decimal('0.01'),
    minEfficiency: parse6decimal('0.1'),
    referralFee: 0,
  })

  return marketFactory
}

// Deploys an empty market used by the factory as a template for creating new markets
async function deployMarketImplementation(owner: SignerWithAddress, verifierAddress: Address): Promise<Market> {
  const marketImpl = await new Market__factory(
    {
      'contracts/libs/CheckpointLib.sol:CheckpointLib': (await new CheckpointLib__factory(owner).deploy()).address,
      'contracts/libs/InvariantLib.sol:InvariantLib': (await new InvariantLib__factory(owner).deploy()).address,
      'contracts/libs/VersionLib.sol:VersionLib': (await new VersionLib__factory(owner).deploy()).address,
      'contracts/types/Checkpoint.sol:CheckpointStorageLib': (
        await new CheckpointStorageLib__factory(owner).deploy()
      ).address,
      'contracts/types/Global.sol:GlobalStorageLib': (await new GlobalStorageLib__factory(owner).deploy()).address,
      'contracts/types/MarketParameter.sol:MarketParameterStorageLib': (
        await new MarketParameterStorageLib__factory(owner).deploy()
      ).address,
      'contracts/types/Position.sol:PositionStorageGlobalLib': (
        await new PositionStorageGlobalLib__factory(owner).deploy()
      ).address,
      'contracts/types/Position.sol:PositionStorageLocalLib': (
        await new PositionStorageLocalLib__factory(owner).deploy()
      ).address,
      'contracts/types/RiskParameter.sol:RiskParameterStorageLib': (
        await new RiskParameterStorageLib__factory(owner).deploy()
      ).address,
      'contracts/types/Version.sol:VersionStorageLib': (await new VersionStorageLib__factory(owner).deploy()).address,
    },
    owner,
  ).deploy(verifierAddress)
  return marketImpl
}<|MERGE_RESOLUTION|>--- conflicted
+++ resolved
@@ -34,10 +34,165 @@
 import { currentBlockTimestamp, increaseTo } from '../../../common/testutil/time'
 import { OracleVersionStruct } from '../../types/generated/@equilibria/perennial-v2/contracts/interfaces/IOracleProvider'
 
-<<<<<<< HEAD
-// Deploys an empty market used by the factory as a template for creating new markets
-async function deployMarketImplementation(owner: SignerWithAddress, verifierAddress: Address): Promise<Market> {
-  const marketImpl = await new Market__factory(
+// Simulates an oracle update from KeeperOracle.
+// If timestamp matches a requested version, callbacks implicitly settle the market.
+export async function advanceToPrice(
+  keeperOracle: IKeeperOracle,
+  timestamp: BigNumber,
+  price: BigNumber,
+  overrides?: CallOverrides,
+): Promise<number> {
+  const keeperFactoryAddress = await keeperOracle.factory()
+  const oracleFactory = await impersonateWithBalance(keeperFactoryAddress, utils.parseEther('10'))
+
+  // a keeper cannot commit a future price, so advance past the block
+  const currentBlockTime = BigNumber.from(await currentBlockTimestamp())
+  if (currentBlockTime < timestamp) await increaseTo(timestamp.toNumber() + 2)
+
+  // create a version with the desired parameters and commit to the KeeperOracle
+  const oracleVersion: OracleVersionStruct = {
+    timestamp: timestamp,
+    price: price,
+    valid: true,
+  }
+  const tx: ContractTransaction = await keeperOracle.connect(oracleFactory).commit(oracleVersion, overrides ?? {})
+
+  // inform the caller of the current timestamp
+  return (await HRE.ethers.provider.getBlock(tx.blockNumber ?? 0)).timestamp
+}
+
+// Using a provided factory, create a new market and set some reasonable initial parameters
+export async function createMarket(
+  owner: SignerWithAddress,
+  marketFactory: IMarketFactory,
+  dsu: IERC20Metadata,
+  oracle: IOracleProvider,
+  riskParamOverrides?: Partial<RiskParameterStruct>,
+  marketParamOverrides?: Partial<MarketParameterStruct>,
+  overrides?: CallOverrides,
+): Promise<IMarket> {
+  const definition = {
+    token: dsu.address,
+    oracle: oracle.address,
+  }
+  const riskParameter = {
+    margin: parse6decimal('0.3'),
+    maintenance: parse6decimal('0.3'),
+    takerFee: {
+      linearFee: 0,
+      proportionalFee: 0,
+      adiabaticFee: 0,
+      scale: parse6decimal('10000'),
+    },
+    makerFee: {
+      linearFee: 0,
+      proportionalFee: 0,
+      adiabaticFee: 0,
+      scale: parse6decimal('10000'),
+    },
+    makerLimit: parse6decimal('1000'),
+    efficiencyLimit: parse6decimal('0.2'),
+    liquidationFee: parse6decimal('10.00'),
+    utilizationCurve: {
+      minRate: 0,
+      maxRate: parse6decimal('5.00'),
+      targetRate: parse6decimal('0.80'),
+      targetUtilization: parse6decimal('0.80'),
+    },
+
+    pController: {
+      k: parse6decimal('40000'),
+      min: parse6decimal('-1.20'),
+      max: parse6decimal('1.20'),
+    },
+    minMargin: parse6decimal('500'),
+    minMaintenance: parse6decimal('500'),
+    staleAfter: 7200,
+    makerReceiveOnly: false,
+    ...riskParamOverrides,
+  }
+  const marketParameter = {
+    fundingFee: parse6decimal('0.1'),
+    interestFee: parse6decimal('0.1'),
+    oracleFee: 0,
+    riskFee: 0,
+    makerFee: 0,
+    takerFee: 0,
+    maxPendingGlobal: 8,
+    maxPendingLocal: 8,
+    settlementFee: 0,
+    closed: false,
+    settle: false,
+    ...marketParamOverrides,
+  }
+  const marketAddress = await marketFactory.callStatic.create(definition)
+  await marketFactory.create(definition, overrides ?? {})
+
+  const market = Market__factory.connect(marketAddress, owner)
+  await market.updateRiskParameter(riskParameter, overrides ?? {})
+  await market.updateParameter(marketParameter, overrides ?? {})
+
+  return market
+}
+export async function deployController(owner: SignerWithAddress): Promise<Controller> {
+  const controller = await new Controller__factory(
+    {
+      'contracts/libs/RebalanceLib.sol:RebalanceLib': (await new RebalanceLib__factory(owner).deploy()).address,
+    },
+    owner,
+  ).deploy()
+  return controller
+}
+
+// Deploys the protocol using an existing "real" oracle
+export async function deployProtocolForOracle(
+  owner: SignerWithAddress,
+  oracleFactory: OracleFactory,
+  oracleFactoryOwnerAddress: Address,
+): Promise<IMarketFactory> {
+  // Deploy protocol contracts
+  const verifier = await smock.fake<IVerifier>(
+    '@equilibria/perennial-v2-verifier/contracts/interfaces/IVerifier.sol:IVerifier',
+  )
+  const marketImpl = await deployMarketImplementation(owner, verifier.address)
+  const marketFactory = await deployMarketFactory(
+    owner,
+    owner,
+    oracleFactory.address,
+    verifier.address,
+    marketImpl.address,
+  )
+
+  // Impersonate the owner of the oracle factory to authorize it for the newly-deployed market factory
+  oracleFactory = new OracleFactory__factory(owner).attach(oracleFactory.address)
+  const oracleFactoryOwner = await impersonateWithBalance(oracleFactoryOwnerAddress, utils.parseEther('10'))
+  await oracleFactory.connect(oracleFactoryOwner).authorize(marketFactory.address)
+  return marketFactory
+}
+
+// placates linter, which has an aversion to non-null assertions
+export async function getEventArguments(tx: ContractTransaction, name: string): Promise<utils.Result> {
+  const receipt = await tx.wait()
+  if (!receipt.events) throw new Error('Transaction receipt had no events')
+  const firstMatch = receipt.events.find(e => e.event === name)
+  if (!firstMatch) throw new Error(`Transaction did not raise ${name} event`)
+  const args = firstMatch.args
+  if (!args) throw new Error(`${name} event had no arguments`)
+  return args
+}
+
+// Creates a market for a specified collateral token, which can't do much of anything
+export async function mockMarket(token: Address): Promise<IMarket> {
+  const oracle = await smock.fake<IOracleProvider>('IOracleProvider')
+  const verifier = await smock.fake<IVerifier>(
+    '@equilibria/perennial-v2-verifier/contracts/interfaces/IVerifier.sol:IVerifier',
+  )
+  const factory = await smock.fake<IMarketFactory>('IMarketFactory')
+  const factorySigner = await impersonateWithBalance(factory.address, utils.parseEther('10'))
+
+  // deploy market
+  const [owner] = await ethers.getSigners()
+  const market = await new Market__factory(
     {
       'contracts/libs/CheckpointLib.sol:CheckpointLib': (await new CheckpointLib__factory(owner).deploy()).address,
       'contracts/libs/InvariantLib.sol:InvariantLib': (await new InvariantLib__factory(owner).deploy()).address,
@@ -61,8 +216,15 @@
       'contracts/types/Version.sol:VersionStorageLib': (await new VersionStorageLib__factory(owner).deploy()).address,
     },
     owner,
-  ).deploy(verifierAddress)
-  return marketImpl
+  ).deploy(verifier.address)
+
+  // initialize market
+  const marketDefinition = {
+    token: token,
+    oracle: oracle.address,
+  }
+  await market.connect(factorySigner).initialize(marketDefinition)
+  return market
 }
 
 // Deploys the market factory and configures default protocol parameters
@@ -100,235 +262,6 @@
     referralFee: 0,
     minScale: parse6decimal('0.001'),
   })
-=======
-// Simulates an oracle update from KeeperOracle.
-// If timestamp matches a requested version, callbacks implicitly settle the market.
-export async function advanceToPrice(
-  keeperOracle: IKeeperOracle,
-  timestamp: BigNumber,
-  price: BigNumber,
-  overrides?: CallOverrides,
-): Promise<number> {
-  const keeperFactoryAddress = await keeperOracle.factory()
-  const oracleFactory = await impersonateWithBalance(keeperFactoryAddress, utils.parseEther('10'))
->>>>>>> af558ce8
-
-  // a keeper cannot commit a future price, so advance past the block
-  const currentBlockTime = BigNumber.from(await currentBlockTimestamp())
-  if (currentBlockTime < timestamp) await increaseTo(timestamp.toNumber() + 2)
-
-  // create a version with the desired parameters and commit to the KeeperOracle
-  const oracleVersion: OracleVersionStruct = {
-    timestamp: timestamp,
-    price: price,
-    valid: true,
-  }
-  const tx: ContractTransaction = await keeperOracle.connect(oracleFactory).commit(oracleVersion, overrides ?? {})
-
-  // inform the caller of the current timestamp
-  return (await HRE.ethers.provider.getBlock(tx.blockNumber ?? 0)).timestamp
-}
-
-// Using a provided factory, create a new market and set some reasonable initial parameters
-export async function createMarket(
-  owner: SignerWithAddress,
-  marketFactory: IMarketFactory,
-  dsu: IERC20Metadata,
-  oracle: IOracleProvider,
-  riskParamOverrides?: Partial<RiskParameterStruct>,
-  marketParamOverrides?: Partial<MarketParameterStruct>,
-  overrides?: CallOverrides,
-): Promise<IMarket> {
-  const definition = {
-    token: dsu.address,
-    oracle: oracle.address,
-  }
-  const riskParameter = {
-    margin: parse6decimal('0.3'),
-    maintenance: parse6decimal('0.3'),
-    takerFee: {
-      linearFee: 0,
-      proportionalFee: 0,
-      adiabaticFee: 0,
-      scale: parse6decimal('10000'),
-    },
-    makerFee: {
-      linearFee: 0,
-      proportionalFee: 0,
-      adiabaticFee: 0,
-      scale: parse6decimal('10000'),
-    },
-    makerLimit: parse6decimal('1000'),
-    efficiencyLimit: parse6decimal('0.2'),
-    liquidationFee: parse6decimal('10.00'),
-    utilizationCurve: {
-      minRate: 0,
-      maxRate: parse6decimal('5.00'),
-      targetRate: parse6decimal('0.80'),
-      targetUtilization: parse6decimal('0.80'),
-    },
-
-    pController: {
-      k: parse6decimal('40000'),
-      min: parse6decimal('-1.20'),
-      max: parse6decimal('1.20'),
-    },
-    minMargin: parse6decimal('500'),
-    minMaintenance: parse6decimal('500'),
-    staleAfter: 7200,
-    makerReceiveOnly: false,
-    ...riskParamOverrides,
-  }
-  const marketParameter = {
-    fundingFee: parse6decimal('0.1'),
-    interestFee: parse6decimal('0.1'),
-    oracleFee: 0,
-    riskFee: 0,
-    makerFee: 0,
-    takerFee: 0,
-    maxPendingGlobal: 8,
-    maxPendingLocal: 8,
-    settlementFee: 0,
-    closed: false,
-    settle: false,
-    ...marketParamOverrides,
-  }
-  const marketAddress = await marketFactory.callStatic.create(definition)
-  await marketFactory.create(definition, overrides ?? {})
-
-  const market = Market__factory.connect(marketAddress, owner)
-  await market.updateRiskParameter(riskParameter, overrides ?? {})
-  await market.updateParameter(marketParameter, overrides ?? {})
-
-  return market
-}
-export async function deployController(owner: SignerWithAddress): Promise<Controller> {
-  const controller = await new Controller__factory(
-    {
-      'contracts/libs/RebalanceLib.sol:RebalanceLib': (await new RebalanceLib__factory(owner).deploy()).address,
-    },
-    owner,
-  ).deploy()
-  return controller
-}
-
-// Deploys the protocol using an existing "real" oracle
-export async function deployProtocolForOracle(
-  owner: SignerWithAddress,
-  oracleFactory: OracleFactory,
-  oracleFactoryOwnerAddress: Address,
-): Promise<IMarketFactory> {
-  // Deploy protocol contracts
-  const verifier = await smock.fake<IVerifier>(
-    '@equilibria/perennial-v2-verifier/contracts/interfaces/IVerifier.sol:IVerifier',
-  )
-  const marketImpl = await deployMarketImplementation(owner, verifier.address)
-  const marketFactory = await deployMarketFactory(
-    owner,
-    owner,
-    oracleFactory.address,
-    verifier.address,
-    marketImpl.address,
-  )
-
-  // Impersonate the owner of the oracle factory to authorize it for the newly-deployed market factory
-  oracleFactory = new OracleFactory__factory(owner).attach(oracleFactory.address)
-  const oracleFactoryOwner = await impersonateWithBalance(oracleFactoryOwnerAddress, utils.parseEther('10'))
-  await oracleFactory.connect(oracleFactoryOwner).authorize(marketFactory.address)
-  return marketFactory
-}
-
-// placates linter, which has an aversion to non-null assertions
-export async function getEventArguments(tx: ContractTransaction, name: string): Promise<utils.Result> {
-  const receipt = await tx.wait()
-  if (!receipt.events) throw new Error('Transaction receipt had no events')
-  const firstMatch = receipt.events.find(e => e.event === name)
-  if (!firstMatch) throw new Error(`Transaction did not raise ${name} event`)
-  const args = firstMatch.args
-  if (!args) throw new Error(`${name} event had no arguments`)
-  return args
-}
-
-// Creates a market for a specified collateral token, which can't do much of anything
-export async function mockMarket(token: Address): Promise<IMarket> {
-  const oracle = await smock.fake<IOracleProvider>('IOracleProvider')
-  const verifier = await smock.fake<IVerifier>(
-    '@equilibria/perennial-v2-verifier/contracts/interfaces/IVerifier.sol:IVerifier',
-  )
-  const factory = await smock.fake<IMarketFactory>('IMarketFactory')
-  const factorySigner = await impersonateWithBalance(factory.address, utils.parseEther('10'))
-
-  // deploy market
-  const [owner] = await ethers.getSigners()
-  const market = await new Market__factory(
-    {
-      'contracts/libs/CheckpointLib.sol:CheckpointLib': (await new CheckpointLib__factory(owner).deploy()).address,
-      'contracts/libs/InvariantLib.sol:InvariantLib': (await new InvariantLib__factory(owner).deploy()).address,
-      'contracts/libs/VersionLib.sol:VersionLib': (await new VersionLib__factory(owner).deploy()).address,
-      'contracts/types/Checkpoint.sol:CheckpointStorageLib': (
-        await new CheckpointStorageLib__factory(owner).deploy()
-      ).address,
-      'contracts/types/Global.sol:GlobalStorageLib': (await new GlobalStorageLib__factory(owner).deploy()).address,
-      'contracts/types/MarketParameter.sol:MarketParameterStorageLib': (
-        await new MarketParameterStorageLib__factory(owner).deploy()
-      ).address,
-      'contracts/types/Position.sol:PositionStorageGlobalLib': (
-        await new PositionStorageGlobalLib__factory(owner).deploy()
-      ).address,
-      'contracts/types/Position.sol:PositionStorageLocalLib': (
-        await new PositionStorageLocalLib__factory(owner).deploy()
-      ).address,
-      'contracts/types/RiskParameter.sol:RiskParameterStorageLib': (
-        await new RiskParameterStorageLib__factory(owner).deploy()
-      ).address,
-      'contracts/types/Version.sol:VersionStorageLib': (await new VersionStorageLib__factory(owner).deploy()).address,
-    },
-    owner,
-  ).deploy(verifier.address)
-
-  // initialize market
-  const marketDefinition = {
-    token: token,
-    oracle: oracle.address,
-  }
-  await market.connect(factorySigner).initialize(marketDefinition)
-  return market
-}
-
-// Deploys the market factory and configures default protocol parameters
-async function deployMarketFactory(
-  owner: SignerWithAddress,
-  pauser: SignerWithAddress,
-  oracleFactoryAddress: Address,
-  verifierAddress: Address,
-  marketImplAddress: Address,
-): Promise<MarketFactory> {
-  const proxyAdmin = await new ProxyAdmin__factory(owner).deploy()
-  const factoryImpl = await new MarketFactory__factory(owner).deploy(
-    oracleFactoryAddress,
-    verifierAddress,
-    marketImplAddress,
-  )
-  const factoryProxy = await new TransparentUpgradeableProxy__factory(owner).deploy(
-    factoryImpl.address,
-    proxyAdmin.address,
-    [],
-  )
-  const marketFactory = new MarketFactory__factory(owner).attach(factoryProxy.address)
-  await marketFactory.connect(owner).initialize()
-
-  // Set protocol parameters
-  await marketFactory.updatePauser(pauser.address)
-  await marketFactory.updateParameter({
-    protocolFee: parse6decimal('0.50'),
-    maxFee: parse6decimal('0.01'),
-    maxFeeAbsolute: parse6decimal('1000'),
-    maxCut: parse6decimal('0.50'),
-    maxRate: parse6decimal('10.00'),
-    minMaintenance: parse6decimal('0.01'),
-    minEfficiency: parse6decimal('0.1'),
-    referralFee: 0,
-  })
 
   return marketFactory
 }
