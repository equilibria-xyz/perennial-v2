import HRE from 'hardhat'
import { expect } from 'chai'
import { anyValue } from '@nomicfoundation/hardhat-chai-matchers/withArgs'
import { Address } from 'hardhat-deploy/dist/types'
import { BigNumber, constants, utils } from 'ethers'
import { SignerWithAddress } from '@nomiclabs/hardhat-ethers/signers'
import { loadFixture } from '@nomicfoundation/hardhat-network-helpers'
import { currentBlockTimestamp } from '../../../common/testutil/time'
import { parse6decimal } from '../../../common/testutil/types'
import { Account, Account__factory, Controller, IERC20Metadata, IVerifier } from '../../types/generated'
import { IVerifier__factory } from '../../types/generated/factories/contracts/interfaces'
import { IKeeperOracle, IOracleProvider } from '@equilibria/perennial-v2-oracle/types/generated'
import { IMarket, IMarketFactory } from '@equilibria/perennial-v2/types/generated'
import { signDeployAccount, signMarketTransfer, signRebalanceConfigChange, signWithdrawal } from '../helpers/erc712'
import { advanceToPrice, getEventArguments } from '../helpers/setupHelpers'
import {
  createMarketFactory,
  createMarketETH,
  deployAndInitializeController,
  fundWalletDSU,
  fundWalletUSDC,
  createMarketBTC,
} from '../helpers/arbitrumHelpers'

const { ethers } = HRE

// hack around intermittent issues estimating gas
const TX_OVERRIDES = { gasLimit: 3_000_000, maxFeePerGas: 200_000_000 }

describe('ControllerBase', () => {
  let dsu: IERC20Metadata
  let usdc: IERC20Metadata
  let controller: Controller
  let verifier: IVerifier
  let marketFactory: IMarketFactory
  let ethMarket: IMarket
  let keeperOracle: IKeeperOracle
  let accountA: Account
  let owner: SignerWithAddress
  let userA: SignerWithAddress
  let userB: SignerWithAddress
  let keeper: SignerWithAddress
  let lastNonce = 0
  let lastPrice: BigNumber
  let currentTime: BigNumber

  // create a default action for the specified user with reasonable fee and expiry
  function createAction(
    userAddress: Address,
    signerAddress = userAddress,
    maxFee = utils.parseEther('14'),
    expiresInSeconds = 60,
  ) {
    return {
      action: {
        maxFee: maxFee,
        common: {
          account: userAddress,
          signer: signerAddress,
          domain: controller.address,
          nonce: nextNonce(),
          group: 0,
          expiry: currentTime.add(expiresInSeconds),
        },
      },
    }
  }

  // updates the oracle (optionally changing price) and settles the market
  async function advanceAndSettle(user: SignerWithAddress, timestamp = currentTime, price = lastPrice) {
    await advanceToPrice(keeperOracle, timestamp, price)
    await ethMarket.settle(user.address)
  }

  // ensures user has expected amount of collateral in a market
  async function expectMarketCollateralBalance(user: SignerWithAddress, amount: BigNumber) {
    const local = await ethMarket.locals(user.address)
    expect(local.collateral).to.equal(amount)
  }

  // funds specified wallet with 50k collateral
  async function fundWallet(wallet: SignerWithAddress): Promise<undefined> {
    await fundWalletDSU(wallet, utils.parseEther('50000'))
  }

  // create a serial nonce for testing purposes; real users may choose a nonce however they please
  function nextNonce(): BigNumber {
    lastNonce += 1
    return BigNumber.from(lastNonce)
  }

  // updates the market and returns the version timestamp
  async function changePosition(
    user: SignerWithAddress,
    newMaker = constants.MaxUint256,
    newLong = constants.MaxUint256,
    newShort = constants.MaxUint256,
  ): Promise<BigNumber> {
    const tx = await ethMarket
      .connect(user)
      ['update(address,uint256,uint256,uint256,int256,bool)'](user.address, newMaker, newLong, newShort, 0, false)
    return (await getEventArguments(tx, 'OrderCreated')).order.timestamp
  }

  // performs a market transfer, returning the timestamp of the order produced
  async function transfer(
    amount: BigNumber,
    user: SignerWithAddress,
    market = ethMarket,
    signer = user,
  ): Promise<BigNumber> {
    const marketTransferMessage = {
      market: market.address,
      amount: amount,
      ...createAction(user.address, signer.address),
    }
    const signature = await signMarketTransfer(signer, verifier, marketTransferMessage)

    // determine expected event parameters
    let expectedFrom: Address, expectedTo: Address, expectedAmount: BigNumber
    if (amount.gt(constants.Zero)) {
      // deposits transfer from collateral account into market
      expectedFrom = accountA.address
      expectedTo = market.address
      if (amount === constants.MaxInt256) expectedAmount = await dsu.balanceOf(accountA.address)
      else expectedAmount = amount.mul(1e12)
    } else {
      // withdrawals transfer from market into account
      expectedFrom = market.address
      expectedTo = accountA.address
      if (amount === constants.MinInt256) expectedAmount = (await market.locals(user.address)).collateral.mul(1e12)
      else expectedAmount = amount.mul(-1e12)
    }

    // perform transfer
    await expect(await controller.connect(keeper).marketTransferWithSignature(marketTransferMessage, signature))
      .to.emit(dsu, 'Transfer')
      .withArgs(expectedFrom, expectedTo, expectedAmount)
      .to.emit(market, 'OrderCreated')
      .withArgs(userA.address, anyValue, anyValue)

    const order = await market.pendingOrders(user.address, (await market.global()).currentId)
    return order.timestamp
  }

  const fixture = async () => {
    // set up users and deploy artifacts
    ;[owner, userA, userB, keeper] = await ethers.getSigners()
    ;[dsu, usdc, controller] = await deployAndInitializeController(owner)
    verifier = IVerifier__factory.connect(await controller.verifier(), owner)

    // create a collateral account for userA with 15k collateral in it
    await fundWallet(userA)
    const accountAddressA = await controller.getAccountAddress(userA.address)
    await dsu.connect(userA).transfer(accountAddressA, utils.parseEther('15000'))
    const deployAccountMessage = {
      ...createAction(userA.address),
    }
    const signature = await signDeployAccount(userA, verifier, deployAccountMessage)
    await controller.connect(keeper).deployAccountWithSignature(deployAccountMessage, signature)
    accountA = Account__factory.connect(accountAddressA, userA)

    // create a market
    marketFactory = await createMarketFactory(owner)
    let oracle: IOracleProvider
    ;[ethMarket, oracle, keeperOracle] = await createMarketETH(owner, marketFactory, dsu)
    lastPrice = (await oracle.status())[0].price // initial price is 3116.734999

    // approve the collateral account as operator
    await marketFactory.connect(userA).updateOperator(accountA.address, true)
  }

  beforeEach(async () => {
    currentTime = BigNumber.from(await currentBlockTimestamp())
    await loadFixture(fixture)
  })

  describe('#rebalance', () => {
    let btcMarket: IMarket

    beforeEach(async () => {
      // create another market
      let btcOracle
      ;[btcMarket, btcOracle] = await createMarketBTC(owner, marketFactory, dsu)

      // configure a group with both markets
      const message = {
        group: 1,
        markets: [ethMarket.address, btcMarket.address],
        configs: [
          { target: parse6decimal('0.65'), threshold: parse6decimal('0.04') },
          { target: parse6decimal('0.35'), threshold: parse6decimal('0.03') },
        ],
        ...(await createAction(userA.address)),
      }
      const signature = await signRebalanceConfigChange(userA, verifier, message)
      await expect(controller.connect(keeper).changeRebalanceConfigWithSignature(message, signature)).to.not.be.reverted
    })

    it('checks a group within targets', async () => {
      // transfer funds to the markets
      await transfer(parse6decimal('9700'), userA, ethMarket)
      await transfer(parse6decimal('5000'), userA, btcMarket)

<<<<<<< HEAD
      // check the group
      const [groupCollateral, canRebalance] = await controller.callStatic.checkGroup(userA.address, 1)
      expect(groupCollateral).to.equal(parse6decimal('14700'))
      expect(canRebalance).to.be.false
    })

    it('checks a group outside of targets', async () => {
      // transfer funds to the markets
      await transfer(parse6decimal('5000'), userA, ethMarket)
      await transfer(parse6decimal('5000'), userA, btcMarket)

      // check the group
      const [groupCollateral, canRebalance] = await controller.callStatic.checkGroup(userA.address, 1)
      expect(groupCollateral).to.equal(parse6decimal('10000'))
      expect(canRebalance).to.be.true
    })

    it('should not rebalance an already-balanced group', async () => {
      // transfer funds to the markets
      await transfer(parse6decimal('9700'), userA, ethMarket)
      await transfer(parse6decimal('5000'), userA, btcMarket)

      // attempt rebalance
      await expect(controller.rebalanceGroup(userA.address, 1)).to.be.revertedWithCustomError(
        controller,
        'ControllerGroupBalanced',
      )
    })

    it('rebalances group outside of threshold', async () => {
      // transfer funds to the markets
      await transfer(parse6decimal('7500'), userA, ethMarket)
      await transfer(parse6decimal('7500'), userA, btcMarket)

      await expect(controller.rebalanceGroup(userA.address, 1))
        .to.emit(dsu, 'Transfer')
        .withArgs(btcMarket.address, accountA.address, utils.parseEther('2250'))
=======
      // perform transfer
      await expect(
        await controller.connect(keeper).marketTransferWithSignature(marketTransferMessage, signature, TX_OVERRIDES),
      )
>>>>>>> e8836646
        .to.emit(dsu, 'Transfer')
        .withArgs(accountA.address, ethMarket.address, utils.parseEther('2250'))
        .to.emit(controller, 'GroupRebalanced')
        .withArgs(userA.address, 1)

      // ensure group collateral unchanged and cannot rebalance
      const [groupCollateral, canRebalance] = await controller.callStatic.checkGroup(userA.address, 1)
      expect(groupCollateral).to.equal(parse6decimal('15000'))
      expect(canRebalance).to.be.false
    })

    it('handles groups with no collateral', async () => {
      await expect(controller.rebalanceGroup(userA.address, 1)).to.be.revertedWithCustomError(
        controller,
        'ControllerGroupBalanced',
      )
    })

    it('rebalances markets with no collateral', async () => {
      // transfer funds to one of the markets
      await transfer(parse6decimal('15000'), userA, btcMarket)

      await expect(controller.rebalanceGroup(userA.address, 1))
        .to.emit(dsu, 'Transfer')
        .withArgs(btcMarket.address, accountA.address, utils.parseEther('9750'))
        .to.emit(dsu, 'Transfer')
        .withArgs(accountA.address, ethMarket.address, utils.parseEther('9750'))
        .to.emit(controller, 'GroupRebalanced')
        .withArgs(userA.address, 1)

      // ensure group collateral unchanged and cannot rebalance
      const [groupCollateral, canRebalance] = await controller.callStatic.checkGroup(userA.address, 1)
      expect(groupCollateral).to.equal(parse6decimal('15000'))
      expect(canRebalance).to.be.false
    })
  })

  describe('#transfer', () => {
    it('can deposit funds to a market', async () => {
      // sign a message to deposit 6k from the collateral account to the market
      const transferAmount = parse6decimal('6000')
      await transfer(transferAmount, userA)

      // verify balances
      await expectMarketCollateralBalance(userA, transferAmount)
      expect(await dsu.balanceOf(accountA.address)).to.equal(utils.parseEther('9000')) // 15k-6k
    })

    it('implicitly unwraps funds to deposit to a market', async () => {
      // account starts with 15k DSU
      expect(await dsu.balanceOf(accountA.address)).to.equal(utils.parseEther('15000'))
      // deposit 5k USDC into the account
      const depositAmount = parse6decimal('5000')
      await fundWalletUSDC(userA, depositAmount)
      await usdc.connect(userA).transfer(accountA.address, depositAmount)
      expect(await usdc.balanceOf(accountA.address)).to.equal(depositAmount)

      // deposit all 20k into the market
      const transferAmount = parse6decimal('20000')
      await transfer(transferAmount, userA)

      // verify balances
      await expectMarketCollateralBalance(userA, parse6decimal('20000'))
      expect(await dsu.balanceOf(accountA.address)).to.equal(0)
      expect(await usdc.balanceOf(accountA.address)).to.equal(0)
    })

    it('delegated signer can transfer funds', async () => {
      // configure a delegate
      await controller.connect(userA).updateSigner(userB.address, true)

      // sign a message to deposit 4k from the collateral account to the market
      const transferAmount = parse6decimal('4000')
      await transfer(transferAmount, userA, ethMarket, userB)

      // verify balances
      await expectMarketCollateralBalance(userA, transferAmount)
      expect(await dsu.balanceOf(accountA.address)).to.equal(utils.parseEther('11000')) // 15k-4k
    })

    it('can make multiple deposits to same market', async () => {
      for (let i = 0; i < 9; ++i) {
        currentTime = await transfer(parse6decimal('100'), userA)
        await advanceAndSettle(userA, currentTime)
      }
      expectMarketCollateralBalance(userA, parse6decimal('900'))
    })

    it('can withdraw funds from a market', async () => {
      // perform an initial deposit
      await transfer(parse6decimal('10000'), userA)

      // withdraw 3k from the the market
      const transferAmount = parse6decimal('-3000')
      await transfer(transferAmount, userA)

      // verify balances
      await expectMarketCollateralBalance(userA, parse6decimal('7000')) // 10k-3k
      expect(await dsu.balanceOf(accountA.address)).to.equal(utils.parseEther('8000')) // 15k-10k+3k
    })

    it('can fully withdraw from a market', async () => {
      // deposit 8k
      const depositAmount = parse6decimal('8000')
      await transfer(depositAmount, userA)

      // sign a message to fully withdraw from the market
      await transfer(constants.MinInt256, userA)

      // verify balances
      await expectMarketCollateralBalance(userA, constants.Zero)
      expect(await dsu.balanceOf(accountA.address)).to.equal(utils.parseEther('15000'))
    })

    it('cannot fully withdraw with position', async () => {
      // deposit 7k
      const depositAmount = parse6decimal('7000')
      await transfer(depositAmount, userA)

      // create a maker position
      currentTime = await changePosition(userA, parse6decimal('1.5'))
      await advanceAndSettle(userA)
      expect((await ethMarket.positions(userA.address)).maker).to.equal(parse6decimal('1.5'))

      // sign a message to fully withdraw from the market
      const marketTransferMessage = {
        market: ethMarket.address,
        amount: constants.MinInt256,
        ...createAction(userA.address),
      }
      const signature = await signMarketTransfer(userA, verifier, marketTransferMessage)

      // ensure transfer reverts
      await expect(
<<<<<<< HEAD
        controller.connect(keeper).marketTransferWithSignature(marketTransferMessage, signature),
      ).to.be.revertedWithCustomError(ethMarket, 'MarketInsufficientMarginError')
=======
        controller.connect(keeper).marketTransferWithSignature(marketTransferMessage, signature, TX_OVERRIDES),
      ).to.be.revertedWithCustomError(market, 'MarketInsufficientMarginError')
>>>>>>> e8836646

      await expectMarketCollateralBalance(userA, parse6decimal('7000'))
    })

    it('rejects withdrawal from unauthorized signer', async () => {
      // deposit 6k
      await transfer(parse6decimal('6000'), userA)

      // unauthorized user signs transfer message
      expect(await controller.signers(accountA.address, userB.address)).to.be.false
      const marketTransferMessage = {
        market: ethMarket.address,
        amount: constants.MinInt256,
        ...createAction(userA.address, userB.address),
      }
      const signature = await signMarketTransfer(userB, verifier, marketTransferMessage)

      // ensure withdrawal fails
      await expect(
        controller.connect(keeper).marketTransferWithSignature(marketTransferMessage, signature, TX_OVERRIDES),
      ).to.be.revertedWithCustomError(controller, 'ControllerInvalidSigner')
    })
  })

  describe('#withdrawal', () => {
    it('can unwrap and partially withdraw funds from a signed message', async () => {
      // sign message to perform a partial withdrawal
      const withdrawalAmount = parse6decimal('6000')
      const withdrawalMessage = {
        amount: withdrawalAmount,
        unwrap: true,
        ...createAction(userA.address),
      }
      const signature = await signWithdrawal(userA, verifier, withdrawalMessage)

      // perform withdrawal and check balance
      await expect(controller.connect(keeper).withdrawWithSignature(withdrawalMessage, signature))
        .to.emit(usdc, 'Transfer')
        .withArgs(accountA.address, userA.address, withdrawalAmount)

      // ensure owner was credited the USDC and account's DSU was debited
      expect(await usdc.balanceOf(userA.address)).to.equal(withdrawalAmount)
      expect(await dsu.balanceOf(accountA.address)).to.equal(utils.parseEther('9000')) // 15k-9k
      expect(await usdc.balanceOf(accountA.address)).to.equal(0) // no USDC was deposited
    })

    it('can fully withdraw from a delegated signer', async () => {
      // configure userB as delegated signer
      await controller.connect(userA).updateSigner(userB.address, true)

      // delegate signs message for full withdrawal
      const withdrawalMessage = {
        amount: constants.MaxUint256,
        unwrap: true,
        ...createAction(userA.address, userB.address),
      }
      const signature = await signWithdrawal(userB, verifier, withdrawalMessage)

      // perform withdrawal and check balance
      await expect(controller.connect(keeper).withdrawWithSignature(withdrawalMessage, signature)).to.not.be.reverted

      // ensure owner was credit all the USDC and account is empty
      expect(await usdc.balanceOf(userA.address)).to.equal(parse6decimal('15000'))
      expect(await dsu.balanceOf(accountA.address)).to.equal(0) // all DSU was withdrawan
      expect(await usdc.balanceOf(accountA.address)).to.equal(0) // no USDC was deposited
    })

    it('rejects withdrawals from unauthorized signer', async () => {
      expect(await controller.signers(accountA.address, userB.address)).to.be.false

      // unauthorized user signs message for withdrawal
      const withdrawalMessage = {
        amount: parse6decimal('2000'),
        unwrap: false,
        ...createAction(userA.address, userB.address),
      }
      const signature = await signWithdrawal(userB, verifier, withdrawalMessage)

      // ensure withdrawal fails
      await expect(
        controller.connect(keeper).withdrawWithSignature(withdrawalMessage, signature),
      ).to.be.revertedWithCustomError(controller, 'ControllerInvalidSigner')
    })
  })
})<|MERGE_RESOLUTION|>--- conflicted
+++ resolved
@@ -133,7 +133,9 @@
     }
 
     // perform transfer
-    await expect(await controller.connect(keeper).marketTransferWithSignature(marketTransferMessage, signature))
+    await expect(
+      await controller.connect(keeper).marketTransferWithSignature(marketTransferMessage, signature, TX_OVERRIDES),
+    )
       .to.emit(dsu, 'Transfer')
       .withArgs(expectedFrom, expectedTo, expectedAmount)
       .to.emit(market, 'OrderCreated')
@@ -202,7 +204,6 @@
       await transfer(parse6decimal('9700'), userA, ethMarket)
       await transfer(parse6decimal('5000'), userA, btcMarket)
 
-<<<<<<< HEAD
       // check the group
       const [groupCollateral, canRebalance] = await controller.callStatic.checkGroup(userA.address, 1)
       expect(groupCollateral).to.equal(parse6decimal('14700'))
@@ -240,12 +241,6 @@
       await expect(controller.rebalanceGroup(userA.address, 1))
         .to.emit(dsu, 'Transfer')
         .withArgs(btcMarket.address, accountA.address, utils.parseEther('2250'))
-=======
-      // perform transfer
-      await expect(
-        await controller.connect(keeper).marketTransferWithSignature(marketTransferMessage, signature, TX_OVERRIDES),
-      )
->>>>>>> e8836646
         .to.emit(dsu, 'Transfer')
         .withArgs(accountA.address, ethMarket.address, utils.parseEther('2250'))
         .to.emit(controller, 'GroupRebalanced')
@@ -380,13 +375,8 @@
 
       // ensure transfer reverts
       await expect(
-<<<<<<< HEAD
-        controller.connect(keeper).marketTransferWithSignature(marketTransferMessage, signature),
+        controller.connect(keeper).marketTransferWithSignature(marketTransferMessage, signature, TX_OVERRIDES),
       ).to.be.revertedWithCustomError(ethMarket, 'MarketInsufficientMarginError')
-=======
-        controller.connect(keeper).marketTransferWithSignature(marketTransferMessage, signature, TX_OVERRIDES),
-      ).to.be.revertedWithCustomError(market, 'MarketInsufficientMarginError')
->>>>>>> e8836646
 
       await expectMarketCollateralBalance(userA, parse6decimal('7000'))
     })
