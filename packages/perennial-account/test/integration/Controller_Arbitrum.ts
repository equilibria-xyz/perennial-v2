import { expect } from 'chai'
import HRE from 'hardhat'
import { Address } from 'hardhat-deploy/dist/types'
import { BigNumber, constants, utils } from 'ethers'
import { SignerWithAddress } from '@nomiclabs/hardhat-ethers/signers'
import { anyValue } from '@nomicfoundation/hardhat-chai-matchers/withArgs'
import { loadFixture } from '@nomicfoundation/hardhat-network-helpers'
import { smock } from '@defi-wonderland/smock'
import { advanceBlock, currentBlockTimestamp } from '../../../common/testutil/time'
import { parse6decimal } from '../../../common/testutil/types'
import {
  Account,
  Account__factory,
  ArbGasInfo,
  Controller_Arbitrum,
  Controller_Arbitrum__factory,
  IERC20Metadata,
  IMarket,
  IMarketFactory,
  IVerifier,
  Verifier__factory,
} from '../../types/generated'
import { signDeployAccount, signMarketTransfer, signSignerUpdate, signWithdrawal } from '../helpers/erc712'
import {
  createMarketFactory,
  createMarketForOracle,
  deployController,
  fundWalletDSU,
  fundWalletUSDC,
} from '../helpers/arbitrumHelpers'
import { getEventArguments } from '../helpers/setupHelpers'

const { ethers } = HRE

const CHAINLINK_ETH_USD_FEED = '0x639Fe6ab55C921f74e7fac1ee960C0B6293ba612' // price feed used for keeper compensation
const DEFAULT_MAX_FEE = utils.parseEther('0.5')
const DSU_RESERVE = '0x0d49c416103Cbd276d9c3cd96710dB264e3A0c27'

describe('Controller_Arbitrum', () => {
  let dsu: IERC20Metadata
  let usdc: IERC20Metadata
  let controller: Controller_Arbitrum
  let verifier: IVerifier
  let marketFactory: IMarketFactory
  let market: IMarket
  let owner: SignerWithAddress
  let userA: SignerWithAddress
  let userB: SignerWithAddress
  let keeper: SignerWithAddress
  let lastNonce = 0
  let currentTime: BigNumber

  // create a default action for the specified user with reasonable fee and expiry
<<<<<<< HEAD
  function createAction(userAddress: Address, maxFee = DEFAULT_MAX_FEE, expiresInSeconds = 45) {
=======
  function createAction(
    userAddress: Address,
    signerAddress: Address,
    feeOverride = DEFAULT_MAX_FEE,
    expiresInSeconds = 16,
  ) {
>>>>>>> b9902639
    return {
      action: {
        maxFee: maxFee,
        common: {
          account: userAddress,
          signer: signerAddress,
          domain: controller.address,
          nonce: nextNonce(),
          group: 0,
          expiry: currentTime.add(expiresInSeconds),
        },
      },
    }
  }

  // deploys and funds a collateral account
  async function createCollateralAccount(user: SignerWithAddress, amount: BigNumber): Promise<Account> {
    const accountAddress = await controller.getAccountAddress(user.address)
    await usdc.connect(userA).transfer(accountAddress, amount, { maxFeePerGas: 100000000 })
    const deployAccountMessage = {
      ...createAction(user.address, user.address),
    }
    const signatureCreate = await signDeployAccount(user, verifier, deployAccountMessage)
    const tx = await controller
      .connect(keeper)
      .deployAccountWithSignature(deployAccountMessage, signatureCreate, { maxFeePerGas: 100000000 })
    // verify the address from event arguments
    const creationArgs = await getEventArguments(tx, 'AccountDeployed')
    expect(creationArgs.account).to.equal(accountAddress)

    // approve the collateral account as operator
    await marketFactory.connect(user).updateOperator(accountAddress, true, { maxFeePerGas: 100000000 })

    return Account__factory.connect(accountAddress, user)
  }

  // funds specified wallet with 50k USDC
  async function fundWallet(wallet: SignerWithAddress): Promise<undefined> {
    await fundWalletUSDC(wallet, parse6decimal('50000'), { maxFeePerGas: 100000000 })
  }

  // create a serial nonce for testing purposes; real users may choose a nonce however they please
  function nextNonce(): BigNumber {
    lastNonce += 1
    return BigNumber.from(lastNonce)
  }

  const fixture = async () => {
    // create a market
    ;[owner, userA, userB, keeper] = await ethers.getSigners()
    ;[dsu, usdc] = await deployController()
    marketFactory = await createMarketFactory(owner)
    ;[market, ,] = await createMarketForOracle(owner, marketFactory, dsu)
    await dsu.connect(userA).approve(market.address, constants.MaxUint256, { maxFeePerGas: 100000000 })

    // set up users and deploy artifacts
    const keepConfig = {
      multiplierBase: 0,
      bufferBase: 1_000_000,
      multiplierCalldata: 0,
      bufferCalldata: 500_000,
    }
    controller = await new Controller_Arbitrum__factory(owner).deploy(keepConfig, { maxFeePerGas: 100000000 })
    verifier = await new Verifier__factory(owner).deploy({ maxFeePerGas: 100000000 })
    // chainlink feed is used by Kept for keeper compensation
    await controller['initialize(address,address,address,address,address)'](
      verifier.address,
      usdc.address,
      dsu.address,
      DSU_RESERVE,
      CHAINLINK_ETH_USD_FEED,
    )
    // fund userA
    await fundWallet(userA)
  }

  before(async () => {
    // touch the provider, such that smock doesn't error out running a single test
    await advanceBlock()
    // Hardhat fork does not support Arbitrum built-ins; Kept produces "invalid opcode" error without this
    await smock.fake<ArbGasInfo>('ArbGasInfo', {
      address: '0x000000000000000000000000000000000000006C',
    })
  })

  beforeEach(async () => {
    await loadFixture(fixture)

    // update the timestamp used for calculating expiry
    currentTime = BigNumber.from(await currentBlockTimestamp())

    // set a realistic base gas fee
    await HRE.ethers.provider.send('hardhat_setNextBlockBaseFeePerGas', ['0x5F5E100']) // 0.1 gwei
  })

  afterEach(async () => {
    // ensure controller has no funds at rest
    expect(await dsu.balanceOf(controller.address)).to.equal(0)

    // reset to avoid impact to setup and other tests
    await HRE.ethers.provider.send('hardhat_setNextBlockBaseFeePerGas', ['0x1'])
  })

  describe('#deployment', () => {
    let accountAddressA

    // fund the account with 15k USDC
    beforeEach(async () => {
      accountAddressA = await controller.getAccountAddress(userA.address)
    })

    it('can create an account', async () => {
      // pre-fund the address where the account will be deployed
      await usdc.connect(userA).transfer(accountAddressA, parse6decimal('15000'), { maxFeePerGas: 100000000 })

      // sign a message to deploy the account
      const deployAccountMessage = {
        ...createAction(userA.address, userA.address),
      }
      const signature = await signDeployAccount(userA, verifier, deployAccountMessage)

      // keeper executes deployment of the account and is compensated
      const keeperBalanceBefore = await dsu.balanceOf(keeper.address)
      await expect(
        controller
          .connect(keeper)
          .deployAccountWithSignature(deployAccountMessage, signature, { maxFeePerGas: 100000000 }),
      )
        .to.emit(controller, 'AccountDeployed')
        .withArgs(userA.address, accountAddressA)

      const keeperFeePaid = (await dsu.balanceOf(keeper.address)).sub(keeperBalanceBefore)
      expect(keeperFeePaid).to.be.within(utils.parseEther('0.001'), DEFAULT_MAX_FEE)
    })

    it('keeper fee is limited by maxFee', async () => {
      // pre-fund the address where the account will be deployed
      await usdc.connect(userA).transfer(accountAddressA, parse6decimal('15000'), { maxFeePerGas: 100000000 })

      // sign a message with maxFee smaller than the calculated keeper fee (~0.0033215)
      const maxFee = parse6decimal('0.000789')
      const deployAccountMessage = {
        ...createAction(userA.address, userA.address, maxFee),
      }
      const signature = await signDeployAccount(userA, verifier, deployAccountMessage)

      // keeper executes deployment of the account and is compensated
      const keeperBalanceBefore = await dsu.balanceOf(keeper.address)
      await expect(
        controller
          .connect(keeper)
          .deployAccountWithSignature(deployAccountMessage, signature, { maxFeePerGas: 100000000 }),
      )
        .to.emit(controller, 'AccountDeployed')
        .withArgs(userA.address, accountAddressA)

      const keeperFeePaid = (await dsu.balanceOf(keeper.address)).sub(keeperBalanceBefore)
      expect(keeperFeePaid).to.equal(maxFee.mul(1e12)) // convert from 6- to 18- decimal
    })

    it('reverts with custom error if keeper cannot be compensated', async () => {
      // ensure the account is empty
      expect(await dsu.balanceOf(keeper.address)).to.equal(0)
      expect(await usdc.balanceOf(keeper.address)).to.equal(0)

      // sign a message to deploy the account
      const deployAccountMessage = {
        ...createAction(userA.address),
      }

      // ensure the request fails with a meaningful revert reason
      const signature = await signDeployAccount(userA, verifier, deployAccountMessage)
      await expect(
        controller
          .connect(keeper)
          .deployAccountWithSignature(deployAccountMessage, signature, { maxFeePerGas: 100000000 }),
      ).to.be.revertedWithCustomError(controller, 'ControllerCannotPayKeeper')
    })
  })

  describe('#delegation', async () => {
    beforeEach(async () => {
      // keeper starts with no funds
      const keeperBalanceBefore = await dsu.balanceOf(keeper.address)
      expect(keeperBalanceBefore).to.equal(0)
    })

    it('cannot collect fee for assigning a delegate before account creation', async () => {
      // userA signs a message assigning userB's delegation rights
      const updateSignerMessage = {
        signer: userB.address,
        approved: true,
        ...createAction(userA.address, userA.address),
      }

      // assign the delegate
      const signature = await signSignerUpdate(userA, verifier, updateSignerMessage)
      await expect(controller.connect(keeper).updateSignerWithSignature(updateSignerMessage, signature)).to.be.reverted
    })

    it('collects fee for assigning a delegate', async () => {
      // create and fund the account
      await createCollateralAccount(userA, parse6decimal('12000'))

      // userA signs a message assigning userB's delegation rights
      const updateSignerMessage = {
        signer: userB.address,
        approved: true,
        ...createAction(userA.address, userA.address),
      }

      // assign the delegate
      const signature = await signSignerUpdate(userA, verifier, updateSignerMessage)
      await expect(
        controller
          .connect(keeper)
          .updateSignerWithSignature(updateSignerMessage, signature, { maxFeePerGas: 100000000 }),
      )
        .to.emit(controller, 'SignerUpdated')
        .withArgs(userA.address, userB.address, true)
      expect(await controller.signers(userA.address, userB.address)).to.be.true

      const keeperFee = await dsu.balanceOf(keeper.address)
      expect(keeperFee).to.be.within(utils.parseEther('0.001'), DEFAULT_MAX_FEE)
    })
  })

  describe('#transfer', async () => {
    const INITIAL_DEPOSIT_6 = parse6decimal('13000')
    let accountA: Account
    let keeperBalanceBefore: BigNumber

    beforeEach(async () => {
      // deploy collateral account for userA
      accountA = await createCollateralAccount(userA, INITIAL_DEPOSIT_6)
      keeperBalanceBefore = await dsu.balanceOf(keeper.address)
    })

    afterEach(async () => {
      // confirm keeper earned their fee
      const keeperFeePaid = (await dsu.balanceOf(keeper.address)).sub(keeperBalanceBefore)
      expect(keeperFeePaid).to.be.within(utils.parseEther('0.001'), DEFAULT_MAX_FEE)
    })

    async function deposit(amount = parse6decimal('12000')) {
      // sign a message to deposit everything from the collateral account to the market
      const marketTransferMessage = {
        market: market.address,
        amount: amount,
        ...createAction(userA.address),
      }
      const signature = await signMarketTransfer(userA, verifier, marketTransferMessage)

      // perform transfer
      await expect(
        controller
          .connect(keeper)
          .marketTransferWithSignature(marketTransferMessage, signature, { maxFeePerGas: 250000000 }),
      )
        .to.emit(dsu, 'Transfer')
        .withArgs(accountA.address, market.address, anyValue) // scale to token precision
        .to.emit(market, 'OrderCreated')
        .withArgs(userA.address, anyValue, anyValue)
        .to.emit(controller, 'KeeperCall')
        .withArgs(keeper.address, anyValue, 0, anyValue, anyValue, anyValue)
    }

    it('collects fee for depositing some funds to market', async () => {
      // sign a message to deposit 6k from the collateral account to the market
      const transferAmount = parse6decimal('6000')
      const marketTransferMessage = {
        market: market.address,
        amount: transferAmount,
        ...createAction(userA.address),
      }
      const signature = await signMarketTransfer(userA, verifier, marketTransferMessage)

      // perform transfer
      await expect(
        controller
          .connect(keeper)
          .marketTransferWithSignature(marketTransferMessage, signature, { maxFeePerGas: 100000000 }),
      )
        .to.emit(dsu, 'Transfer')
        .withArgs(accountA.address, market.address, transferAmount.mul(1e12)) // scale to token precision
        .to.emit(market, 'OrderCreated')
        .withArgs(userA.address, anyValue, anyValue)
        .to.emit(controller, 'KeeperCall')
        .withArgs(keeper.address, anyValue, 0, anyValue, anyValue, anyValue)
      expect((await market.locals(userA.address)).collateral).to.equal(transferAmount)
    })

    it('collects fee for withdrawing some funds from market', async () => {
      // user deposits collateral to the market
      await deposit(parse6decimal('12000'))
      expect((await market.locals(userA.address)).collateral).to.equal(parse6decimal('12000'))

      // sign a message to make a partial withdrawal
      const withdrawal = parse6decimal('-2000')
      const marketTransferMessage = {
        market: market.address,
        amount: withdrawal,
        ...createAction(userA.address),
      }
      const signature = await signMarketTransfer(userA, verifier, marketTransferMessage)

      // perform transfer
      await expect(
        controller
          .connect(keeper)
          .marketTransferWithSignature(marketTransferMessage, signature, { maxFeePerGas: 250000000 }),
      )
        .to.emit(dsu, 'Transfer')
        .withArgs(market.address, accountA.address, withdrawal.mul(-1e12)) // scale to token precision
        .to.emit(market, 'OrderCreated')
        .withArgs(userA.address, anyValue, anyValue)
        .to.emit(controller, 'KeeperCall')
        .withArgs(keeper.address, anyValue, 0, anyValue, anyValue, anyValue)
      expect((await market.locals(userA.address)).collateral).to.equal(parse6decimal('10000')) // 12k-2k
    })

    it('collects fee for withdrawing native deposit from market', async () => {
      // user directly deposits collateral to the market
      const depositAmount = parse6decimal('13000')
      await fundWalletDSU(userA, depositAmount.mul(1e12), { maxFeePerGas: 150000000 })
      await market
        .connect(userA)
        ['update(address,uint256,uint256,uint256,int256,bool)'](
          userA.address,
          constants.MaxUint256,
          constants.MaxUint256,
          constants.MaxUint256,
          depositAmount,
          false,
          { maxFeePerGas: 100000000 },
        )
      expect((await market.locals(userA.address)).collateral).to.equal(depositAmount)

      // sign a message to withdraw everything from the market back into the collateral account
      const marketTransferMessage = {
        market: market.address,
        amount: constants.MinInt256,
        ...createAction(userA.address),
      }
      const signature = await signMarketTransfer(userA, verifier, marketTransferMessage)

      // perform transfer
      await expect(
        controller
          .connect(keeper)
          .marketTransferWithSignature(marketTransferMessage, signature, { maxFeePerGas: 150000000 }),
      )
        .to.emit(dsu, 'Transfer')
        .withArgs(market.address, accountA.address, depositAmount.mul(1e12)) // scale to token precision
        .to.emit(market, 'OrderCreated')
        .withArgs(userA.address, anyValue, anyValue)
        .to.emit(controller, 'KeeperCall')
        .withArgs(keeper.address, anyValue, 0, anyValue, anyValue, anyValue)
      expect((await market.locals(userA.address)).collateral).to.equal(0)
    })

    it('collects fee for withdrawing funds into empty collateral account', async () => {
      // deposit 12k
      await deposit()
      // withdraw dust so it cannot be used to pay the keeper
      await accountA.withdraw(constants.MaxUint256, true, { maxFeePerGas: 150000000 })
      expect(await dsu.balanceOf(accountA.address)).to.equal(0)

      // sign a message to withdraw 2k from the market back into the collateral account
      const withdrawal = parse6decimal('-2000')
      const marketTransferMessage = {
        market: market.address,
        amount: withdrawal,
        ...createAction(userA.address),
      }
      const signature = await signMarketTransfer(userA, verifier, marketTransferMessage)

      // perform transfer
      await expect(
        controller
          .connect(keeper)
          .marketTransferWithSignature(marketTransferMessage, signature, { maxFeePerGas: 150000000 }),
      )
        .to.emit(dsu, 'Transfer')
        .withArgs(market.address, accountA.address, anyValue)
        .to.emit(market, 'OrderCreated')
        .withArgs(userA.address, anyValue, anyValue)
        .to.emit(controller, 'KeeperCall')
        .withArgs(keeper.address, anyValue, 0, anyValue, anyValue, anyValue)
      expect((await market.locals(userA.address)).collateral).to.be.within(
        parse6decimal('9999'),
        parse6decimal('10000'),
      ) // 12k-2k
    })
  })

  describe('#withdrawal', async () => {
    let accountA: Account
    let userBalanceBefore: BigNumber
    let keeperBalanceBefore: BigNumber

    beforeEach(async () => {
      // deploy collateral account for userA
      accountA = await createCollateralAccount(userA, parse6decimal('17000'))
      userBalanceBefore = await usdc.balanceOf(userA.address)
      keeperBalanceBefore = await dsu.balanceOf(keeper.address)
    })

    afterEach(async () => {
      // confirm keeper earned their fee
      const keeperFeePaid = (await dsu.balanceOf(keeper.address)).sub(keeperBalanceBefore)
      expect(keeperFeePaid).to.be.within(utils.parseEther('0.001'), DEFAULT_MAX_FEE)
    })

    it('collects fee for partial withdrawal from a delegated signer', async () => {
      // configure userB as delegated signer
      await controller.connect(userA).updateSigner(userB.address, true, { maxFeePerGas: 100000000 })

      // delegate signs message for partial withdrawal
      const withdrawalAmount = parse6decimal('7000')
      const withdrawalMessage = {
        amount: withdrawalAmount,
        unwrap: true,
        ...createAction(userA.address, userB.address),
      }
      const signature = await signWithdrawal(userB, verifier, withdrawalMessage)

      // perform withdrawal and check balance
      await expect(
        controller.connect(keeper).withdrawWithSignature(withdrawalMessage, signature, { maxFeePerGas: 100000000 }),
      )
        .to.emit(usdc, 'Transfer')
        .withArgs(accountA.address, userA.address, anyValue)
        .to.emit(controller, 'KeeperCall')
        .withArgs(keeper.address, anyValue, 0, anyValue, anyValue, anyValue)

      // confirm userA withdrew their funds and keeper fee was paid from the collateral account
      expect(await usdc.balanceOf(accountA.address)).to.be.within(parse6decimal('9999'), parse6decimal('10000'))
      expect(await usdc.balanceOf(userA.address)).to.equal(userBalanceBefore.add(withdrawalAmount))
    })

    it('collects fee for full withdrawal', async () => {
      // sign a message to withdraw all funds from the account
      const withdrawalMessage = {
        amount: constants.MaxUint256,
        unwrap: true,
        ...createAction(userA.address),
      }
      const signature = await signWithdrawal(userA, verifier, withdrawalMessage)

      // perform withdrawal and check balances
      await expect(
        controller.connect(keeper).withdrawWithSignature(withdrawalMessage, signature, { maxFeePerGas: 100000000 }),
      )
        .to.emit(usdc, 'Transfer')
        .withArgs(accountA.address, userA.address, anyValue)
        .to.emit(controller, 'KeeperCall')
        .withArgs(keeper.address, anyValue, 0, anyValue, anyValue, anyValue)

      // collateral account should be empty
      expect(await dsu.balanceOf(accountA.address)).to.equal(0)
      expect(await usdc.balanceOf(accountA.address)).to.equal(0)

      // user should have their initial balance, plus what was in their collateral account, minus keeper fees
      expect(await usdc.balanceOf(userA.address)).to.be.within(parse6decimal('49999'), parse6decimal('50000'))
    })
  })
})<|MERGE_RESOLUTION|>--- conflicted
+++ resolved
@@ -51,16 +51,7 @@
   let currentTime: BigNumber
 
   // create a default action for the specified user with reasonable fee and expiry
-<<<<<<< HEAD
-  function createAction(userAddress: Address, maxFee = DEFAULT_MAX_FEE, expiresInSeconds = 45) {
-=======
-  function createAction(
-    userAddress: Address,
-    signerAddress: Address,
-    feeOverride = DEFAULT_MAX_FEE,
-    expiresInSeconds = 16,
-  ) {
->>>>>>> b9902639
+  function createAction(userAddress: Address, signerAddress: Address, maxFee = DEFAULT_MAX_FEE, expiresInSeconds = 45) {
     return {
       action: {
         maxFee: maxFee,
@@ -165,7 +156,7 @@
   })
 
   describe('#deployment', () => {
-    let accountAddressA
+    let accountAddressA: Address
 
     // fund the account with 15k USDC
     beforeEach(async () => {
@@ -228,7 +219,7 @@
 
       // sign a message to deploy the account
       const deployAccountMessage = {
-        ...createAction(userA.address),
+        ...createAction(userA.address, userA.address),
       }
 
       // ensure the request fails with a meaningful revert reason
@@ -310,7 +301,7 @@
       const marketTransferMessage = {
         market: market.address,
         amount: amount,
-        ...createAction(userA.address),
+        ...createAction(userA.address, userA.address),
       }
       const signature = await signMarketTransfer(userA, verifier, marketTransferMessage)
 
@@ -334,7 +325,7 @@
       const marketTransferMessage = {
         market: market.address,
         amount: transferAmount,
-        ...createAction(userA.address),
+        ...createAction(userA.address, userA.address),
       }
       const signature = await signMarketTransfer(userA, verifier, marketTransferMessage)
 
@@ -363,7 +354,7 @@
       const marketTransferMessage = {
         market: market.address,
         amount: withdrawal,
-        ...createAction(userA.address),
+        ...createAction(userA.address, userA.address),
       }
       const signature = await signMarketTransfer(userA, verifier, marketTransferMessage)
 
@@ -403,7 +394,7 @@
       const marketTransferMessage = {
         market: market.address,
         amount: constants.MinInt256,
-        ...createAction(userA.address),
+        ...createAction(userA.address, userA.address),
       }
       const signature = await signMarketTransfer(userA, verifier, marketTransferMessage)
 
@@ -434,7 +425,7 @@
       const marketTransferMessage = {
         market: market.address,
         amount: withdrawal,
-        ...createAction(userA.address),
+        ...createAction(userA.address, userA.address),
       }
       const signature = await signMarketTransfer(userA, verifier, marketTransferMessage)
 
@@ -507,7 +498,7 @@
       const withdrawalMessage = {
         amount: constants.MaxUint256,
         unwrap: true,
-        ...createAction(userA.address),
+        ...createAction(userA.address, userA.address),
       }
       const signature = await signWithdrawal(userA, verifier, withdrawalMessage)
 
