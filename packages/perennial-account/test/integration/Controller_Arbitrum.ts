--- conflicted
+++ resolved
@@ -332,8 +332,6 @@
       expect(keeperFeePaid).to.be.within(utils.parseEther('0.001'), DEFAULT_MAX_FEE)
     })
 
-<<<<<<< HEAD
-=======
     async function deposit(amount = parse6decimal('12000')) {
       // sign a message to deposit everything from the collateral account to the market
       const marketTransferMessage = {
@@ -362,7 +360,6 @@
         .withArgs(keeper.address, anyValue, 0, anyValue, anyValue, anyValue)
     }
 
->>>>>>> 114296f6
     it('collects fee for depositing some funds to market', async () => {
       // sign a message to deposit 6k from the collateral account to the market
       const transferAmount = parse6decimal('6000')
