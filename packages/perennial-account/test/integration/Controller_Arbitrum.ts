import { expect } from 'chai'
import HRE from 'hardhat'
import { Address } from 'hardhat-deploy/dist/types'
import { BigNumber, constants, utils } from 'ethers'
import { SignerWithAddress } from '@nomiclabs/hardhat-ethers/signers'
import { anyValue } from '@nomicfoundation/hardhat-chai-matchers/withArgs'
import { loadFixture } from '@nomicfoundation/hardhat-network-helpers'
import { smock } from '@defi-wonderland/smock'
import { advanceBlock, currentBlockTimestamp } from '../../../common/testutil/time'
import { getEventArguments } from '../../../common/testutil/transaction'

import { parse6decimal } from '../../../common/testutil/types'
import {
  Account,
  Account__factory,
  AccountVerifier__factory,
  ArbGasInfo,
  Controller_Arbitrum,
  IAccount,
  IAccountVerifier,
  IERC20Metadata,
  IMarket,
  IMarketFactory,
} from '../../types/generated'

import {
  createMarketBTC,
  createMarketETH,
  createFactories,
  deployControllerArbitrum,
  fundWalletDSU,
  fundWalletUSDC,
  getStablecoins,
} from '../helpers/arbitrumHelpers'
import {
  signDeployAccount,
  signMarketTransfer,
  signRebalanceConfigChange,
  signRelayedAccessUpdateBatch,
  signRelayedGroupCancellation,
  signRelayedNonceCancellation,
  signRelayedOperatorUpdate,
  signRelayedSignerUpdate,
  signWithdrawal,
} from '../helpers/erc712'
import { advanceToPrice } from '../helpers/setupHelpers'
import {
  signAccessUpdateBatch,
  signGroupCancellation,
  signCommon as signNonceCancellation,
  signOperatorUpdate,
  signSignerUpdate,
} from '@equilibria/perennial-v2-verifier/test/helpers/erc712'
import { Verifier, Verifier__factory } from '@equilibria/perennial-v2-verifier/types/generated'
import { IVerifier__factory } from '@equilibria/perennial-v2/types/generated'
import { IKeeperOracle, IOracleFactory, PythFactory } from '@equilibria/perennial-v2-oracle/types/generated'

const { ethers } = HRE

const CHAINLINK_ETH_USD_FEED = '0x639Fe6ab55C921f74e7fac1ee960C0B6293ba612' // price feed used for keeper compensation
const DEFAULT_MAX_FEE = utils.parseEther('0.5')

// hack around issues estimating gas for instrumented contracts when running tests under coverage
const TX_OVERRIDES = { gasLimit: 3_000_000, maxFeePerGas: 200_000_000 }

describe('Controller_Arbitrum', () => {
  let dsu: IERC20Metadata
  let usdc: IERC20Metadata
  let controller: Controller_Arbitrum
  let accountVerifier: IAccountVerifier
  let oracleFactory: IOracleFactory
  let pythOracleFactory: PythFactory
  let marketFactory: IMarketFactory
  let market: IMarket
  let btcMarket: IMarket
  let ethKeeperOracle: IKeeperOracle
  let btcKeeperOracle: IKeeperOracle
  let owner: SignerWithAddress
  let userA: SignerWithAddress
  let userB: SignerWithAddress
  let userC: SignerWithAddress
  let keeper: SignerWithAddress
  let receiver: SignerWithAddress
  let lastNonce = 0
  let currentTime: BigNumber

  // create a default action for the specified user with reasonable fee and expiry
  function createAction(
    userAddress: Address,
    signerAddress = userAddress,
    maxFee = DEFAULT_MAX_FEE,
    expiresInSeconds = 45,
  ) {
    return {
      action: {
        maxFee: maxFee,
        common: {
          account: userAddress,
          signer: signerAddress,
          domain: controller.address,
          nonce: nextNonce(),
          group: 0,
          expiry: currentTime.add(expiresInSeconds),
        },
      },
    }
  }

  // deploys and funds a collateral account
  async function createCollateralAccount(user: SignerWithAddress, amount: BigNumber): Promise<Account> {
    const accountAddress = await controller.getAccountAddress(user.address)
    await usdc.connect(userA).transfer(accountAddress, amount, TX_OVERRIDES)
    const deployAccountMessage = {
      ...createAction(user.address, user.address),
    }
    const signatureCreate = await signDeployAccount(user, accountVerifier, deployAccountMessage)
    const tx = await controller
      .connect(keeper)
      .deployAccountWithSignature(deployAccountMessage, signatureCreate, TX_OVERRIDES)
    // verify the address from event arguments
    const creationArgs = await getEventArguments(tx, 'AccountDeployed')
    expect(creationArgs.account).to.equal(accountAddress)

    // approve the collateral account as operator
    await marketFactory.connect(user).updateOperator(accountAddress, true, TX_OVERRIDES)

    return Account__factory.connect(accountAddress, user)
  }

  // funds specified wallet with 50k USDC
  async function fundWallet(wallet: SignerWithAddress): Promise<undefined> {
    await fundWalletUSDC(wallet, parse6decimal('50000'), { maxFeePerGas: 100000000 })
  }

  // create a serial nonce for testing purposes; real users may choose a nonce however they please
  function nextNonce(): BigNumber {
    lastNonce += 1
    return BigNumber.from(lastNonce)
  }

  // deposit from the collateral account to the ETH market
  async function deposit(amount: BigNumber, account: IAccount) {
    // sign the message
    const marketTransferMessage = {
      market: market.address,
      amount: amount,
      ...createAction(userA.address, userA.address),
    }
    const signature = await signMarketTransfer(userA, accountVerifier, marketTransferMessage)

    // perform transfer
    await expect(controller.connect(keeper).marketTransferWithSignature(marketTransferMessage, signature, TX_OVERRIDES))
      .to.emit(dsu, 'Transfer')
      .withArgs(account.address, market.address, anyValue) // scale to token precision
      .to.emit(market, 'OrderCreated')
      .withArgs(userA.address, anyValue, anyValue, constants.AddressZero, constants.AddressZero, constants.AddressZero)
      .to.emit(controller, 'KeeperCall')
      .withArgs(keeper.address, anyValue, 0, anyValue, anyValue, anyValue)
  }

  const fixture = async () => {
    // deploy the protocol
    ;[owner, userA, userB, userC, keeper, receiver] = await ethers.getSigners()
    ;[oracleFactory, marketFactory, pythOracleFactory] = await createFactories(owner)
    ;[dsu, usdc] = await getStablecoins(owner)
    ;[market, , ethKeeperOracle] = await createMarketETH(owner, oracleFactory, pythOracleFactory, marketFactory, dsu)
    ;[btcMarket, , btcKeeperOracle] = await createMarketBTC(
      owner,
      oracleFactory,
      pythOracleFactory,
      marketFactory,
      dsu,
      TX_OVERRIDES,
    )
    await advanceToPrice(ethKeeperOracle, receiver, currentTime, parse6decimal('3113.7128'), TX_OVERRIDES)
    await advanceToPrice(btcKeeperOracle, receiver, currentTime, parse6decimal('57575.464'), TX_OVERRIDES)

    await dsu.connect(userA).approve(market.address, constants.MaxUint256, { maxFeePerGas: 100000000 })

    // set up users and deploy artifacts
    const keepConfig = {
      multiplierBase: 0,
      bufferBase: 1_000_000,
      multiplierCalldata: 0,
      bufferCalldata: 500_000,
    }
    const marketVerifier = IVerifier__factory.connect(await marketFactory.verifier(), owner)
<<<<<<< HEAD
    controller = await deployControllerArbitrum(owner, marketFactory, keepConfig, marketVerifier, {
      maxFeePerGas: 100000000,
    })
    accountVerifier = await new AccountVerifier__factory(owner).deploy(marketFactory.address, {
      maxFeePerGas: 100000000,
    })
    // chainlink feed is used by Kept for keeper compensation
    await controller['initialize(address,address)'](accountVerifier.address, CHAINLINK_ETH_USD_FEED)
=======
    controller = await deployControllerArbitrum(owner, marketVerifier, { maxFeePerGas: 100000000 })
    accountVerifier = await new AccountVerifier__factory(owner).deploy({ maxFeePerGas: 100000000 })
    // chainlink feed is used by Kept for keeper compensation
    await controller['initialize(address,address,address,(uint256,uint256,uint256,uint256))'](
      marketFactory.address,
      accountVerifier.address,
      CHAINLINK_ETH_USD_FEED,
      keepConfig,
    )
>>>>>>> 06e6a6cc
    // fund userA
    await fundWallet(userA)
  }

  before(async () => {
    // touch the provider, such that smock doesn't error out running a single test
    await advanceBlock()
    // Hardhat fork does not support Arbitrum built-ins; Kept produces "invalid opcode" error without this
    await smock.fake<ArbGasInfo>('ArbGasInfo', {
      address: '0x000000000000000000000000000000000000006C',
    })
  })

  beforeEach(async () => {
    // update the timestamp used for calculating expiry and adjusting oracle price
    currentTime = BigNumber.from(await currentBlockTimestamp())

    await loadFixture(fixture)

    // set a realistic base gas fee
    await HRE.ethers.provider.send('hardhat_setNextBlockBaseFeePerGas', ['0x5F5E100']) // 0.1 gwei

    currentTime = BigNumber.from(await currentBlockTimestamp())
  })

  afterEach(async () => {
    // ensure controller has no funds at rest
    expect(await dsu.balanceOf(controller.address)).to.equal(0)

    // reset to avoid impact to setup and other tests
    await HRE.ethers.provider.send('hardhat_setNextBlockBaseFeePerGas', ['0x1'])
  })

  describe('#deployment', () => {
    let accountAddressA: Address

    // fund the account with 15k USDC
    beforeEach(async () => {
      accountAddressA = await controller.getAccountAddress(userA.address)
    })

    it('can create an account', async () => {
      // pre-fund the address where the account will be deployed
      await usdc.connect(userA).transfer(accountAddressA, parse6decimal('15000'), { maxFeePerGas: 100000000 })

      // sign a message to deploy the account
      const deployAccountMessage = {
        ...createAction(userA.address, userA.address),
      }
      const signature = await signDeployAccount(userA, accountVerifier, deployAccountMessage)

      // keeper executes deployment of the account and is compensated
      const keeperBalanceBefore = await dsu.balanceOf(keeper.address)
      await expect(
        controller
          .connect(keeper)
          .deployAccountWithSignature(deployAccountMessage, signature, { maxFeePerGas: 100000000 }),
      )
        .to.emit(controller, 'AccountDeployed')
        .withArgs(userA.address, accountAddressA)

      const keeperFeePaid = (await dsu.balanceOf(keeper.address)).sub(keeperBalanceBefore)
      expect(keeperFeePaid).to.be.within(utils.parseEther('0.001'), DEFAULT_MAX_FEE)
    })

    it('keeper fee is limited by maxFee', async () => {
      // pre-fund the address where the account will be deployed
      await usdc.connect(userA).transfer(accountAddressA, parse6decimal('15000'), { maxFeePerGas: 100000000 })

      // sign a message with maxFee smaller than the calculated keeper fee (~0.0033215)
      const maxFee = parse6decimal('0.000789')
      const deployAccountMessage = {
        ...createAction(userA.address, userA.address, maxFee),
      }
      const signature = await signDeployAccount(userA, accountVerifier, deployAccountMessage)

      // keeper executes deployment of the account and is compensated
      const keeperBalanceBefore = await dsu.balanceOf(keeper.address)
      await expect(
        controller
          .connect(keeper)
          .deployAccountWithSignature(deployAccountMessage, signature, { maxFeePerGas: 100000000 }),
      )
        .to.emit(controller, 'AccountDeployed')
        .withArgs(userA.address, accountAddressA)

      const keeperFeePaid = (await dsu.balanceOf(keeper.address)).sub(keeperBalanceBefore)
      expect(keeperFeePaid).to.equal(maxFee.mul(1e12)) // convert from 6- to 18- decimal
    })

    it('reverts if keeper cannot be compensated', async () => {
      // ensure the account is empty
      expect(await dsu.balanceOf(keeper.address)).to.equal(0)
      expect(await usdc.balanceOf(keeper.address)).to.equal(0)

      // sign a message to deploy the account
      const deployAccountMessage = {
        ...createAction(userA.address, userA.address),
      }

      // ensure the request fails
      const signature = await signDeployAccount(userA, accountVerifier, deployAccountMessage)
      await expect(
        controller
          .connect(keeper)
          .deployAccountWithSignature(deployAccountMessage, signature, { maxFeePerGas: 100000000 }),
      ).to.be.reverted
    })
  })

  describe('#transfer', async () => {
    const INITIAL_DEPOSIT_6 = parse6decimal('13000')
    let accountA: Account
    let keeperBalanceBefore: BigNumber

    beforeEach(async () => {
      // deploy collateral account for userA
      accountA = await createCollateralAccount(userA, INITIAL_DEPOSIT_6)
      keeperBalanceBefore = await dsu.balanceOf(keeper.address)
    })

    afterEach(async () => {
      // confirm keeper earned their fee
      const keeperFeePaid = (await dsu.balanceOf(keeper.address)).sub(keeperBalanceBefore)
      expect(keeperFeePaid).to.be.within(utils.parseEther('0.001'), DEFAULT_MAX_FEE)
    })

    it('collects fee for depositing some funds to market', async () => {
      // sign a message to deposit 6k from the collateral account to the market
      const transferAmount = parse6decimal('6000')
      const marketTransferMessage = {
        market: market.address,
        amount: transferAmount,
        ...createAction(userA.address),
      }
      const signature = await signMarketTransfer(userA, accountVerifier, marketTransferMessage)

      // perform transfer
      await expect(
        controller.connect(keeper).marketTransferWithSignature(marketTransferMessage, signature, TX_OVERRIDES),
      )
        .to.emit(dsu, 'Transfer')
        .withArgs(accountA.address, market.address, transferAmount.mul(1e12)) // scale to token precision
        .to.emit(market, 'OrderCreated')
        .withArgs(
          userA.address,
          anyValue,
          anyValue,
          constants.AddressZero,
          constants.AddressZero,
          constants.AddressZero,
        )
        .to.emit(controller, 'KeeperCall')
        .withArgs(keeper.address, anyValue, 0, anyValue, anyValue, anyValue)
      expect((await market.locals(userA.address)).collateral).to.equal(transferAmount)
    })

    it('collects fee for withdrawing some funds from market', async () => {
      // user deposits collateral to the market
      await deposit(parse6decimal('12000'), accountA)
      expect((await market.locals(userA.address)).collateral).to.equal(parse6decimal('12000'))

      // sign a message to make a partial withdrawal
      const withdrawal = parse6decimal('-2000')
      const marketTransferMessage = {
        market: market.address,
        amount: withdrawal,
        ...createAction(userA.address, userA.address),
      }
      const signature = await signMarketTransfer(userA, accountVerifier, marketTransferMessage)

      // perform transfer
      await expect(
        controller.connect(keeper).marketTransferWithSignature(marketTransferMessage, signature, TX_OVERRIDES),
      )
        .to.emit(dsu, 'Transfer')
        .withArgs(market.address, accountA.address, withdrawal.mul(-1e12)) // scale to token precision
        .to.emit(market, 'OrderCreated')
        .withArgs(
          userA.address,
          anyValue,
          anyValue,
          constants.AddressZero,
          constants.AddressZero,
          constants.AddressZero,
        )
        .to.emit(controller, 'KeeperCall')
        .withArgs(keeper.address, anyValue, 0, anyValue, anyValue, anyValue)
      expect((await market.locals(userA.address)).collateral).to.equal(parse6decimal('10000')) // 12k-2k
    })

    it('collects fee for withdrawing native deposit from market', async () => {
      // user directly deposits collateral to the market
      const depositAmount = parse6decimal('13000')
      await fundWalletDSU(userA, depositAmount.mul(1e12), TX_OVERRIDES)
      await market
        .connect(userA)
        ['update(address,uint256,uint256,uint256,int256,bool)'](
          userA.address,
          constants.MaxUint256,
          constants.MaxUint256,
          constants.MaxUint256,
          depositAmount,
          false,
          { maxFeePerGas: 150000000 },
        )
      expect((await market.locals(userA.address)).collateral).to.equal(depositAmount)

      // sign a message to withdraw everything from the market back into the collateral account
      const marketTransferMessage = {
        market: market.address,
        amount: constants.MinInt256,
        ...createAction(userA.address, userA.address),
      }
      const signature = await signMarketTransfer(userA, accountVerifier, marketTransferMessage)

      // perform transfer
      await expect(
        controller.connect(keeper).marketTransferWithSignature(marketTransferMessage, signature, TX_OVERRIDES),
      )
        .to.emit(dsu, 'Transfer')
        .withArgs(market.address, accountA.address, depositAmount.mul(1e12)) // scale to token precision
        .to.emit(market, 'OrderCreated')
        .withArgs(
          userA.address,
          anyValue,
          anyValue,
          constants.AddressZero,
          constants.AddressZero,
          constants.AddressZero,
        )
        .to.emit(controller, 'KeeperCall')
        .withArgs(keeper.address, anyValue, 0, anyValue, anyValue, anyValue)
      expect((await market.locals(userA.address)).collateral).to.equal(0)
    })

    it('collects fee for withdrawing funds into empty collateral account', async () => {
      // deposit 12k
      await deposit(parse6decimal('12000'), accountA)
      // withdraw dust so it cannot be used to pay the keeper
      await accountA.withdraw(constants.MaxUint256, true, TX_OVERRIDES)
      expect(await dsu.balanceOf(accountA.address)).to.equal(0)

      // sign a message to withdraw 2k from the market back into the collateral account
      const withdrawal = parse6decimal('-2000')
      const marketTransferMessage = {
        market: market.address,
        amount: withdrawal,
        ...createAction(userA.address, userA.address),
      }
      const signature = await signMarketTransfer(userA, accountVerifier, marketTransferMessage)

      // perform transfer
      await expect(
        controller.connect(keeper).marketTransferWithSignature(marketTransferMessage, signature, TX_OVERRIDES),
      )
        .to.emit(dsu, 'Transfer')
        .withArgs(market.address, accountA.address, anyValue)
        .to.emit(market, 'OrderCreated')
        .withArgs(
          userA.address,
          anyValue,
          anyValue,
          constants.AddressZero,
          constants.AddressZero,
          constants.AddressZero,
        )
        .to.emit(controller, 'KeeperCall')
        .withArgs(keeper.address, anyValue, 0, anyValue, anyValue, anyValue)
      expect((await market.locals(userA.address)).collateral).to.be.within(
        parse6decimal('9999'),
        parse6decimal('10000'),
      ) // 12k-2k
    })
  })

  describe('#rebalance', async () => {
    let accountA: Account

    beforeEach(async () => {
      accountA = await createCollateralAccount(userA, parse6decimal('10005'))
    })

    it('collects fee for changing rebalance configuration', async () => {
      const keeperBalanceBefore = await dsu.balanceOf(keeper.address)

      // sign message to create a new group
      const message = {
        group: 5,
        markets: [market.address],
        configs: [{ target: parse6decimal('1'), threshold: parse6decimal('0.0901') }],
        maxFee: DEFAULT_MAX_FEE,
        ...(await createAction(userA.address)),
      }
      const signature = await signRebalanceConfigChange(userA, accountVerifier, message)

      // create the group
      await expect(controller.connect(keeper).changeRebalanceConfigWithSignature(message, signature, TX_OVERRIDES))
        .to.emit(controller, 'RebalanceMarketConfigured')
        .withArgs(userA.address, message.group, market.address, message.configs[0])
        .to.emit(controller, 'RebalanceGroupConfigured')
        .withArgs(userA.address, message.group, 1)

      // ensure keeper was compensated
      const keeperFeePaid = (await dsu.balanceOf(keeper.address)).sub(keeperBalanceBefore)
      expect(keeperFeePaid).to.be.within(utils.parseEther('0.01'), DEFAULT_MAX_FEE)
    })

    it('collects fee for rebalancing a group', async () => {
      const ethMarket = market

      // create a new group with two markets
      const message = {
        group: 4,
        markets: [ethMarket.address, btcMarket.address],
        configs: [
          { target: parse6decimal('0.5'), threshold: parse6decimal('0.05') },
          { target: parse6decimal('0.5'), threshold: parse6decimal('0.05') },
        ],
        maxFee: DEFAULT_MAX_FEE,
        ...(await createAction(userA.address)),
      }
      const signature = await signRebalanceConfigChange(userA, accountVerifier, message)
      await expect(controller.connect(keeper).changeRebalanceConfigWithSignature(message, signature, TX_OVERRIDES)).to
        .not.be.reverted

      // transfer all collateral to ethMarket
      await deposit(parse6decimal('10000'), accountA)
      expect((await ethMarket.locals(userA.address)).collateral).to.equal(parse6decimal('10000'))
      expect((await btcMarket.locals(userA.address)).collateral).to.equal(0)

      // now that test setup is complete, record keeper balance
      const keeperBalanceBefore = await dsu.balanceOf(keeper.address)

      // rebalance the group
      await expect(controller.connect(keeper).rebalanceGroup(userA.address, 4, TX_OVERRIDES))
        .to.emit(dsu, 'Transfer')
        .withArgs(ethMarket.address, accountA.address, utils.parseEther('5000'))
        .to.emit(dsu, 'Transfer')
        .withArgs(accountA.address, btcMarket.address, utils.parseEther('5000'))
        .to.emit(controller, 'GroupRebalanced')
        .withArgs(userA.address, 4)
        .to.emit(controller, 'KeeperCall')
        .withArgs(keeper.address, anyValue, 0, anyValue, anyValue, anyValue)

      // confirm keeper earned their fee
      const keeperFeePaid = (await dsu.balanceOf(keeper.address)).sub(keeperBalanceBefore)
      expect(keeperFeePaid).to.be.within(utils.parseEther('0.01'), DEFAULT_MAX_FEE)
    })

    it('honors max rebalance fee when rebalancing a group', async () => {
      const ethMarket = market

      // create a new group with two markets and a maxFee smaller than the actual fee
      const message = {
        group: 4,
        markets: [ethMarket.address, btcMarket.address],
        configs: [
          { target: parse6decimal('0.75'), threshold: parse6decimal('0.06') },
          { target: parse6decimal('0.25'), threshold: parse6decimal('0.06') },
        ],
        maxFee: parse6decimal('0.00923'),
        ...(await createAction(userA.address)),
      }
      const signature = await signRebalanceConfigChange(userA, accountVerifier, message)
      await expect(controller.connect(keeper).changeRebalanceConfigWithSignature(message, signature, TX_OVERRIDES)).to
        .not.be.reverted

      // transfer some collateral to ethMarket and record keeper balance
      await deposit(parse6decimal('5000'), accountA)
      const keeperBalanceBefore = await dsu.balanceOf(keeper.address)

      // rebalance the group
      await expect(controller.connect(keeper).rebalanceGroup(userA.address, 4, TX_OVERRIDES))
        .to.emit(dsu, 'Transfer')
        .withArgs(ethMarket.address, accountA.address, utils.parseEther('1250'))
        .to.emit(dsu, 'Transfer')
        .withArgs(accountA.address, btcMarket.address, utils.parseEther('1250'))
        .to.emit(controller, 'GroupRebalanced')
        .withArgs(userA.address, 4)
        .to.emit(controller, 'KeeperCall')
        .withArgs(keeper.address, anyValue, 0, anyValue, anyValue, anyValue)

      // confirm keeper fee was limited as configured
      const keeperFeePaid = (await dsu.balanceOf(keeper.address)).sub(keeperBalanceBefore)
      expect(keeperFeePaid).to.equal(utils.parseEther('0.00923'))
    })
  })

  describe('#withdrawal', async () => {
    let accountA: Account
    let userBalanceBefore: BigNumber
    let keeperBalanceBefore: BigNumber

    beforeEach(async () => {
      // deploy collateral account for userA
      accountA = await createCollateralAccount(userA, parse6decimal('17000'))
      userBalanceBefore = await usdc.balanceOf(userA.address)
      keeperBalanceBefore = await dsu.balanceOf(keeper.address)
    })

    afterEach(async () => {
      // confirm keeper earned their fee
      const keeperFeePaid = (await dsu.balanceOf(keeper.address)).sub(keeperBalanceBefore)
      expect(keeperFeePaid).to.be.within(utils.parseEther('0.001'), DEFAULT_MAX_FEE)
    })

    it('collects fee for partial withdrawal from a delegated signer', async () => {
      // configure userB as delegated signer
      await marketFactory.connect(userA).updateSigner(userB.address, true, TX_OVERRIDES)

      // delegate signs message for partial withdrawal
      const withdrawalAmount = parse6decimal('7000')
      const withdrawalMessage = {
        amount: withdrawalAmount,
        unwrap: true,
        ...createAction(userA.address, userB.address),
      }
      const signature = await signWithdrawal(userB, accountVerifier, withdrawalMessage)

      // perform withdrawal and check balance
      await expect(controller.connect(keeper).withdrawWithSignature(withdrawalMessage, signature, TX_OVERRIDES))
        .to.emit(usdc, 'Transfer')
        .withArgs(accountA.address, userA.address, anyValue)
        .to.emit(controller, 'KeeperCall')
        .withArgs(keeper.address, anyValue, 0, anyValue, anyValue, anyValue)

      // confirm userA withdrew their funds and keeper fee was paid from the collateral account
      expect(await usdc.balanceOf(accountA.address)).to.be.within(parse6decimal('9999'), parse6decimal('10000'))
      expect(await usdc.balanceOf(userA.address)).to.equal(userBalanceBefore.add(withdrawalAmount))
    })

    it('collects fee for full withdrawal', async () => {
      // sign a message to withdraw all funds from the account
      const withdrawalMessage = {
        amount: constants.MaxUint256,
        unwrap: true,
        ...createAction(userA.address, userA.address),
      }
      const signature = await signWithdrawal(userA, accountVerifier, withdrawalMessage)

      // perform withdrawal and check balances
      await expect(controller.connect(keeper).withdrawWithSignature(withdrawalMessage, signature, TX_OVERRIDES))
        .to.emit(usdc, 'Transfer')
        .withArgs(accountA.address, userA.address, anyValue)
        .to.emit(controller, 'KeeperCall')
        .withArgs(keeper.address, anyValue, 0, anyValue, anyValue, anyValue)

      // collateral account should be empty
      expect(await dsu.balanceOf(accountA.address)).to.equal(0)
      expect(await usdc.balanceOf(accountA.address)).to.equal(0)

      // user should have their initial balance, plus what was in their collateral account, minus keeper fees
      expect(await usdc.balanceOf(userA.address)).to.be.within(parse6decimal('49999'), parse6decimal('50000'))
    })
  })

  describe('#relay', async () => {
    let downstreamVerifier: Verifier
    let keeperBalanceBefore: BigNumber

    function createCommon(domain: Address) {
      return {
        common: {
          account: userA.address,
          signer: userA.address,
          domain: domain,
          nonce: nextNonce(),
          group: 0,
          expiry: currentTime.add(60),
        },
      }
    }

    beforeEach(async () => {
      await createCollateralAccount(userA, parse6decimal('6'))
      downstreamVerifier = Verifier__factory.connect(await marketFactory.verifier(), owner)
      downstreamVerifier.initialize(marketFactory.address, TX_OVERRIDES)
      keeperBalanceBefore = await dsu.balanceOf(keeper.address)
    })

    afterEach(async () => {
      // confirm keeper earned their fee
      const keeperFeePaid = (await dsu.balanceOf(keeper.address)).sub(keeperBalanceBefore)
      expect(keeperFeePaid).to.be.within(utils.parseEther('0'), DEFAULT_MAX_FEE)
    })

    it('relays nonce cancellation messages', async () => {
      // confirm nonce was not already cancelled
      const nonce = 7
      expect(await downstreamVerifier.nonces(userA.address, nonce)).to.eq(false)

      // create and sign the inner message
      const nonceCancellation = {
        account: userA.address,
        signer: userA.address,
        domain: downstreamVerifier.address,
        nonce: nonce,
        group: 0,
        expiry: currentTime.add(60),
      }
      const innerSignature = await signNonceCancellation(userA, downstreamVerifier, nonceCancellation)

      // create and sign the outer message
      const relayedNonceCancellation = {
        nonceCancellation: nonceCancellation,
        ...createAction(userA.address, userA.address),
      }
      const outerSignature = await signRelayedNonceCancellation(userA, accountVerifier, relayedNonceCancellation)

      // perform the action
      await expect(
        controller
          .connect(keeper)
          .relayNonceCancellation(relayedNonceCancellation, outerSignature, innerSignature, TX_OVERRIDES),
      )
        .to.emit(downstreamVerifier, 'NonceCancelled')
        .withArgs(userA.address, nonce)
        .to.emit(accountVerifier, 'NonceCancelled')
        .withArgs(userA.address, relayedNonceCancellation.action.common.nonce)

      // confirm nonce is now cancelled
      expect(await downstreamVerifier.nonces(userA.address, nonce)).to.eq(true)
    })

    it('relays group cancellation messages', async () => {
      // confirm group was not already cancelled
      const group = 7
      expect(await downstreamVerifier.groups(userA.address, group)).to.eq(false)

      // create and sign the inner message
      const groupCancellation = {
        group: group,
        ...createCommon(downstreamVerifier.address),
      }
      const innerSignature = await signGroupCancellation(userA, downstreamVerifier, groupCancellation)

      // create and sign the outer message
      const relayedGroupCancellation = {
        groupCancellation: groupCancellation,
        ...createAction(userA.address, userA.address),
      }
      const outerSignature = await signRelayedGroupCancellation(userA, accountVerifier, relayedGroupCancellation)

      // perform the action
      await expect(
        controller
          .connect(keeper)
          .relayGroupCancellation(relayedGroupCancellation, outerSignature, innerSignature, TX_OVERRIDES),
      )
        .to.emit(downstreamVerifier, 'GroupCancelled')
        .withArgs(userA.address, group)
        .to.emit(downstreamVerifier, 'NonceCancelled')
        .withArgs(userA.address, groupCancellation.common.nonce)
        .to.emit(accountVerifier, 'NonceCancelled')
        .withArgs(userA.address, relayedGroupCancellation.action.common.nonce)

      // confirm group is now cancelled
      expect(await downstreamVerifier.groups(userA.address, group)).to.eq(true)
    })

    it('relays operator update messages', async () => {
      // confirm userB is not already an operator
      expect(await marketFactory.operators(userA.address, userB.address)).to.be.false

      // create and sign the inner message
      const operatorUpdate = {
        access: {
          accessor: userB.address,
          approved: true,
        },
        ...createCommon(marketFactory.address),
      }
      const innerSignature = await signOperatorUpdate(userA, downstreamVerifier, operatorUpdate)

      // create and sign the outer message
      const relayedOperatorUpdateMessage = {
        operatorUpdate: operatorUpdate,
        ...createAction(userA.address, userA.address),
      }
      const outerSignature = await signRelayedOperatorUpdate(userA, accountVerifier, relayedOperatorUpdateMessage)

      // perform the action
      await expect(
        controller
          .connect(keeper)
          .relayOperatorUpdate(relayedOperatorUpdateMessage, outerSignature, innerSignature, TX_OVERRIDES),
      )
        .to.emit(marketFactory, 'OperatorUpdated')
        .withArgs(userA.address, userB.address, true)
        .to.emit(downstreamVerifier, 'NonceCancelled')
        .withArgs(userA.address, relayedOperatorUpdateMessage.operatorUpdate.common.nonce)
        .to.emit(accountVerifier, 'NonceCancelled')
        .withArgs(userA.address, relayedOperatorUpdateMessage.action.common.nonce)

      // confirm userB is now an operator
      expect(await marketFactory.operators(userA.address, userB.address)).to.be.true
    })

    it('relays signer update messages', async () => {
      // confirm userB is not already a delegated signer
      expect(await marketFactory.signers(userA.address, userB.address)).to.be.false

      // create and sign the inner message
      const signerUpdate = {
        access: {
          accessor: userB.address,
          approved: true,
        },
        ...createCommon(marketFactory.address),
      }
      const innerSignature = await signSignerUpdate(userA, downstreamVerifier, signerUpdate)

      // create and sign the outer message
      const relayedSignerUpdateMessage = {
        signerUpdate: signerUpdate,
        ...createAction(userA.address, userA.address),
      }
      const outerSignature = await signRelayedSignerUpdate(userA, accountVerifier, relayedSignerUpdateMessage)

      // perform the action
      await expect(
        controller
          .connect(keeper)
          .relaySignerUpdate(relayedSignerUpdateMessage, outerSignature, innerSignature, TX_OVERRIDES),
      )
        .to.emit(marketFactory, 'SignerUpdated')
        .withArgs(userA.address, userB.address, true)
        .to.emit(downstreamVerifier, 'NonceCancelled')
        .withArgs(userA.address, relayedSignerUpdateMessage.signerUpdate.common.nonce)
        .to.emit(accountVerifier, 'NonceCancelled')
        .withArgs(userA.address, relayedSignerUpdateMessage.action.common.nonce)

      // confirm userB is now a delegated signer
      expect(await marketFactory.signers(userA.address, userB.address)).to.be.true
    })

    it('relays batch access update messages', async () => {
      // confirm userB is not already an operator, and userC is not already a delegated signer
      expect(await marketFactory.operators(userA.address, userB.address)).to.be.false
      expect(await marketFactory.signers(userA.address, userC.address)).to.be.false

      // create and sign the inner message
      const accessUpdateBatch = {
        operators: [{ accessor: userB.address, approved: true }],
        signers: [{ accessor: userC.address, approved: true }],
        ...createCommon(marketFactory.address),
      }
      const innerSignature = await signAccessUpdateBatch(userA, downstreamVerifier, accessUpdateBatch)

      // create and sign the outer message
      const relayedAccessUpdateBatchMesage = {
        accessUpdateBatch: accessUpdateBatch,
        ...createAction(userA.address),
      }
      const outerSignature = await signRelayedAccessUpdateBatch(userA, accountVerifier, relayedAccessUpdateBatchMesage)

      // perform the action
      await expect(
        controller
          .connect(keeper)
          .relayAccessUpdateBatch(relayedAccessUpdateBatchMesage, outerSignature, innerSignature, TX_OVERRIDES),
      )
        .to.emit(marketFactory, 'OperatorUpdated')
        .withArgs(userA.address, userB.address, true)
        .to.emit(marketFactory, 'SignerUpdated')
        .withArgs(userA.address, userC.address, true)
        .to.emit(downstreamVerifier, 'NonceCancelled')
        .withArgs(userA.address, accessUpdateBatch.common.nonce)
        .to.emit(accountVerifier, 'NonceCancelled')
        .withArgs(userA.address, relayedAccessUpdateBatchMesage.action.common.nonce)

      // confirm userB is now an operator, and userC a delegated signer
      expect(await marketFactory.operators(userA.address, userB.address)).to.be.true
      expect(await marketFactory.signers(userA.address, userC.address)).to.be.true
    })
  })
})<|MERGE_RESOLUTION|>--- conflicted
+++ resolved
@@ -185,26 +185,18 @@
       bufferCalldata: 500_000,
     }
     const marketVerifier = IVerifier__factory.connect(await marketFactory.verifier(), owner)
-<<<<<<< HEAD
-    controller = await deployControllerArbitrum(owner, marketFactory, keepConfig, marketVerifier, {
+    controller = await deployControllerArbitrum(owner, marketFactory, marketVerifier, {
       maxFeePerGas: 100000000,
     })
     accountVerifier = await new AccountVerifier__factory(owner).deploy(marketFactory.address, {
       maxFeePerGas: 100000000,
     })
     // chainlink feed is used by Kept for keeper compensation
-    await controller['initialize(address,address)'](accountVerifier.address, CHAINLINK_ETH_USD_FEED)
-=======
-    controller = await deployControllerArbitrum(owner, marketVerifier, { maxFeePerGas: 100000000 })
-    accountVerifier = await new AccountVerifier__factory(owner).deploy({ maxFeePerGas: 100000000 })
-    // chainlink feed is used by Kept for keeper compensation
-    await controller['initialize(address,address,address,(uint256,uint256,uint256,uint256))'](
-      marketFactory.address,
+    await controller['initialize(address,address,(uint256,uint256,uint256,uint256))'](
       accountVerifier.address,
       CHAINLINK_ETH_USD_FEED,
       keepConfig,
     )
->>>>>>> 06e6a6cc
     // fund userA
     await fundWallet(userA)
   }
