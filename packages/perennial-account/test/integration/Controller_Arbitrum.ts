--- conflicted
+++ resolved
@@ -58,12 +58,7 @@
 const { ethers } = HRE
 
 const CHAINLINK_ETH_USD_FEED = '0x639Fe6ab55C921f74e7fac1ee960C0B6293ba612' // price feed used for keeper compensation
-<<<<<<< HEAD
-const DEFAULT_MAX_FEE = parse6decimal('2')
-=======
-const DEFAULT_MAX_FEE_6 = parse6decimal('0.5')
-const DEFAULT_MAX_FEE = DEFAULT_MAX_FEE_6.mul(1e12)
->>>>>>> 75cccea4
+const DEFAULT_MAX_FEE = parse6decimal('0.5')
 
 // hack around issues estimating gas for instrumented contracts when running tests under coverage
 const TX_OVERRIDES = { gasLimit: 3_000_000, maxPriorityFeePerGas: 0, maxFeePerGas: 100_000_000 }
@@ -95,7 +90,7 @@
   function createAction(
     userAddress: Address,
     signerAddress = userAddress,
-    maxFee = DEFAULT_MAX_FEE_6,
+    maxFee = DEFAULT_MAX_FEE,
     expiresInSeconds = 45,
   ) {
     return {
@@ -509,7 +504,7 @@
         group: 5,
         markets: [market.address],
         configs: [{ target: parse6decimal('1'), threshold: parse6decimal('0.0901') }],
-        maxFee: DEFAULT_MAX_FEE_6,
+        maxFee: DEFAULT_MAX_FEE,
         ...(await createAction(userA.address)),
       }
       const signature = await signRebalanceConfigChange(userA, accountVerifier, message)
@@ -536,7 +531,7 @@
           { target: parse6decimal('0.5'), threshold: parse6decimal('0.05') },
           { target: parse6decimal('0.5'), threshold: parse6decimal('0.05') },
         ],
-        maxFee: DEFAULT_MAX_FEE_6,
+        maxFee: DEFAULT_MAX_FEE,
         ...(await createAction(userA.address)),
       }
       const signature = await signRebalanceConfigChange(userA, accountVerifier, message)
@@ -560,7 +555,7 @@
         .withArgs(keeper.address, anyValue, 0, anyValue, anyValue, anyValue)
 
       // confirm keeper earned their fee
-      await checkCompensation(4)
+      await checkCompensation(2)
     })
 
     it('honors max rebalance fee when rebalancing a group', async () => {
@@ -612,7 +607,7 @@
           { target: parse6decimal('0.5'), threshold: parse6decimal('0.05') },
           { target: parse6decimal('0.5'), threshold: parse6decimal('0.05') },
         ],
-        maxFee: DEFAULT_MAX_FEE_6,
+        maxFee: DEFAULT_MAX_FEE,
         ...(await createAction(userA.address)),
       }
       const signature = await signRebalanceConfigChange(userA, accountVerifier, message)
