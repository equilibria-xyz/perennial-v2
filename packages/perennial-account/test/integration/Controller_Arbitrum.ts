--- conflicted
+++ resolved
@@ -175,11 +175,8 @@
       marketFactory,
       dsu,
     )
-<<<<<<< HEAD
-    await advanceToPrice(ethKeeperOracle, currentTime, parse6decimal('3113.7128'), TX_OVERRIDES)
-=======
-    let btcOoracle: IOracleProvider
-    ;[btcMarket, btcOoracle, btcKeeperOracle] = await createMarketBTC(
+    let btcOracle: IOracleProvider
+    ;[btcMarket, btcOracle, btcKeeperOracle] = await createMarketBTC(
       owner,
       oracleFactory,
       pythOracleFactory,
@@ -189,7 +186,6 @@
     )
     await advanceToPrice(ethKeeperOracle, receiver, currentTime, parse6decimal('3113.7128'), TX_OVERRIDES)
     await advanceToPrice(btcKeeperOracle, receiver, currentTime, parse6decimal('57575.464'), TX_OVERRIDES)
->>>>>>> 1a76fdf6
 
     await dsu.connect(userA).approve(market.address, constants.MaxUint256, { maxFeePerGas: 100000000 })
 
