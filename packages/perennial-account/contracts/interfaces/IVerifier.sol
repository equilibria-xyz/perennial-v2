--- conflicted
+++ resolved
@@ -15,16 +15,6 @@
     ///      Reverts if the signature does not match the signer
     /// @param action Data common to all action messages
     /// @param signature The signature of the account for the message
-<<<<<<< HEAD
-    /// @return Address of the signer
-    function verifyAction(Action calldata action, bytes calldata signature) external returns (address);
-
-    /// @notice Verifies the signature of a request to deploy a collateral account
-    /// @dev Cancels the nonce after verifying the signature
-    /// @param deployAccount message to verify
-    /// @return Address of the signer
-    function verifyDeployAccount(DeployAccount calldata deployAccount, bytes calldata signature) external returns (address);
-=======
     function verifyAction(Action calldata action, bytes calldata signature) external;
 
     /// @notice Verifies the signature of a request to deploy a collateral account
@@ -32,27 +22,15 @@
     ///      Reverts if the signature does not match the signer
     /// @param deployAccount message to verify, which includes the owner of the collateral account
     function verifyDeployAccount(DeployAccount calldata deployAccount, bytes calldata signature) external;
->>>>>>> b9902639
 
     /// @notice Verifies the signature of a request to transfer funds between a collateral account and a market
     /// @dev Cancels the nonce after verifying the signature
+    ///      Reverts if the signature does not match the signer
     /// @param transfer message to verify
-    /// @return Address of the signer
-    function verifyMarketTransfer(MarketTransfer calldata transfer, bytes calldata signature) external returns (address);
+    function verifyMarketTransfer(MarketTransfer calldata transfer, bytes calldata signature) external;
 
     /// @notice Verifies the signature of a request to assign/enable/disable a delegated signer for the sender's collateral account
     /// @dev Cancels the nonce after verifying the signature
-<<<<<<< HEAD
-    /// @param signerUpdate message to verify
-    /// @return Address of the signer
-    function verifySignerUpdate(SignerUpdate calldata signerUpdate, bytes calldata signature) external returns (address);
-
-    /// @notice Verifies the signature of a request to transfer funds from the collateral account back to the owner
-    /// @dev Cancels the nonce after verifying the signature
-    /// @param withdrawal message to verify
-    /// @return Address of the signer
-    function verifyWithdrawal(Withdrawal calldata withdrawal, bytes calldata signature) external returns (address);
-=======
     ///      Reverts if the signature does not match the signer
     /// @param signerUpdate message to verify, which includes the owner of the collateral account
     function verifySignerUpdate(SignerUpdate calldata signerUpdate, bytes calldata signature) external;
@@ -62,5 +40,4 @@
     ///      Reverts if the signature does not match the signer
     /// @param withdrawal message to verify, which includes the owner of the collateral account
     function verifyWithdrawal(Withdrawal calldata withdrawal, bytes calldata signature) external;
->>>>>>> b9902639
 }