--- conflicted
+++ resolved
@@ -24,19 +24,11 @@
     /// @custom:error Signer is not authorized to interact with the specified collateral account
     error InvalidSignerError();
 
-<<<<<<< HEAD
     // sig: 0x91181e79
     /// @custom:error Attempt to interact with a Market which does not use DSU as collateral
     error UnsupportedMarketError(address);
 
-    // sig: 0x7991d323
-    /// @custom:error Account address (Action.account) is not for the specified owner (Action.Common.account)
-    error WrongAccountError();
-
-    /// @notice Returns the deterministic address of the collateral account for a user, 
-=======
     /// @notice Returns the deterministic address of the collateral account for a user,
->>>>>>> 52e239d7
     /// regardless of whether or not it exists.
     /// @param user Identifies the EOA for which a collateral account is desired
     function getAccountAddress(address user) external view returns (address);
