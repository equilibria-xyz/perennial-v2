// SPDX-License-Identifier: Apache-2.0
pragma solidity 0.8.24;

import { Create2 } from "@openzeppelin/contracts/utils/Create2.sol";

import { IEmptySetReserve } from "@equilibria/emptyset-batcher/interfaces/IEmptySetReserve.sol";
import { Instance } from "@equilibria/root/attribute/Instance.sol";
import { Token6 } from "@equilibria/root/token/types/Token6.sol";
import { Token18 } from "@equilibria/root/token/types/Token18.sol";
import { Fixed6, Fixed6Lib } from "@equilibria/root/number/types/Fixed6.sol";
import { UFixed6, UFixed6Lib } from "@equilibria/root/number/types/UFixed6.sol";
import { IMarketFactory } from "@equilibria/perennial-v2/contracts/interfaces/IMarketFactory.sol";

import { IAccount, IMarket } from "./interfaces/IAccount.sol";
import { IController } from "./interfaces/IController.sol";
import { IVerifier } from "./interfaces/IVerifier.sol";
import { RebalanceLib } from "./libs/RebalanceLib.sol";
import { Account } from "./Account.sol";
import { DeployAccount, DeployAccountLib } from "./types/DeployAccount.sol";
import { MarketTransfer, MarketTransferLib } from "./types/MarketTransfer.sol";
import { RebalanceConfig, RebalanceConfigLib } from "./types/RebalanceConfig.sol";
import { RebalanceConfigChange, RebalanceConfigChangeLib } from "./types/RebalanceConfigChange.sol";
import { Withdrawal, WithdrawalLib } from "./types/Withdrawal.sol";

/// @title Controller
/// @notice Facilitates unpermissioned actions between collateral accounts and markets
contract Controller is Instance, IController {
    // used for deterministic address creation through create2
    bytes32 constant SALT = keccak256("Perennial V2 Collateral Accounts");

    uint256 constant MAX_GROUPS_PER_OWNER = 8;
    uint256 constant MAX_MARKETS_PER_GROUP = 4;

    /// @dev USDC stablecoin address
    Token6 public USDC; // solhint-disable-line var-name-mixedcase

    /// @dev DSU address
    Token18 public DSU; // solhint-disable-line var-name-mixedcase

    /// @dev Contract used to validate delegated signers
    IMarketFactory public marketFactory;

    /// @dev Contract used to validate message signatures
    IVerifier public verifier;

    /// @dev DSU Reserve address
    IEmptySetReserve public reserve;

    /// @dev Mapping of rebalance configuration
    /// owner => group => market => config
    mapping(address => mapping(uint256 => mapping(address => RebalanceConfig))) public config;

    /// @dev Prevents markets from being added to multiple rebalance groups
    /// owner => market => group
    mapping(address => mapping(address => uint256)) public marketToGroup;

    /// @dev Allows iteration through markets in a rebalance group
    /// owner => group => markets
    mapping(address => mapping(uint256 => address[])) public groupToMarkets;

    /// @dev Limits relayer/keeper compensation for rebalancing a group, in DSU
    mapping(address => mapping(uint256 => UFixed6)) public groupToMaxRebalanceFee;

    /// @inheritdoc IController
    function initialize(
        IMarketFactory marketFactory_,
        IVerifier verifier_,
        Token6 usdc_,
        Token18 dsu_,
        IEmptySetReserve reserve_
    ) external initializer(1) {
        __Instance__initialize();
        marketFactory = marketFactory_;
        verifier = verifier_;
        USDC = usdc_;
        DSU = dsu_;
        reserve = reserve_;
    }

    /// @inheritdoc IController
    function getAccountAddress(address owner) public view returns (address) {
        // generate bytecode for an account created for the specified owner
        bytes memory bytecode = abi.encodePacked(
            type(Account).creationCode,
            abi.encode(owner),
            abi.encode(address(this)),
            abi.encode(USDC),
            abi.encode(DSU),
            abi.encode(reserve));
        // calculate the hash for that bytecode and compute the address
        return Create2.computeAddress(SALT, keccak256(bytecode));
    }

    /// @inheritdoc IController
    function changeRebalanceConfigWithSignature(
        RebalanceConfigChange calldata configChange,
        bytes calldata signature
    ) virtual external {
        _changeRebalanceConfigWithSignature(configChange, signature);
    }

    /// @inheritdoc IController
    function checkGroup(address owner, uint256 group) public view returns (Fixed6 groupCollateral, bool canRebalance) {
        // query owner's collateral in each market and calculate sum
        Fixed6[] memory actualCollateral;
        (actualCollateral, groupCollateral) = _queryMarketCollateral(owner, group);

        // determine if anything is outside the rebalance threshold
        for (uint256 i; i < actualCollateral.length; i++) {
            address marketAddress = groupToMarkets[owner][group][i];
            RebalanceConfig memory marketConfig = config[owner][group][marketAddress];
            (bool canMarketRebalance, ) = RebalanceLib.checkMarket(marketConfig, groupCollateral, actualCollateral[i]);
            if (canMarketRebalance) {
                return (groupCollateral, true);
            }
        }
    }

    /// @inheritdoc IController
    function deployAccount() public returns (IAccount) {
        return _createAccount(msg.sender);
    }

    /// @inheritdoc IController
    function deployAccountWithSignature(
        DeployAccount calldata deployAccount_,
        bytes calldata signature
    ) virtual external {
        _deployAccountWithSignature(deployAccount_, signature);
    }

    /// @inheritdoc IController
    function marketTransferWithSignature(MarketTransfer calldata marketTransfer, bytes calldata signature) virtual external {
        IAccount account = IAccount(getAccountAddress(marketTransfer.action.common.account));
        _marketTransferWithSignature(account, marketTransfer, signature);
    }

    /// @inheritdoc IController
    function rebalanceConfig(
        address owner,
        uint256 group,
        address market
    ) external view returns (RebalanceConfig memory config_) {
        config_ = config[owner][group][market];
    }

    /// @inheritdoc IController
    function rebalanceGroupMarkets(
        address owner,
        uint256 group
    ) external view returns (address[] memory markets) {
        markets = groupToMarkets[owner][group];
    }

    /// @inheritdoc IController
    function withdrawWithSignature(Withdrawal calldata withdrawal, bytes calldata signature) virtual external {
        IAccount account = IAccount(getAccountAddress(withdrawal.action.common.account));
        _withdrawWithSignature(account, withdrawal, signature);
    }

    /// @inheritdoc IController
    function rebalanceGroup(address owner, uint256 group) virtual external {
        _rebalanceGroup(owner, group);
    }

    function _changeRebalanceConfigWithSignature(RebalanceConfigChange calldata configChange, bytes calldata signature) internal {
        // ensure the message was signed by the owner or a delegated signer
        verifier.verifyRebalanceConfigChange(configChange, signature);
        _ensureValidSigner(configChange.action.common.account, configChange.action.common.signer);

        // sum of the target allocations of all markets in the group
        _updateRebalanceGroup(configChange, configChange.action.common.account);
    }

    function _createAccount(address owner) internal returns (IAccount account) {
        account = new Account{salt: SALT}(owner, address(this), USDC, DSU, reserve);
        emit AccountDeployed(owner, account);
    }

    function _deployAccountWithSignature(
        DeployAccount calldata deployAccount_,
        bytes calldata signature
    ) internal returns (IAccount account) {
        address owner = deployAccount_.action.common.account;
        verifier.verifyDeployAccount(deployAccount_, signature);
        _ensureValidSigner(owner, deployAccount_.action.common.signer);

        // create the account
        account = _createAccount(owner);
    }

    function _marketTransferWithSignature(
        IAccount account,
        MarketTransfer calldata marketTransfer,
        bytes calldata signature
    ) internal {
        // ensure the message was signed by the owner or a delegated signer
        verifier.verifyMarketTransfer(marketTransfer, signature);
        _ensureValidSigner(marketTransfer.action.common.account, marketTransfer.action.common.signer);

        // only Markets with DSU collateral are supported
        IMarket market = IMarket(marketTransfer.market);
        if (!market.token().eq(DSU)) revert ControllerUnsupportedMarketError(address(market));

        account.marketTransfer(market, marketTransfer.amount);
    }

    function _withdrawWithSignature(
        IAccount account,
        Withdrawal calldata withdrawal,
        bytes calldata signature
    ) internal {
        // ensure the message was signed by the owner or a delegated signer
        verifier.verifyWithdrawal(withdrawal, signature);
        _ensureValidSigner(withdrawal.action.common.account, withdrawal.action.common.signer);

        // call the account's implementation to push to owner
        account.withdraw(withdrawal.amount, withdrawal.unwrap);
    }

    function _rebalanceGroup(address owner, uint256 group) internal {
        // query owner's collateral in each market and calculate sum
        (Fixed6[] memory actualCollateral, Fixed6 groupCollateral) = _queryMarketCollateral(owner, group);
        IAccount account = IAccount(getAccountAddress(owner));

        // create an array with imbalances, pull collateral from markets with surplus collateral
        Fixed6[] memory imbalances = new Fixed6[](actualCollateral.length);
        bool canAnyMarketRebalance;
        for (uint256 i; i < actualCollateral.length; i++) {
            address marketAddress = groupToMarkets[owner][group][i];
            RebalanceConfig memory marketConfig = config[owner][group][marketAddress];
            (bool canMarketRebalance, Fixed6 imbalance) = RebalanceLib.checkMarket(marketConfig, groupCollateral, actualCollateral[i]);
            imbalances[i] = imbalance;
            canAnyMarketRebalance = canAnyMarketRebalance || canMarketRebalance;
            if (Fixed6.unwrap(imbalances[i]) < 0) {
                account.marketTransfer(IMarket(marketAddress), imbalances[i]);
            }
        }

        if (!canAnyMarketRebalance) revert ControllerGroupBalancedError();

        // push collateral to markets with insufficient collateral
        for (uint256 i; i < imbalances.length; i++) {
            address marketAddress = groupToMarkets[owner][group][i];
            if (Fixed6.unwrap(imbalances[i]) > 0) {
                account.marketTransfer(IMarket(marketAddress), imbalances[i]);
            }
        }

        emit GroupRebalanced(owner, group);
    }

<<<<<<< HEAD
    /// @dev calculates the account address and reverts if user is not authorized to sign transactions for the owner
    function _ensureValidSigner(address owner, address signer) private view {
        if (signer != owner && !marketFactory.signers(owner, signer)) revert ControllerInvalidSigner();
=======
    function _updateSignerWithSignature(SignerUpdate calldata signerUpdate,  bytes calldata signature) internal {
        // ensure the message was signed only by the owner, not an existing delegate
        verifier.verifySignerUpdate(signerUpdate, signature);
        address owner = signerUpdate.action.common.account;
        if (signerUpdate.action.common.signer != owner) revert ControllerInvalidSignerError();

        signers[owner][signerUpdate.signer] = signerUpdate.approved;
        emit SignerUpdated(owner, signerUpdate.signer, signerUpdate.approved);
    }

    /// @dev calculates the account address and reverts if user is not authorized to sign transactions for the owner
    function _ensureValidSigner(address owner, address signer) private view {
        if (signer != owner && !signers[owner][signer]) revert ControllerInvalidSignerError();
>>>>>>> c75ba174
    }

    function _queryMarketCollateral(address owner, uint256 group) private view returns (
        Fixed6[] memory actualCollateral,
        Fixed6 groupCollateral
    ) {
        actualCollateral = new Fixed6[](groupToMarkets[owner][group].length);
        for (uint256 i; i < groupToMarkets[owner][group].length; i++) {
            IMarket market = IMarket(groupToMarkets[owner][group][i]);
            Fixed6 collateral = market.locals(owner).collateral;
            actualCollateral[i] = collateral;
            groupCollateral = groupCollateral.add(collateral);
        }
    }

    /// @dev overwrites rebalance configuration of all markets for a particular owner and group
    /// @param message already-verified message with new configuration
    /// @param owner identifies the owner of the collateral account
    function _updateRebalanceGroup(
        RebalanceConfigChange calldata message,
        address owner
    ) private {
        // ensure group index is valid
        if (message.group == 0 || message.group > MAX_GROUPS_PER_OWNER)
            revert ControllerInvalidRebalanceGroupError();

        if (message.markets.length > MAX_MARKETS_PER_GROUP)
            revert ControllerInvalidRebalanceMarketsError();

        // delete the existing group
        for (uint256 i; i < groupToMarkets[owner][message.group].length; i++) {
            address market = groupToMarkets[owner][message.group][i];
            delete config[owner][message.group][market];
            delete marketToGroup[owner][market];
        }
        delete groupToMarkets[owner][message.group];

        UFixed6 totalAllocation;
        for (uint256 i; i < message.markets.length; i++) {
            // ensure market is not pointing to a different group
            uint256 currentGroup = marketToGroup[owner][message.markets[i]];
            if (currentGroup != 0)
                revert ControllerMarketAlreadyInGroupError(message.markets[i], currentGroup);

            // rewrite over all the old configuration
            marketToGroup[owner][message.markets[i]] = message.group;
            config[owner][message.group][message.markets[i]] = message.configs[i];
            groupToMarkets[owner][message.group].push(message.markets[i]);
            groupToMaxRebalanceFee[owner][message.group] = message.maxRebalanceFee;

            // ensure target allocation across all markets totals 100%
            // read from storage to trap duplicate markets in the message
            totalAllocation = totalAllocation.add(message.configs[i].target);

            emit RebalanceMarketConfigured(
                owner,
                message.group,
                message.markets[i],
                message.configs[i]
            );
        }

        // if not deleting the group, ensure rebalance targets add to 100%
        if (message.markets.length != 0 && !totalAllocation.eq(UFixed6Lib.ONE))
            revert ControllerInvalidRebalanceTargetsError();

        emit RebalanceGroupConfigured(owner, message.group, message.markets.length);
    }
}<|MERGE_RESOLUTION|>--- conflicted
+++ resolved
@@ -250,25 +250,9 @@
         emit GroupRebalanced(owner, group);
     }
 
-<<<<<<< HEAD
     /// @dev calculates the account address and reverts if user is not authorized to sign transactions for the owner
     function _ensureValidSigner(address owner, address signer) private view {
-        if (signer != owner && !marketFactory.signers(owner, signer)) revert ControllerInvalidSigner();
-=======
-    function _updateSignerWithSignature(SignerUpdate calldata signerUpdate,  bytes calldata signature) internal {
-        // ensure the message was signed only by the owner, not an existing delegate
-        verifier.verifySignerUpdate(signerUpdate, signature);
-        address owner = signerUpdate.action.common.account;
-        if (signerUpdate.action.common.signer != owner) revert ControllerInvalidSignerError();
-
-        signers[owner][signerUpdate.signer] = signerUpdate.approved;
-        emit SignerUpdated(owner, signerUpdate.signer, signerUpdate.approved);
-    }
-
-    /// @dev calculates the account address and reverts if user is not authorized to sign transactions for the owner
-    function _ensureValidSigner(address owner, address signer) private view {
-        if (signer != owner && !signers[owner][signer]) revert ControllerInvalidSignerError();
->>>>>>> c75ba174
+        if (signer != owner && !marketFactory.signers(owner, signer)) revert ControllerInvalidSignerError();
     }
 
     function _queryMarketCollateral(address owner, uint256 group) private view returns (
