// SPDX-License-Identifier: Apache-2.0
pragma solidity 0.8.24;

import { Create2 } from "@openzeppelin/contracts/utils/Create2.sol";
import { IEmptySetReserve } from "@equilibria/emptyset-batcher/interfaces/IEmptySetReserve.sol";
import { Instance } from "@equilibria/root/attribute/Instance.sol";
import { Token6 } from "@equilibria/root/token/types/Token6.sol";
import { Token18 } from "@equilibria/root/token/types/Token18.sol";

import { IAccount, IMarket } from "./interfaces/IAccount.sol";
import { IController } from "./interfaces/IController.sol";
import { IVerifier } from "./interfaces/IVerifier.sol";
import { Account } from "./Account.sol";
import { DeployAccount, DeployAccountLib } from "./types/DeployAccount.sol";
import { MarketTransfer, MarketTransferLib } from "./types/MarketTransfer.sol";
import { SignerUpdate, SignerUpdateLib } from "./types/SignerUpdate.sol";
import { Withdrawal, WithdrawalLib } from "./types/Withdrawal.sol";

/// @title Controller
/// @notice Facilitates unpermissioned actions between collateral accounts and markets
contract Controller is Instance, IController {
    // used for deterministic address creation through create2
    bytes32 constant SALT = keccak256("Perennial V2 Collateral Accounts");

    /// @dev USDC stablecoin address
    Token6 public USDC; // solhint-disable-line var-name-mixedcase

    /// @dev DSU address
    Token18 public DSU; // solhint-disable-line var-name-mixedcase

    /// @dev Contract used to validate messages were signed by the sender
    IVerifier public verifier;

    /// @dev DSU Reserve address
    IEmptySetReserve public reserve;

    /// @dev Mapping of allowed signers for each account owner
    /// owner => delegate => enabled flag
    mapping(address => mapping(address => bool)) public signers;

    /// @notice Configures the EIP-712 message verifier used by this controller
    /// @param verifier_ Contract used to validate messages were signed by the sender
    /// @param usdc_ USDC token address
    /// @param dsu_ DSU token address
    /// @param reserve_ DSU Reserve address, used by Account
    function initialize(
        IVerifier verifier_,
        Token6 usdc_,
        Token18 dsu_,
        IEmptySetReserve reserve_
    ) external initializer(1) {
        __Instance__initialize();
        verifier = verifier_;
        USDC = usdc_;
        DSU = dsu_;
        reserve = reserve_;
    }

    /// @inheritdoc IController
    function getAccountAddress(address user) public view returns (address) {
        // generate bytecode for an account created for the specified owner
        bytes memory bytecode = abi.encodePacked(
            type(Account).creationCode,
            abi.encode(user),
            abi.encode(address(this)),
            abi.encode(USDC),
            abi.encode(DSU),
            abi.encode(reserve));
        // calculate the hash for that bytecode and compute the address
        return Create2.computeAddress(SALT, keccak256(bytecode));
    }

    /// @inheritdoc IController
    function deployAccount() public returns (IAccount) {
        return _createAccount(msg.sender);
    }

    /// @inheritdoc IController
    function deployAccountWithSignature(
        DeployAccount calldata deployAccount_,
        bytes calldata signature
    ) virtual external {
        _deployAccountWithSignature(deployAccount_, signature);
    }

    function _deployAccountWithSignature(
        DeployAccount calldata deployAccount_,
        bytes calldata signature
    ) internal returns (IAccount account) {
        address owner = deployAccount_.action.common.account;
        verifier.verifyDeployAccount(deployAccount_, signature);
        _ensureValidSigner(owner, deployAccount_.action.common.signer);

        // create the account
        account = _createAccount(owner);
    }

    function _createAccount(address owner) internal returns (IAccount account) {
        account = new Account{salt: SALT}(owner, address(this), USDC, DSU, reserve);
        emit AccountDeployed(owner, account);
    }

    /// @inheritdoc IController
    function marketTransferWithSignature(MarketTransfer calldata marketTransfer, bytes calldata signature) virtual external {
        IAccount account = IAccount(getAccountAddress(marketTransfer.action.common.account));
        _marketTransferWithSignature(account, marketTransfer, signature);
    }

    function _marketTransferWithSignature(IAccount account, MarketTransfer calldata marketTransfer, bytes calldata signature) internal {
        // ensure the message was signed by the owner or a delegated signer
        address signer = verifier.verifyMarketTransfer(marketTransfer, signature);
        _ensureValidSigner(marketTransfer.action.common.account, signer);

        // only Markets with DSU collateral are supported
        IMarket market = IMarket(marketTransfer.market);
        if (!market.token().eq(DSU)) revert ControllerUnsupportedMarket(address(market));

        account.marketTransfer(market, marketTransfer.amount);
    }

    /// @inheritdoc IController
    function updateSigner(address signer, bool newEnabled) public {
        signers[msg.sender][signer] = newEnabled;
        emit SignerUpdated(msg.sender, signer, newEnabled);
    }

    /// @inheritdoc IController
    function updateSignerWithSignature(
        SignerUpdate calldata signerUpdate,
        bytes calldata signature
    ) virtual external {
        _updateSignerWithSignature(signerUpdate, signature);
    }

    function _updateSignerWithSignature(SignerUpdate calldata signerUpdate,  bytes calldata signature) internal {
        // ensure the message was signed only by the owner, not an existing delegate
        verifier.verifySignerUpdate(signerUpdate, signature);
        address owner = signerUpdate.action.common.account;
<<<<<<< HEAD
        if (messageSigner != owner) revert ControllerInvalidSigner();
=======
        if (signerUpdate.action.common.signer != owner) revert InvalidSignerError();
>>>>>>> b9902639

        signers[owner][signerUpdate.signer] = signerUpdate.approved;
        emit SignerUpdated(owner, signerUpdate.signer, signerUpdate.approved);
    }

    /// @inheritdoc IController
    function withdrawWithSignature(Withdrawal calldata withdrawal, bytes calldata signature) virtual external {
        IAccount account = IAccount(getAccountAddress(withdrawal.action.common.account));
        _withdrawWithSignature(account, withdrawal, signature);
    }

    function _withdrawWithSignature(IAccount account, Withdrawal calldata withdrawal, bytes calldata signature) internal {
        // ensure the message was signed by the owner or a delegated signer
<<<<<<< HEAD
        address signer = verifier.verifyWithdrawal(withdrawal, signature);
        _ensureValidSigner(withdrawal.action.common.account, signer);

=======
        verifier.verifyWithdrawal(withdrawal, signature);
        _ensureValidSigner(withdrawal.action.common.account, withdrawal.action.common.signer);
>>>>>>> b9902639
        // call the account's implementation to push to owner
        account.withdraw(withdrawal.amount, withdrawal.unwrap);
    }

    /// @dev calculates the account address and reverts if user is not authorized to sign transactions for the owner
    function _ensureValidSigner(address owner, address signer) private view {
        if (signer != owner && !signers[owner][signer]) revert ControllerInvalidSigner();
    }
}<|MERGE_RESOLUTION|>--- conflicted
+++ resolved
@@ -108,8 +108,8 @@
 
     function _marketTransferWithSignature(IAccount account, MarketTransfer calldata marketTransfer, bytes calldata signature) internal {
         // ensure the message was signed by the owner or a delegated signer
-        address signer = verifier.verifyMarketTransfer(marketTransfer, signature);
-        _ensureValidSigner(marketTransfer.action.common.account, signer);
+        verifier.verifyMarketTransfer(marketTransfer, signature);
+        _ensureValidSigner(marketTransfer.action.common.account, marketTransfer.action.common.signer);
 
         // only Markets with DSU collateral are supported
         IMarket market = IMarket(marketTransfer.market);
@@ -136,11 +136,7 @@
         // ensure the message was signed only by the owner, not an existing delegate
         verifier.verifySignerUpdate(signerUpdate, signature);
         address owner = signerUpdate.action.common.account;
-<<<<<<< HEAD
-        if (messageSigner != owner) revert ControllerInvalidSigner();
-=======
-        if (signerUpdate.action.common.signer != owner) revert InvalidSignerError();
->>>>>>> b9902639
+        if (signerUpdate.action.common.signer != owner) revert ControllerInvalidSigner();
 
         signers[owner][signerUpdate.signer] = signerUpdate.approved;
         emit SignerUpdated(owner, signerUpdate.signer, signerUpdate.approved);
@@ -154,14 +150,9 @@
 
     function _withdrawWithSignature(IAccount account, Withdrawal calldata withdrawal, bytes calldata signature) internal {
         // ensure the message was signed by the owner or a delegated signer
-<<<<<<< HEAD
-        address signer = verifier.verifyWithdrawal(withdrawal, signature);
-        _ensureValidSigner(withdrawal.action.common.account, signer);
-
-=======
         verifier.verifyWithdrawal(withdrawal, signature);
         _ensureValidSigner(withdrawal.action.common.account, withdrawal.action.common.signer);
->>>>>>> b9902639
+
         // call the account's implementation to push to owner
         account.withdraw(withdrawal.amount, withdrawal.unwrap);
     }
