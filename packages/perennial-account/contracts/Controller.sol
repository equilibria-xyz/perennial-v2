--- conflicted
+++ resolved
@@ -134,38 +134,6 @@
         _marketTransferWithSignature(account, marketTransfer, signature);
     }
 
-<<<<<<< HEAD
-=======
-    function _marketTransferWithSignature(IAccount account, MarketTransfer calldata marketTransfer, bytes calldata signature) internal {
-        // ensure the message was signed by the owner or a delegated signer
-        verifier.verifyMarketTransfer(marketTransfer, signature);
-        _ensureValidSigner(marketTransfer.action.common.account, marketTransfer.action.common.signer);
-
-        // only Markets with DSU collateral are supported
-        IMarket market = IMarket(marketTransfer.market);
-        if (!market.token().eq(DSU)) revert ControllerUnsupportedMarketError(address(market));
-
-        account.marketTransfer(market, marketTransfer.amount);
-    }
-
-    /// @inheritdoc IController
-    function changeRebalanceConfigWithSignature(
-        RebalanceConfigChange calldata configChange,
-        bytes calldata signature
-    ) virtual external {
-        _changeRebalanceConfigWithSignature(configChange, signature);
-    }
-
-    function _changeRebalanceConfigWithSignature(RebalanceConfigChange calldata configChange, bytes calldata signature) internal {
-        // ensure the message was signed by the owner or a delegated signer
-        verifier.verifyRebalanceConfigChange(configChange, signature);
-        _ensureValidSigner(configChange.action.common.account, configChange.action.common.signer);
-
-        // sum of the target allocations of all markets in the group
-        _updateRebalanceGroup(configChange, configChange.action.common.account);
-    }
-
->>>>>>> 114296f6
     /// @inheritdoc IController
     function rebalanceConfig(
         address owner,
@@ -197,19 +165,6 @@
         _updateSignerWithSignature(signerUpdate, signature);
     }
 
-<<<<<<< HEAD
-=======
-    function _updateSignerWithSignature(SignerUpdate calldata signerUpdate,  bytes calldata signature) internal {
-        // ensure the message was signed only by the owner, not an existing delegate
-        verifier.verifySignerUpdate(signerUpdate, signature);
-        address owner = signerUpdate.action.common.account;
-        if (signerUpdate.action.common.signer != owner) revert ControllerInvalidSignerError();
-
-        signers[owner][signerUpdate.signer] = signerUpdate.approved;
-        emit SignerUpdated(owner, signerUpdate.signer, signerUpdate.approved);
-    }
-
->>>>>>> 114296f6
     /// @inheritdoc IController
     function withdrawWithSignature(Withdrawal calldata withdrawal, bytes calldata signature) virtual external {
         IAccount account = IAccount(getAccountAddress(withdrawal.action.common.account));
@@ -258,7 +213,7 @@
 
         // only Markets with DSU collateral are supported
         IMarket market = IMarket(marketTransfer.market);
-        if (!market.token().eq(DSU)) revert ControllerUnsupportedMarket(address(market));
+        if (!market.token().eq(DSU)) revert ControllerUnsupportedMarketError(address(market));
 
         account.marketTransfer(market, marketTransfer.amount);
     }
@@ -308,11 +263,11 @@
         emit GroupRebalanced(owner, group);
     }
 
-    function _updateSignerWithSignature(SignerUpdate calldata signerUpdate, bytes calldata signature) internal {
+    function _updateSignerWithSignature(SignerUpdate calldata signerUpdate,  bytes calldata signature) internal {
         // ensure the message was signed only by the owner, not an existing delegate
         verifier.verifySignerUpdate(signerUpdate, signature);
         address owner = signerUpdate.action.common.account;
-        if (signerUpdate.action.common.signer != owner) revert ControllerInvalidSigner();
+        if (signerUpdate.action.common.signer != owner) revert ControllerInvalidSignerError();
 
         signers[owner][signerUpdate.signer] = signerUpdate.approved;
         emit SignerUpdated(owner, signerUpdate.signer, signerUpdate.approved);
