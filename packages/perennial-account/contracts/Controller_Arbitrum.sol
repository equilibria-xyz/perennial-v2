// SPDX-License-Identifier: Apache-2.0
pragma solidity 0.8.24;

import {
    AggregatorV3Interface, 
    Kept_Arbitrum
} from "@equilibria/root/attribute/Kept/Kept_Arbitrum.sol";
import { Token18, UFixed18 } from "@equilibria/root/token/types/Token18.sol";
import { IAccount } from "./interfaces/IAccount.sol";
import { IController } from "./interfaces/IController.sol";
import { IVerifier } from "./interfaces/IVerifier.sol";
import { Controller } from "./Controller.sol";
import { DeployAccount } from "./types/DeployAccount.sol";
import { SignerUpdate } from "./types/SignerUpdate.sol";
import { Withdrawal } from "./types/Withdrawal.sol";

<<<<<<< HEAD
import "hardhat/console.sol";

/// @notice Controller which compensates keepers for processing messages on Arbitrum L2.
=======
>>>>>>> ca54b0fc
contract Controller_Arbitrum is Controller, Kept_Arbitrum {
    KeepConfig public keepConfig;

    constructor(
        KeepConfig memory keepConfig_
    ) {
        keepConfig = keepConfig_;
    }

    /// @notice Configures message verification and keeper compensation
    /// @param verifier_ Contract used to validate EIP-712 message signatures
    /// @param chainlinkFeed_ ETH-USD price feed used for calculating keeper compensation
    /// @param keeperToken_ 18-decimal USD-pegged stable used to compensate keepers
    function initialize(
        IVerifier verifier_,
        AggregatorV3Interface chainlinkFeed_,
        Token18 keeperToken_
    ) external initializer(1) {
        __Instance__initialize();
        __Kept__initialize(chainlinkFeed_, keeperToken_);
        verifier = verifier_;
    }

    /// @inheritdoc IController
    function deployAccountWithSignature(
        DeployAccount calldata deployAccount_, 
        bytes calldata signature_
    ) 
        override external 
        keep(
            keepConfig, 
            abi.encode(deployAccount_, signature_), 
            0, 
            abi.encode(deployAccount_.action.account, deployAccount_.action.maxFee)
        )
    {
        IAccount account = _deployAccountWithSignature(deployAccount_, signature_);
        // approve controller to spend the account's keeper token
        account.approveController(Token18.unwrap(keeperToken()));
    }

    /// @inheritdoc IController
    function updateSignerWithSignature(
        SignerUpdate calldata signerUpdate_, 
        bytes calldata signature_
    ) 
        override external
        keep(
            keepConfig, 
            abi.encode(signerUpdate_, signature_), 
            0, 
            abi.encode(signerUpdate_.action.account, signerUpdate_.action.maxFee)
        )
    {
        _updateSignerWithSignature(signerUpdate_, signature_);
    }

    /// @inheritdoc IController
    function withdrawWithSignature(
        Withdrawal calldata withdrawal_, 
        bytes calldata signature_
    ) 
        override external 
        keep(
            keepConfig, 
            abi.encode(withdrawal_, signature_), 
            0, 
            abi.encode(withdrawal_.action.account, withdrawal_.action.maxFee)
        )
    {
        _withdrawWithSignature(withdrawal_, signature_);
    }

    /// @dev Transfers funds from collateral account to controller, and limits compensation 
    /// to the user-defined maxFee in the Action message
    /// @param amount Calculated keeper fee
    /// @param data Encoded address of collateral account and UFixed6 user-specified maximum fee
    /// @return raisedKeeperFee_ Amount pulled from controller to keeper
    function _raiseKeeperFee(
        UFixed18 amount,
        bytes memory data
    ) internal override returns (UFixed18 raisedKeeperFee_) {
        (address account, uint256 maxFee) = abi.decode(data, (address, uint256));
        // maxFee is a UFixed6; convert to 18-decimal precision
        raisedKeeperFee_ = amount.min(UFixed18.wrap(maxFee * 1e12));
        keeperToken().pull(account, raisedKeeperFee_);
    }
}<|MERGE_RESOLUTION|>--- conflicted
+++ resolved
@@ -14,12 +14,7 @@
 import { SignerUpdate } from "./types/SignerUpdate.sol";
 import { Withdrawal } from "./types/Withdrawal.sol";
 
-<<<<<<< HEAD
-import "hardhat/console.sol";
-
 /// @notice Controller which compensates keepers for processing messages on Arbitrum L2.
-=======
->>>>>>> ca54b0fc
 contract Controller_Arbitrum is Controller, Kept_Arbitrum {
     KeepConfig public keepConfig;
 
