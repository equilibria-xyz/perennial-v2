--- conflicted
+++ resolved
@@ -12,14 +12,10 @@
 contract Controller_Arbitrum is Controller_Incentivized, Kept_Arbitrum {
     /// @dev Creates instance of Controller which compensates keepers
     /// @param implementation Pristine collateral account contract
-<<<<<<< HEAD
-    /// @param keepConfig Configuration used to compensate keepers
-    constructor(address implementation, IMarketFactory marketFactory_, KeepConfig memory keepConfig, IVerifierBase nonceManager)
-    Controller_Incentivized(implementation, marketFactory_, keepConfig, nonceManager) {}
-=======
-    constructor(address implementation, IVerifierBase nonceManager)
-    Controller_Incentivized(implementation, nonceManager) {}
->>>>>>> 06e6a6cc
+    /// @param marketFactory Market Factory contract
+    /// @param nonceManager Nonce manager contract for relayed messages
+    constructor(address implementation, IMarketFactory marketFactory, IVerifierBase nonceManager)
+    Controller_Incentivized(implementation, marketFactory, nonceManager) {}
 
     /// @dev Use the Kept_Arbitrum implementation for calculating the dynamic fee
     function _calldataFee(
