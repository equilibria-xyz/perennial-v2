// SPDX-License-Identifier: Apache-2.0
pragma solidity 0.8.24;

import { Kept_Arbitrum, Kept } from "@equilibria/root/attribute/Kept/Kept_Arbitrum.sol";
import { UFixed18 } from "@equilibria/root/number/types/UFixed18.sol";
import { IVerifierBase } from "@equilibria/root/verifier/interfaces/IVerifierBase.sol";
import { Controller_Incentivized } from "./Controller_Incentivized.sol";

/// @title Controller_Arbitrum
/// @notice Controller which compensates keepers for handling or relaying messages on Arbitrum L2.
contract Controller_Arbitrum is Controller_Incentivized, Kept_Arbitrum {
    /// @dev Creates instance of Controller which compensates keepers
    /// @param implementation Pristine collateral account contract
<<<<<<< HEAD
    /// @param nonceManager Verifier contract to which nonce and group cancellations are relayed
    constructor(
        address implementation,
        IVerifierBase nonceManager
    )
=======
    constructor(address implementation, IVerifierBase nonceManager)
>>>>>>> 06e6a6cc
    Controller_Incentivized(implementation, nonceManager) {}

    /// @dev Use the Kept_Arbitrum implementation for calculating the dynamic fee
    function _calldataFee(
        bytes memory applicableCalldata,
        UFixed18 multiplierCalldata,
        uint256 bufferCalldata
    ) internal view override(Kept_Arbitrum, Kept) returns (UFixed18) {
        return Kept_Arbitrum._calldataFee(applicableCalldata, multiplierCalldata, bufferCalldata);
    }

    /// @dev Transfers funds from collateral account to controller, and limits compensation
    /// to the user-defined maxFee in the Action message
    /// @param amount Calculated keeper fee
    /// @param data Encoded address of collateral account and UFixed6 user-specified maximum fee
    /// @return raisedKeeperFee Amount pulled from controller to keeper
    function _raiseKeeperFee(
        UFixed18 amount,
        bytes memory data
    ) internal override(Controller_Incentivized, Kept) returns (UFixed18 raisedKeeperFee) {
        return Controller_Incentivized._raiseKeeperFee(amount, data);
    }
}<|MERGE_RESOLUTION|>--- conflicted
+++ resolved
@@ -11,16 +11,11 @@
 contract Controller_Arbitrum is Controller_Incentivized, Kept_Arbitrum {
     /// @dev Creates instance of Controller which compensates keepers
     /// @param implementation Pristine collateral account contract
-<<<<<<< HEAD
     /// @param nonceManager Verifier contract to which nonce and group cancellations are relayed
     constructor(
         address implementation,
         IVerifierBase nonceManager
-    )
-=======
-    constructor(address implementation, IVerifierBase nonceManager)
->>>>>>> 06e6a6cc
-    Controller_Incentivized(implementation, nonceManager) {}
+    ) Controller_Incentivized(implementation, nonceManager) {}
 
     /// @dev Use the Kept_Arbitrum implementation for calculating the dynamic fee
     function _calldataFee(
