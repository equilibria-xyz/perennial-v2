--- conflicted
+++ resolved
@@ -7,14 +7,10 @@
 struct Withdrawal {
     /// @dev Quantity to transfer from account to owner; set to UFixed6.MAX for full withdrawal
     UFixed6 amount;
-<<<<<<< HEAD
-    /// @dev Common information for collateral account actions
-=======
     /// @dev True unwrap DSU to USDC as needed to satisfy specified withdrawal amount
     bool unwrap;
     /// @dev Common information for collateral account actions;
     /// set action.common.account to the owner of the collateral account
->>>>>>> 32f55cdc
     Action action;
 }
 using WithdrawalLib for Withdrawal global;
