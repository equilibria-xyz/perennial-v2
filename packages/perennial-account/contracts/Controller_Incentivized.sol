--- conflicted
+++ resolved
@@ -46,18 +46,12 @@
 
     /// @dev Creates instance of Controller which compensates keepers
     /// @param implementation_ Pristine collateral account contract
-<<<<<<< HEAD
     /// @param marketFactory_ Market factory contract
-    /// @param nonceManager_ Nonce manager contract for relayed messages
-    constructor(address implementation_, IMarketFactory marketFactory_, IVerifierBase nonceManager_)
-    Controller(implementation_, marketFactory_) {
-=======
     /// @param nonceManager_ Verifier contract to which nonce and group cancellations are relayed
     constructor(
-        address implementation_,
+        address implementation_, IMarketFactory marketFactory_,
         IVerifierBase nonceManager_
-    ) Controller(implementation_) {
->>>>>>> 4d7aeb8e
+    ) Controller(implementation_, marketFactory_) {
         nonceManager = nonceManager_;
     }
 
