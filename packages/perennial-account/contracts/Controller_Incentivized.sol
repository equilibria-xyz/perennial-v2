// SPDX-License-Identifier: Apache-2.0
pragma solidity ^0.8.13;

import { AggregatorV3Interface } from "@chainlink/contracts/src/v0.8/interfaces/AggregatorV3Interface.sol";
import { IEmptySetReserve } from "@equilibria/emptyset-batcher/interfaces/IEmptySetReserve.sol";
import { Kept } from "@equilibria/root/attribute/Kept/Kept.sol";
import { Fixed6, Fixed6Lib } from "@equilibria/root/number/types/Fixed6.sol";
import { UFixed6, UFixed6Lib } from "@equilibria/root/number/types/UFixed6.sol";
import { UFixed18, UFixed18Lib } from "@equilibria/root/number/types/UFixed18.sol";
import { Token6 } from "@equilibria/root/token/types/Token6.sol";
import { Token18 } from "@equilibria/root/token/types/Token18.sol";
import { IVerifierBase } from "@equilibria/root/verifier/interfaces/IVerifierBase.sol";
import { IMarket } from "@equilibria/perennial-v2/contracts/interfaces/IMarket.sol";
import { IMarketFactory } from "@equilibria/perennial-v2/contracts/interfaces/IMarketFactory.sol";

import { IAccount } from "./interfaces/IAccount.sol";
import { IController } from "./interfaces/IController.sol";
import { IRelayer } from "./interfaces/IRelayer.sol";
import { Controller, IAccountVerifier } from "./Controller.sol";
import { Action } from "./types/Action.sol";
import { DeployAccount } from "./types/DeployAccount.sol";
import { MarketTransfer } from "./types/MarketTransfer.sol";
import { RebalanceConfigChange } from "./types/RebalanceConfigChange.sol";
import { RelayedNonceCancellation } from "./types/RelayedNonceCancellation.sol";
import { RelayedGroupCancellation } from "./types/RelayedGroupCancellation.sol";
import { RelayedOperatorUpdate } from "./types/RelayedOperatorUpdate.sol";
import { RelayedSignerUpdate } from "./types/RelayedSignerUpdate.sol";
import { RelayedAccessUpdateBatch } from "./types/RelayedAccessUpdateBatch.sol";
import { Withdrawal } from "./types/Withdrawal.sol";

/// @title Controller_Incentivized
/// @notice Controller which compensates keepers for handling or relaying messages. Subclass to handle differences in
/// gas calculations on different chains.
abstract contract Controller_Incentivized is Controller, IRelayer, Kept {
    /// @dev Handles relayed messages for nonce cancellation
    IVerifierBase public immutable nonceManager;
    
    /// @dev Configuration used to calculate keeper compensation
    KeepConfig public keepConfig;

    /// @dev Creates instance of Controller which compensates keepers
    /// @param implementation_ Pristine collateral account contract
<<<<<<< HEAD
    /// @param keepConfig_ Configuration used to compensate keepers
    constructor(address implementation_, IMarketFactory marketFactory_, KeepConfig memory keepConfig_, IVerifierBase nonceManager_)
    Controller(implementation_, marketFactory_) {
        keepConfig = keepConfig_;
=======
    constructor(address implementation_, IVerifierBase nonceManager_)
    Controller(implementation_) {
>>>>>>> 06e6a6cc
        nonceManager = nonceManager_;
    }

    /// @notice Configures message verification and keeper compensation
    /// @param verifier_ Contract used to validate collateral account message signatures
    /// @param chainlinkFeed_ ETH-USD price feed used for calculating keeper compensation
    /// @param keepConfig_ Configuration used to compensate keepers
    function initialize(
        IAccountVerifier verifier_,
        AggregatorV3Interface chainlinkFeed_,
        KeepConfig memory keepConfig_
    ) external initializer(1) {
        __Factory__initialize();
        __Kept__initialize(chainlinkFeed_, DSU);
        verifier = verifier_;
        keepConfig = keepConfig_;
    }

    /// @inheritdoc IController
    function changeRebalanceConfigWithSignature(
        RebalanceConfigChange calldata configChange,
        bytes calldata signature
    ) override external {
        _changeRebalanceConfigWithSignature(configChange, signature);
        _compensateKeeper(configChange.action);
    }

    /// @inheritdoc IController
    function deployAccountWithSignature(
        DeployAccount calldata deployAccount_,
        bytes calldata signature
    ) override external {
        IAccount account = _deployAccountWithSignature(deployAccount_, signature);
        bytes memory data = abi.encode(address(account), deployAccount_.action.maxFee);
        _handleKeeperFee(keepConfig, 0, msg.data[0:0], 0, data);
    }

    /// @inheritdoc IController
    function marketTransferWithSignature(
        MarketTransfer calldata marketTransfer,
        bytes calldata signature
    ) override external {
        IAccount account = IAccount(getAccountAddress(marketTransfer.action.common.account));
        bytes memory data = abi.encode(account, marketTransfer.action.maxFee);

        // if we're depositing collateral to the market, pay the keeper before transferring funds
        if (marketTransfer.amount.gte(Fixed6Lib.ZERO)) {
            _handleKeeperFee(keepConfig, 0, msg.data[0:0], 0, data);
            _marketTransferWithSignature(account, marketTransfer, signature);
        // otherwise handle the keeper fee normally, after withdrawing to the collateral account
        } else {
            _marketTransferWithSignature(account, marketTransfer, signature);
            _handleKeeperFee(keepConfig, 0, msg.data[0:0], 0, data);
        }
    }

    /// @inheritdoc IController
    function rebalanceGroup(address owner, uint256 group) override external {
        _rebalanceGroup(owner, group);
        address account = getAccountAddress(owner);
        bytes memory data = abi.encode(account, groupToMaxRebalanceFee[owner][group]);
        _handleKeeperFee(keepConfig, 0, msg.data[0:0], 0, data);
    }

    /// @inheritdoc IController
    function withdrawWithSignature(
        Withdrawal calldata withdrawal,
        bytes calldata signature
    ) override external {
        address account = getAccountAddress(withdrawal.action.common.account);
        // levy fee prior to withdrawal
        bytes memory data = abi.encode(account, withdrawal.action.maxFee);
        _handleKeeperFee(keepConfig, 0, msg.data[0:0], 0, data);
        _withdrawWithSignature(IAccount(account), withdrawal, signature);
    }

    /// @inheritdoc IRelayer
    function relayNonceCancellation(
        RelayedNonceCancellation calldata message,
        bytes calldata outerSignature,
        bytes calldata innerSignature
    ) override external {
        // ensure the message was signed by the owner or a delegated signer
        verifier.verifyRelayedNonceCancellation(message, outerSignature);

        _compensateKeeper(message.action);

        // relay the message to Verifier
        nonceManager.cancelNonceWithSignature(message.nonceCancellation, innerSignature);
    }

    /// @inheritdoc IRelayer
    function relayGroupCancellation(
        RelayedGroupCancellation calldata message,
        bytes calldata outerSignature,
        bytes calldata innerSignature
    ) override external {
        // ensure the message was signed by the owner or a delegated signer
        verifier.verifyRelayedGroupCancellation(message, outerSignature);

        _compensateKeeper(message.action);

        // relay the message to Verifier
        nonceManager.cancelGroupWithSignature(message.groupCancellation, innerSignature);
    }

    /// @inheritdoc IRelayer
    function relayOperatorUpdate(
        RelayedOperatorUpdate calldata message,
        bytes calldata outerSignature,
        bytes calldata innerSignature
    ) override external {
        // ensure the message was signed by the owner or a delegated signer
        verifier.verifyRelayedOperatorUpdate(message, outerSignature);

        _compensateKeeper(message.action);

        // relay the message to MarketFactory
        marketFactory.updateOperatorWithSignature(message.operatorUpdate, innerSignature);
    }

    /// @inheritdoc IRelayer
    function relaySignerUpdate(
        RelayedSignerUpdate calldata message,
        bytes calldata outerSignature,
        bytes calldata innerSignature
    ) override external {
        // ensure the message was signed by the owner or a delegated signer
        verifier.verifyRelayedSignerUpdate(message, outerSignature);

        _compensateKeeper(message.action);

        // relay the message to MarketFactory
        marketFactory.updateSignerWithSignature(message.signerUpdate, innerSignature);
    }

    /// @inheritdoc IRelayer
    function relayAccessUpdateBatch(
        RelayedAccessUpdateBatch calldata message,
        bytes calldata outerSignature,
        bytes calldata innerSignature
    ) override external {
        // ensure the message was signed by the owner or a delegated signer
        verifier.verifyRelayedAccessUpdateBatch(message, outerSignature);

        _compensateKeeper(message.action);

        // relay the message to MarketFactory
        marketFactory.updateAccessBatchWithSignature(message.accessUpdateBatch, innerSignature);
    }

    function _compensateKeeper(Action calldata action) internal virtual {
        bytes memory data = abi.encode(getAccountAddress(action.common.account), action.maxFee);
        _handleKeeperFee(keepConfig, 0, msg.data[0:0], 0, data);
    }

    /// @dev Transfers funds from collateral account to controller, and limits compensation
    /// to the user-defined maxFee in the Action message
    /// @param amount Calculated keeper fee
    /// @param data Encoded address of collateral account and UFixed6 user-specified maximum fee
    /// @return raisedKeeperFee Amount pulled from controller to keeper
    function _raiseKeeperFee(
        UFixed18 amount,
        bytes memory data
    ) internal virtual override returns (UFixed18 raisedKeeperFee) {
        (address account, UFixed6 maxFee) = abi.decode(data, (address, UFixed6));
        raisedKeeperFee = amount.min(UFixed18Lib.from(maxFee));

        // if the account has insufficient DSU to pay the fee, wrap
        IAccount(account).wrapIfNecessary(raisedKeeperFee, false);

        // transfer DSU to the Controller, such that Kept can transfer to keeper
        DSU.pull(account, raisedKeeperFee);
    }
}<|MERGE_RESOLUTION|>--- conflicted
+++ resolved
@@ -40,15 +40,10 @@
 
     /// @dev Creates instance of Controller which compensates keepers
     /// @param implementation_ Pristine collateral account contract
-<<<<<<< HEAD
-    /// @param keepConfig_ Configuration used to compensate keepers
-    constructor(address implementation_, IMarketFactory marketFactory_, KeepConfig memory keepConfig_, IVerifierBase nonceManager_)
+    /// @param marketFactory_ Market factory contract
+    /// @param nonceManager_ Nonce manager contract for relayed messages
+    constructor(address implementation_, IMarketFactory marketFactory_, IVerifierBase nonceManager_)
     Controller(implementation_, marketFactory_) {
-        keepConfig = keepConfig_;
-=======
-    constructor(address implementation_, IVerifierBase nonceManager_)
-    Controller(implementation_) {
->>>>>>> 06e6a6cc
         nonceManager = nonceManager_;
     }
 
