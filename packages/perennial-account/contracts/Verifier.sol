// SPDX-License-Identifier: Apache-2.0
pragma solidity 0.8.24;

import { EIP712 } from "@openzeppelin/contracts/utils/cryptography/EIP712.sol";
import { SignatureChecker } from "@openzeppelin/contracts/utils/cryptography/SignatureChecker.sol";
import { VerifierBase } from "@equilibria/root/verifier/VerifierBase.sol";

import { IVerifier } from "./interfaces/IVerifier.sol";
import { Action, ActionLib } from "./types/Action.sol";
import { DeployAccount, DeployAccountLib } from "./types/DeployAccount.sol";
import { MarketTransfer, MarketTransferLib } from "./types/MarketTransfer.sol";
import { RebalanceConfigChange, RebalanceConfigChangeLib } from "./types/RebalanceConfig.sol";
import { SignerUpdate, SignerUpdateLib } from "./types/SignerUpdate.sol";
import { Withdrawal, WithdrawalLib } from "./types/Withdrawal.sol";

/// @title Verifier
/// @notice ERC712 signed message verifier for the Perennial V2 Collateral Accounts package.
contract Verifier is VerifierBase, IVerifier {
    /// @dev Initializes the domain separator and parameter caches
    constructor() EIP712("Perennial V2 Collateral Accounts", "1.0.0") { }

    /// @inheritdoc IVerifier
    function verifyAction(Action calldata action, bytes calldata signature)
        external
        validateAndCancel(action.common, signature)
    {
        if (!SignatureChecker.isValidSignatureNow(
            action.common.signer,
            _hashTypedDataV4(ActionLib.hash(action)),
            signature
        )) revert VerifierInvalidSignerError();
    }

    /// @inheritdoc IVerifier
    function verifyDeployAccount(DeployAccount calldata deployAccount, bytes calldata signature)
        external
        validateAndCancel(deployAccount.action.common, signature)
    {
        if (!SignatureChecker.isValidSignatureNow(
            deployAccount.action.common.signer,
            _hashTypedDataV4(DeployAccountLib.hash(deployAccount)),
            signature
        )) revert VerifierInvalidSignerError();
    }

    /// @inheritdoc IVerifier
    function verifyMarketTransfer(MarketTransfer calldata marketTransfer, bytes calldata signature)
        external
<<<<<<< HEAD
        validateAndCancel(marketTransfer.action.common, signature) returns (address)
=======
        validateAndCancel(marketTransfer.action.common, signature)
>>>>>>> 85303f2c
    {
        if (!SignatureChecker.isValidSignatureNow(
            marketTransfer.action.common.signer,
            _hashTypedDataV4(MarketTransferLib.hash(marketTransfer)),
            signature
        )) revert VerifierInvalidSignerError();
    }

    /// @inheritdoc IVerifier
    function verifyRebalanceConfigChange(RebalanceConfigChange calldata change, bytes calldata signature)
        external
        validateAndCancel(change.action.common, signature) returns (address)
    {
        return ECDSA.recover(_hashTypedDataV4(RebalanceConfigChangeLib.hash(change)), signature);
    }

    /// @inheritdoc IVerifier
    function verifySignerUpdate(SignerUpdate calldata signerUpdate, bytes calldata signature)
        external
        validateAndCancel(signerUpdate.action.common, signature)
    {
        if (!SignatureChecker.isValidSignatureNow(
            signerUpdate.action.common.signer,
            _hashTypedDataV4(SignerUpdateLib.hash(signerUpdate)),
            signature
        )) revert VerifierInvalidSignerError();
    }

    /// @inheritdoc IVerifier
    function verifyWithdrawal(Withdrawal calldata withdrawal, bytes calldata signature)
        external
        validateAndCancel(withdrawal.action.common, signature)
    {
        if (!SignatureChecker.isValidSignatureNow(
            withdrawal.action.common.signer,
            _hashTypedDataV4(WithdrawalLib.hash(withdrawal)),
            signature
        )) revert VerifierInvalidSignerError();
    }
}<|MERGE_RESOLUTION|>--- conflicted
+++ resolved
@@ -46,11 +46,7 @@
     /// @inheritdoc IVerifier
     function verifyMarketTransfer(MarketTransfer calldata marketTransfer, bytes calldata signature)
         external
-<<<<<<< HEAD
-        validateAndCancel(marketTransfer.action.common, signature) returns (address)
-=======
         validateAndCancel(marketTransfer.action.common, signature)
->>>>>>> 85303f2c
     {
         if (!SignatureChecker.isValidSignatureNow(
             marketTransfer.action.common.signer,
@@ -64,7 +60,11 @@
         external
         validateAndCancel(change.action.common, signature) returns (address)
     {
-        return ECDSA.recover(_hashTypedDataV4(RebalanceConfigChangeLib.hash(change)), signature);
+        if (!SignatureChecker.isValidSignatureNow(
+            change.action.common.signer,
+            _hashTypedDataV4(RebalanceConfigChangeLib.hash(change)),
+            signature
+        )) revert VerifierInvalidSignerError();
     }
 
     /// @inheritdoc IVerifier
