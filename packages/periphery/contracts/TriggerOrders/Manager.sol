// SPDX-License-Identifier: Apache-2.0
pragma solidity ^0.8.13;

import { IEmptySetReserve } from "@equilibria/emptyset-batcher/interfaces/IEmptySetReserve.sol";
import { AggregatorV3Interface, Kept, Token18 } from "@equilibria/root/attribute/Kept/Kept.sol";
import { Fixed6, Fixed6Lib } from "@equilibria/root/number/types/Fixed6.sol";
import { UFixed6, UFixed6Lib } from "@equilibria/root/number/types/UFixed6.sol";
import { UFixed18, UFixed18Lib } from "@equilibria/root/number/types/UFixed18.sol";
import { Token6 } from "@equilibria/root/token/types/Token6.sol";
import { IMarket, IMarketFactory } from "@perennial/v2-core/contracts/interfaces/IMarketFactory.sol";
import { IMargin } from "@perennial/v2-core/contracts/interfaces/IMargin.sol";

import { IManager } from "./interfaces/IManager.sol";
import { IOrderVerifier } from "./interfaces/IOrderVerifier.sol";
import { Action } from "./types/Action.sol";
import { CancelOrderAction } from "./types/CancelOrderAction.sol";
import { InterfaceFee } from "./types/InterfaceFee.sol";
import { TriggerOrder, TriggerOrderStorage } from "./types/TriggerOrder.sol";
import { PlaceOrderAction } from "./types/PlaceOrderAction.sol";

/// @notice Base class with business logic to store and execute trigger orders.
///         Derived implementations created as appropriate for different chains.
abstract contract Manager is IManager, Kept {
    /// @dev USDC stablecoin address
    Token6 public immutable USDC; // solhint-disable-line var-name-mixedcase

    /// @dev Digital Standard Unit token used for keeper compensation
    Token18 public immutable DSU; // solhint-disable-line var-name-mixedcase

    /// @dev DSU Reserve address
    IEmptySetReserve public immutable reserve;

    /// @dev Contract used to validate fee claims
    IMarketFactory public immutable marketFactory;

    /// @dev Verifies EIP712 messages for this extension
    IOrderVerifier public immutable verifier;

    /// @dev Used for keeper compensation
    IMargin public immutable margin;

    /// @dev Configuration used for keeper compensation
    KeepConfig public keepConfig;

    /// @dev Configuration used to compensate keepers for price commitments
    KeepConfig public keepConfigBuffered;

    /// @dev Stores trigger orders while awaiting their conditions to become true
    /// Market => Account => Nonce => Order
    mapping(IMarket => mapping(address => mapping(uint256 => TriggerOrderStorage))) private _orders;

    /// @dev Mapping of claimable DSU for each account
    /// Account => Amount
    mapping(address => UFixed6) public claimable;

    /// @dev Creates an instance
    /// @param usdc_ USDC stablecoin
    /// @param dsu_ Digital Standard Unit stablecoin
    /// @param reserve_ DSU reserve contract used for unwrapping
    /// @param marketFactory_ Contract used to validate fee claims
    /// @param verifier_ Used to validate EIP712 signatures
    /// @param margin_ Margin contract used for compensating keeper and paying interface fees
    constructor(
        Token6 usdc_,
        Token18 dsu_,
        IEmptySetReserve reserve_,
        IMarketFactory marketFactory_,
        IOrderVerifier verifier_,
        IMargin margin_
    ) {
        USDC = usdc_;
        DSU = dsu_;
        reserve = reserve_;
        marketFactory = marketFactory_;
        verifier = verifier_;
        margin = margin_;
    }

    /// @notice Initialize the contract
    /// @param ethOracle_ Chainlink ETH/USD oracle used for keeper compensation
    /// @param keepConfig_ Keeper compensation configuration
    /// @param keepConfigBuffered_ Configuration used for price commitments
    function initialize(
        AggregatorV3Interface ethOracle_,
        KeepConfig memory keepConfig_,
        KeepConfig memory keepConfigBuffered_
    ) external initializer(1) {
        __Kept__initialize(ethOracle_, DSU);
        keepConfig = keepConfig_;
        keepConfigBuffered = keepConfigBuffered_;
        // allows DSU to unwrap to USDC
        DSU.approve(address(reserve));
    }

    /// @inheritdoc IManager
    function placeOrder(IMarket market, uint256 orderId, TriggerOrder calldata order) external {
        _placeOrder(market, msg.sender, orderId, order);
    }

    /// @inheritdoc IManager
    function placeOrderWithSignature(PlaceOrderAction calldata request, bytes calldata signature)
        external
        keepAction(request.action, abi.encode(request, signature))
    {
        // ensure the message was signed by the owner or a delegated signer
        verifier.verifyPlaceOrder(request, signature);

        _placeOrder(request.action.market, request.action.common.account, request.action.orderId, request.order);
    }

    /// @inheritdoc IManager
    function cancelOrder(IMarket market, uint256 orderId) external {
        _cancelOrder(market, msg.sender, orderId);
    }

    /// @inheritdoc IManager
    function cancelOrderWithSignature(CancelOrderAction calldata request, bytes calldata signature)
        external
        keepAction(request.action, abi.encode(request, signature))
    {
        // ensure the message was signed by the owner or a delegated signer
        verifier.verifyCancelOrder(request, signature);

        _cancelOrder(request.action.market, request.action.common.account, request.action.orderId);
    }

    /// @inheritdoc IManager
    function orders(IMarket market, address account, uint256 orderId) external view returns (TriggerOrder memory) {
        return _orders[market][account][orderId].read();
    }

    /// @inheritdoc IManager
    function checkOrder(
        IMarket market,
        address account,
        uint256 orderId
    ) public view returns (TriggerOrder memory order, bool canExecute) {
        order = _orders[market][account][orderId].read();
        // prevent calling canExecute on a spent or empty order
        if (order.isSpent || order.isEmpty()) revert ManagerInvalidOrderNonceError();
        canExecute = order.canExecute(market.oracle().latest());
    }

    /// @inheritdoc IManager
    function executeOrder(IMarket market, address account, uint256 orderId) external
    {
        // Using a modifier to measure gas would require us reading order from storage twice.
        // Instead, measure gas within the method itself.
        uint256 startGas = gasleft();

        // check conditions to ensure order is executable
        (TriggerOrder memory order, bool canExecute) = checkOrder(market, account, orderId);

        if (!canExecute) revert ManagerCannotExecuteError();

        bool interfaceFeeCharged = _chargeInterfaceFee(market, account, order);
        order.execute(market, account);

        // invalidate the order nonce
        order.isSpent = true;
        _orders[market][account][orderId].store(order);

        emit TriggerOrderExecuted(market, account, order, orderId);
        if (interfaceFeeCharged) emit TriggerOrderInterfaceFeeCharged(account, market, order.interfaceFee);

        // compensate keeper
        uint256 applicableGas = startGas - gasleft();
        bytes memory data = abi.encode(market, account, order.maxFee);
        _handleKeeperFee(keepConfigBuffered, applicableGas, abi.encode(market, account, orderId), 0, data);
    }

    /// @inheritdoc IManager
    function claim(address account, bool unwrap) external onlyOperator(account, msg.sender) {
        UFixed6 claimableAmount = claimable[account];
        claimable[account] = UFixed6Lib.ZERO;

        if (unwrap) _unwrapAndWithdraw(msg.sender, UFixed18Lib.from(claimableAmount));
        else DSU.push(msg.sender, UFixed18Lib.from(claimableAmount));
    }

    /// @notice Transfers DSU from margin contract to manager to compensate keeper
    /// @param amount Keeper fee as calculated
    /// @param data Identifies the market from and user for which funds should be withdrawn,
    ///             and the user-defined fee cap
    /// @return Amount of funds transferred from market to manager
    function _raiseKeeperFee(
        UFixed18 amount,
        bytes memory data
    ) internal virtual override returns (UFixed18) {
        (IMarket market, address account, UFixed6 maxFee) = abi.decode(data, (IMarket, address, UFixed6));
        UFixed6 raisedKeeperFee = UFixed6Lib.from(amount, true).min(maxFee);

        _marginWithdraw(account, raisedKeeperFee);

        return UFixed18Lib.from(raisedKeeperFee);
    }

    function _cancelOrder(IMarket market, address account, uint256 orderId) private {
        // ensure this order wasn't already executed/cancelled
        TriggerOrder memory order = _orders[market][account][orderId].read();
        if (order.isEmpty() || order.isSpent) revert ManagerCannotCancelError();

        // invalidate the order nonce
        order.isSpent = true;
        _orders[market][account][orderId].store(order);

        emit TriggerOrderCancelled(market, account, orderId);
    }

    /// @notice Transfers DSU from market to manager to pay interface fee
    function _chargeInterfaceFee(IMarket market, address account, TriggerOrder memory order) internal returns (bool) {
        if (order.interfaceFee.amount.isZero()) return false;

        // determine amount of fee to charge
        UFixed6 feeAmount = order.interfaceFee.fixedFee ?
            order.interfaceFee.amount :
            order.notionalValue(market, account).mul(order.interfaceFee.amount);

        _marginWithdraw(account, feeAmount);

        claimable[order.interfaceFee.receiver] = claimable[order.interfaceFee.receiver].add(feeAmount);

        return true;
    }

    /// @notice Transfers DSU from margin contract to manager contract to pay keeper or interface fee
<<<<<<< HEAD
    function _marketWithdraw(IMarket market, address account, UFixed6 amount) private {
        // TODO: Update this to handle cross-margin use case
        market.update(account, Fixed6Lib.ZERO, Fixed6Lib.from(-1, amount), address(0));
        market.margin().withdraw(account, amount);
=======
    function _marginWithdraw(address account, UFixed6 amount) private {
        margin.withdraw(account, amount);
>>>>>>> fc32c837
    }

    function _placeOrder(IMarket market, address account, uint256 orderId, TriggerOrder calldata order) private {
        // prevent user from reusing an order identifier
        TriggerOrder memory old = _orders[market][account][orderId].read();
        if (old.isSpent) revert ManagerInvalidOrderNonceError();
        // prevent user from frontrunning keeper compensation
        if (!old.isEmpty() && old.maxFee.gt(order.maxFee)) revert ManagerCannotReduceMaxFee();

        _orders[market][account][orderId].store(order);
        emit TriggerOrderPlaced(market, account, order, orderId);
    }

    /// @notice Unwraps DSU to USDC and pushes to interface fee receiver
    function _unwrapAndWithdraw(address receiver, UFixed18 amount) private {
        UFixed6 balanceBefore = USDC.balanceOf(address(this));
        reserve.redeem(amount);
        USDC.push(receiver, USDC.balanceOf(address(this)).sub(balanceBefore));
    }

    modifier keepAction(Action calldata action, bytes memory applicableCalldata) {
        bytes memory data = abi.encode(action.market, action.common.account, action.maxFee);

        uint256 startGas = gasleft();
        _;
        uint256 applicableGas = startGas - gasleft();

        _handleKeeperFee(keepConfig, applicableGas, applicableCalldata, 0, data);
    }

    /// @notice Only the account or an operator can call
    modifier onlyOperator(address account, address operator) {
        if (account != operator && !marketFactory.operators(account, operator)) revert ManagerNotOperatorError();
        _;
    }
}<|MERGE_RESOLUTION|>--- conflicted
+++ resolved
@@ -166,7 +166,7 @@
         // compensate keeper
         uint256 applicableGas = startGas - gasleft();
         bytes memory data = abi.encode(market, account, order.maxFee);
-        _handleKeeperFee(keepConfigBuffered, applicableGas, abi.encode(market, account, orderId), 0, data);
+        _handleKeeperFee(keepConfigBuffered, applicableGas, abi.encode(account, orderId), 0, data);
     }
 
     /// @inheritdoc IManager
@@ -187,7 +187,7 @@
         UFixed18 amount,
         bytes memory data
     ) internal virtual override returns (UFixed18) {
-        (IMarket market, address account, UFixed6 maxFee) = abi.decode(data, (IMarket, address, UFixed6));
+        (address account, UFixed6 maxFee) = abi.decode(data, (address, UFixed6));
         UFixed6 raisedKeeperFee = UFixed6Lib.from(amount, true).min(maxFee);
 
         _marginWithdraw(account, raisedKeeperFee);
@@ -224,15 +224,9 @@
     }
 
     /// @notice Transfers DSU from margin contract to manager contract to pay keeper or interface fee
-<<<<<<< HEAD
-    function _marketWithdraw(IMarket market, address account, UFixed6 amount) private {
+    function _marginWithdraw(address account, UFixed6 amount) private {
         // TODO: Update this to handle cross-margin use case
-        market.update(account, Fixed6Lib.ZERO, Fixed6Lib.from(-1, amount), address(0));
-        market.margin().withdraw(account, amount);
-=======
-    function _marginWithdraw(address account, UFixed6 amount) private {
         margin.withdraw(account, amount);
->>>>>>> fc32c837
     }
 
     function _placeOrder(IMarket market, address account, uint256 orderId, TriggerOrder calldata order) private {
@@ -254,7 +248,7 @@
     }
 
     modifier keepAction(Action calldata action, bytes memory applicableCalldata) {
-        bytes memory data = abi.encode(action.market, action.common.account, action.maxFee);
+        bytes memory data = abi.encode(action.common.account, action.maxFee);
 
         uint256 startGas = gasleft();
         _;
