--- conflicted
+++ resolved
@@ -67,22 +67,17 @@
          if (amount.gt(Fixed6Lib.ZERO))
             wrapIfNecessary(UFixed18Lib.from(amount.abs()), true);
 
-<<<<<<< HEAD
         // deposit or withdraw DSU to/from the margin contract prior to isolation
         if (amount.sign() == 1) margin.deposit(owner, amount.abs());
 
-        // pass magic numbers to avoid changing position; market will pull/push collateral from/to this contract
+        // pass 0 to avoid changing position; market will pull/push collateral from/to this contract
         // TODO: just use Margin.isolate here for gas efficiency
-        market.update(owner, UNCHANGED_POSITION, UNCHANGED_POSITION, UNCHANGED_POSITION, amount, false);
+        market.update(owner, Fixed6Lib.ZERO, amount, address(0));
 
         // TODO: Add support for full withdrawals, which used to use UInt256.minValue.
         // Market is dropping support for that (PR#491) and Margin currently does not support it.
         // Also should consider settlement flow for full withdrawals.
         if (amount.sign() == -1) margin.withdraw(owner, amount.abs());
-=======
-        // pass 0 to avoid changing position; market will pull/push collateral from/to this contract
-        market.update(owner, Fixed6Lib.ZERO, amount, address(0));
->>>>>>> a43b03ed
     }
 
     /// @inheritdoc IAccount
