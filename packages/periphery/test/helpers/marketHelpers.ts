--- conflicted
+++ resolved
@@ -193,7 +193,6 @@
 
 // Deposits collateral to (amount > 0) or withdraws collateral from (amount < 0) a market
 export async function transferCollateral(user: SignerWithAddress, market: IMarket, amount: BigNumber) {
-<<<<<<< HEAD
   const margin: IMargin = IMargin__factory.connect(await market.margin(), user)
   if (amount.gt(0)) {
     await margin.deposit(user.address, amount)
@@ -202,7 +201,4 @@
     await margin.isolate(user.address, market.address, amount)
     await margin.withdraw(user.address, amount.mul(-1))
   }
-=======
-  await market.connect(user)['update(address,int256,int256,address)'](user.address, 0, amount, constants.AddressZero)
->>>>>>> 5c2aa401
 }