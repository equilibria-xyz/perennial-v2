--- conflicted
+++ resolved
@@ -24,11 +24,7 @@
 } from '@perennial/v2-core/types/generated'
 import { IOracle } from '@perennial/v2-oracle/types/generated'
 import { SignerWithAddress } from '@nomiclabs/hardhat-ethers/signers'
-<<<<<<< HEAD
 import { ERC20, IERC20Metadata, IMargin, IOracleProvider, IVerifier } from '../../types/generated'
-=======
-import { ERC20, IERC20Metadata, IOracleProvider, IVerifier } from '../../types/generated'
->>>>>>> fc32c837
 import { parse6decimal } from '../../../common/testutil/types'
 import { MarketParameterStruct, RiskParameterStruct } from '@perennial/v2-core/types/generated/contracts/Market'
 import { MockContract, smock } from '@defi-wonderland/smock'
@@ -215,19 +211,4 @@
 
   await market.connect(factorySigner).initialize(oracle.address)
   return market
-<<<<<<< HEAD
-}
-
-// Deposits collateral to (amount > 0) or withdraws collateral from (amount < 0) a market
-export async function transferCollateral(user: SignerWithAddress, market: IMarket, amount: BigNumber) {
-  const margin: IMargin = IMargin__factory.connect(await market.margin(), user)
-  if (amount.gt(0)) {
-    await margin.deposit(user.address, amount)
-    await margin.isolate(user.address, market.address, amount)
-  } else if (amount.lt(0)) {
-    await margin.isolate(user.address, market.address, amount)
-    await margin.withdraw(user.address, amount.mul(-1))
-  }
-=======
->>>>>>> fc32c837
 }