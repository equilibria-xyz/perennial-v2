import { expect } from 'chai'
import { BigNumber, constants, utils } from 'ethers'
import { SignerWithAddress } from '@nomiclabs/hardhat-ethers/signers'
import { loadFixture } from '@nomicfoundation/hardhat-network-helpers'
import { FakeContract, smock } from '@defi-wonderland/smock'
import HRE from 'hardhat'

import { currentBlockTimestamp } from '../../../../common/testutil/time'
import { parse6decimal } from '../../../../common/testutil/types'
import { IERC20, IFactory, IMarketFactory, IMarket, IOracleProvider } from '@perennial/v2-core/types/generated'

import {
  AggregatorV3Interface,
<<<<<<< HEAD
  ArbGasInfo,
=======
  IEmptySetReserve,
>>>>>>> bad6ef81
  IMargin,
  IOrderVerifier,
  Manager_Optimism,
  Manager_Optimism__factory,
  OrderVerifier__factory,
} from '../../../types/generated'
import { signCancelOrderAction, signCommon, signPlaceOrderAction } from '../../helpers/TriggerOrders/eip712'
import { OracleVersionStruct } from '../../../types/generated/contracts/TriggerOrders/test/TriggerOrderTester'
import { Compare, compareOrders, DEFAULT_TRIGGER_ORDER, Side } from '../../helpers/TriggerOrders/order'
import { mockGasInfo } from '../../helpers/baseHelpers'

const { ethers } = HRE

const FIRST_ORDER_ID = BigNumber.from(300)

const MAX_FEE = utils.parseEther('3.8')

const KEEP_CONFIG = {
  multiplierBase: 0,
  bufferBase: 0,
  multiplierCalldata: 0,
  bufferCalldata: 0,
}

const MAKER_ORDER = {
  ...DEFAULT_TRIGGER_ORDER,
  side: Side.MAKER,
  comparison: Compare.LTE,
  price: parse6decimal('2222.33'),
  delta: parse6decimal('100'),
  maxFee: MAX_FEE,
}

const MARKET_UPDATE_MAKER_TAKER_DELTA_PROTOTYPE = 'update(address,int256,int256,int256,address)'

describe('Manager', () => {
  let dsu: FakeContract<IERC20>
<<<<<<< HEAD
  let manager: Manager_Arbitrum
=======
  let reserve: FakeContract<IEmptySetReserve>
  let manager: Manager_Optimism
>>>>>>> bad6ef81
  let marketFactory: FakeContract<IMarketFactory>
  let margin: FakeContract<IMargin>
  let market: FakeContract<IMarket>
  let marketOracle: FakeContract<IOracleProvider>
  let verifier: IOrderVerifier
  let ethOracle: FakeContract<AggregatorV3Interface>
  let owner: SignerWithAddress
  let userA: SignerWithAddress
  let userB: SignerWithAddress
  let keeper: SignerWithAddress
  let nextOrderId = FIRST_ORDER_ID

  function advanceOrderId(): BigNumber {
    return (nextOrderId = nextOrderId.add(BigNumber.from(1)))
  }

  function createOracleVersion(price: BigNumber, valid = true): OracleVersionStruct {
    return {
      timestamp: Math.floor(Date.now() / 1000),
      price: price,
      valid: valid,
    }
  }

  const fixture = async () => {
    dsu = await smock.fake<IERC20>('IERC20')
    marketFactory = await smock.fake<IMarketFactory>('IMarketFactory')
    market = await smock.fake<IMarket>('IMarket')
    verifier = await new OrderVerifier__factory(owner).deploy(marketFactory.address)

    // fake the Margin contract, such that _marketWithdraw doesn't revert
    margin = await smock.fake<IMargin>('IMargin')
    margin.withdraw.returns(true)
    market.margin.returns(margin.address)

    // deploy the order manager
<<<<<<< HEAD
    manager = await new Manager_Arbitrum__factory(owner).deploy(
=======
    manager = await new Manager_Optimism__factory(owner).deploy(
      usdc.address,
>>>>>>> bad6ef81
      dsu.address,
      marketFactory.address,
      verifier.address,
      margin.address,
    )

    dsu.approve.whenCalledWith(manager.address).returns(true)
    dsu.transferFrom.returns(true)
    dsu.transfer.returns(true)

    // fake an oracle, for testing market comparison
    marketOracle = await smock.fake<IOracleProvider>('IOracleProvider')
    market.oracle.returns(marketOracle.address)
    marketOracle.latest.returns(createOracleVersion(parse6decimal('2111.22')))
    const oracleFactory = await smock.fake<IFactory>('IFactory')
    oracleFactory.instances.whenCalledWith(marketOracle.address).returns(true)
    marketFactory.oracleFactory.returns(oracleFactory)

    // initialize the order manager
    ethOracle = await smock.fake<AggregatorV3Interface>('AggregatorV3Interface')
    ethOracle.latestRoundData.returns({
      roundId: 0,
      answer: BigNumber.from(3131e8),
      startedAt: 0,
      updatedAt: 0,
      answeredInRound: 0,
    })
    // no need for meaningful keep configs, as keeper compensation is not tested here
    await manager.initialize(ethOracle.address, KEEP_CONFIG, KEEP_CONFIG)

    // manager must be operator
    marketFactory.operators.whenCalledWith(userA.address, manager.address).returns(true)
  }

  before(async () => {
    ;[owner, userA, userB, keeper] = await ethers.getSigners()
    await mockGasInfo()
  })

  beforeEach(async () => {
    await loadFixture(fixture)
  })

  describe('#direct-interaction', () => {
    it('constructs and initializes', async () => {
      expect(await manager.DSU()).to.equal(dsu.address)
      expect(await manager.marketFactory()).to.equal(marketFactory.address)
      expect(await manager.verifier()).to.equal(verifier.address)
    })

    it('places an order', async () => {
      advanceOrderId()
      await expect(manager.connect(userA).placeOrder(market.address, nextOrderId, MAKER_ORDER))
        .to.emit(manager, 'TriggerOrderPlaced')
        .withArgs(market.address, userA.address, MAKER_ORDER, nextOrderId)

      const order = await manager.orders(market.address, userA.address, nextOrderId)
      compareOrders(order, MAKER_ORDER)
    })

    it('cancels an order', async () => {
      advanceOrderId()
      await manager.connect(userA).placeOrder(market.address, nextOrderId, MAKER_ORDER)

      await expect(manager.connect(userA).cancelOrder(market.address, nextOrderId))
        .to.emit(manager, 'TriggerOrderCancelled')
        .withArgs(market.address, userA.address, nextOrderId)
    })

    it('replaces an order', async () => {
      // submit the original order
      await manager.connect(userA).placeOrder(market.address, nextOrderId, MAKER_ORDER)

      const replacement = { ...MAKER_ORDER }
      replacement.price = parse6decimal('2333.44')

      // submit a replacement with the same order nonce
      await expect(manager.connect(userA).placeOrder(market.address, nextOrderId, replacement))
        .to.emit(manager, 'TriggerOrderPlaced')
        .withArgs(market.address, userA.address, replacement, nextOrderId)

      const order = await manager.orders(market.address, userA.address, nextOrderId)
      compareOrders(order, replacement)
    })

    it('prevents user from replacing with an empty order', async () => {
      // submit the original order
      await manager.connect(userA).placeOrder(market.address, nextOrderId, MAKER_ORDER)

      // user cannot overwrite an order with an empty order (should use cancelOrder instead)
      const replacement = {
        ...DEFAULT_TRIGGER_ORDER,
        side: 0,
        comparison: 0,
        price: 0,
        delta: 0,
        maxFee: MAX_FEE,
      }
      await expect(
        manager.connect(userA).placeOrder(market.address, nextOrderId, replacement),
      ).to.be.revertedWithCustomError(manager, 'TriggerOrderInvalidError')
    })

    it('prevents user from reducing maxFee', async () => {
      // submit the original order
      await manager.connect(userA).placeOrder(market.address, nextOrderId, MAKER_ORDER)

      // user cannot reduce maxFee
      const replacement = { ...MAKER_ORDER }
      replacement.maxFee = MAKER_ORDER.maxFee.sub(1)
      await expect(
        manager.connect(userA).placeOrder(market.address, nextOrderId, replacement),
      ).to.be.revertedWithCustomError(manager, 'ManagerCannotReduceMaxFee')

      // user cannot zero maxFee
      replacement.maxFee = constants.Zero
      await expect(
        manager.connect(userA).placeOrder(market.address, nextOrderId, replacement),
      ).to.be.revertedWithCustomError(manager, 'ManagerCannotReduceMaxFee')
    })

    it('keeper can execute orders', async () => {
      // place a maker and long order
      const nonce1 = advanceOrderId()
      await manager.connect(userA).placeOrder(market.address, nextOrderId, MAKER_ORDER)
      const nonce2 = advanceOrderId()
      const longOrder = {
        ...DEFAULT_TRIGGER_ORDER,
        side: Side.LONG,
        comparison: Compare.GTE,
        price: parse6decimal('2111.2'),
        delta: parse6decimal('60'),
      }
      await manager.connect(userB).placeOrder(market.address, nextOrderId, longOrder)

      // execute userA's order
      await manager.connect(keeper).executeOrder(market.address, userA.address, nonce1)
      expect(market.settle).to.have.been.calledWith(userA.address)
      expect(market.positions).to.have.been.calledWith(userA.address)
      expect(market[MARKET_UPDATE_MAKER_TAKER_DELTA_PROTOTYPE]).to.have.been.calledWith(
        userA.address,
        MAKER_ORDER.delta,
        0,
        0,
        constants.AddressZero,
      )
      const marginAddress = await market.margin()
      expect(margin.withdraw).to.have.been.calledWith(userA.address, 0)

      // execute userB's order
      marketFactory.operators.whenCalledWith(userB.address, manager.address).returns(true)
      await manager.connect(keeper).executeOrder(market.address, userB.address, nonce2)
      expect(market.settle).to.have.been.calledWith(userB.address)
      expect(market.positions).to.have.been.calledWith(userB.address)
      expect(market[MARKET_UPDATE_MAKER_TAKER_DELTA_PROTOTYPE]).to.have.been.calledWith(
        userB.address,
        0,
        longOrder.delta,
        0,
        constants.AddressZero,
      )
      expect(margin.withdraw).to.have.been.calledWith(userB.address, 0)
    })

    it('cannot cancel an executed maker order', async () => {
      // place an order
      advanceOrderId()
      await manager.connect(userA).placeOrder(market.address, nextOrderId, MAKER_ORDER)

      // execute the order
      await manager.connect(keeper).executeOrder(market.address, userA.address, nextOrderId)

      await expect(manager.connect(userA).cancelOrder(market.address, nextOrderId)).to.be.revertedWithCustomError(
        manager,
        'ManagerCannotCancelError',
      )
    })

    it('cannot cancel an already-cancelled order', async () => {
      // place an order
      advanceOrderId()
      await manager.connect(userA).placeOrder(market.address, nextOrderId, MAKER_ORDER)

      // cancel the order
      await manager.connect(userA).cancelOrder(market.address, nextOrderId)

      await expect(manager.connect(userA).cancelOrder(market.address, nextOrderId)).to.be.revertedWithCustomError(
        manager,
        'ManagerCannotCancelError',
      )
    })

    it('cannot reuse an order nonce from a cancelled order', async () => {
      // place and cancel an order, invalidating the order nonce
      advanceOrderId()
      await manager.connect(userA).placeOrder(market.address, nextOrderId, MAKER_ORDER)
      await manager.connect(userA).cancelOrder(market.address, nextOrderId)

      await expect(
        manager.connect(userA).placeOrder(market.address, nextOrderId, MAKER_ORDER),
      ).to.revertedWithCustomError(manager, 'ManagerInvalidOrderNonceError')
    })

    it('cannot reuse an order nonce from an executed order', async () => {
      // place and execute an order, invalidating the order nonce
      advanceOrderId()
      await manager.connect(userA).placeOrder(market.address, nextOrderId, MAKER_ORDER)
      await manager.connect(keeper).executeOrder(market.address, userA.address, nextOrderId)

      await expect(
        manager.connect(userA).placeOrder(market.address, nextOrderId, MAKER_ORDER),
      ).to.revertedWithCustomError(manager, 'ManagerInvalidOrderNonceError')
    })

    interface TestScenario {
      comparison: Compare
      oraclePrice: BigNumber
      orderPrice: BigNumber
      expectedResult: boolean
    }

    async function testCheckOrder(scenario: TestScenario) {
      for (const side of [Side.MAKER, Side.LONG, Side.SHORT]) {
        marketOracle.latest.returns(createOracleVersion(scenario.oraclePrice))
        const order = {
          ...DEFAULT_TRIGGER_ORDER,
          side: side,
          comparison: scenario.comparison,
          price: scenario.orderPrice,
          delta: parse6decimal('9'),
        }
        advanceOrderId()
        await expect(manager.connect(userA).placeOrder(market.address, nextOrderId, order))
          .to.emit(manager, 'TriggerOrderPlaced')
          .withArgs(market.address, userA.address, order, nextOrderId)

        const [, canExecute] = await manager.checkOrder(market.address, userA.address, nextOrderId)
        expect(canExecute).to.equal(scenario.expectedResult)
      }
    }

    it('checks whether orders are executable when oracle price exceeds order price', async () => {
      // oracle price exceeds order price
      await testCheckOrder({
        comparison: Compare.LTE,
        oraclePrice: parse6decimal('2000'),
        orderPrice: parse6decimal('1999'),
        expectedResult: false,
      })
      await testCheckOrder({
        comparison: Compare.GTE,
        oraclePrice: parse6decimal('2000'),
        orderPrice: parse6decimal('1999'),
        expectedResult: true,
      })
    })

    it('checks whether orders are executable when order price exceeds oracle price', async () => {
      // oracle price exceeds order price
      await testCheckOrder({
        comparison: Compare.LTE,
        oraclePrice: parse6decimal('2001.332'),
        orderPrice: parse6decimal('2001.333'),
        expectedResult: true,
      })
      await testCheckOrder({
        comparison: Compare.GTE,
        oraclePrice: parse6decimal('2001.332'),
        orderPrice: parse6decimal('2001.333'),
        expectedResult: false,
      })
    })

    it('checks whether orders are executable when oracle price equals order price', async () => {
      // oracle price exceeds order price
      await testCheckOrder({
        comparison: Compare.LTE,
        oraclePrice: parse6decimal('2002.052'),
        orderPrice: parse6decimal('2002.052'),
        expectedResult: true,
      })
      await testCheckOrder({
        comparison: Compare.GTE,
        oraclePrice: parse6decimal('2002.052'),
        orderPrice: parse6decimal('2002.052'),
        expectedResult: true,
      })
    })
  })

  describe('#signed-messages', () => {
    let currentTime: BigNumber
    let lastNonce = 0

    beforeEach(async () => {
      currentTime = BigNumber.from(await currentBlockTimestamp())
    })

    function createActionMessage(userAddress = userA.address, signerAddress = userAddress, expiresInSeconds = 30) {
      return {
        action: {
          market: market.address,
          orderId: nextOrderId,
          maxFee: MAX_FEE,
          common: {
            account: userAddress,
            signer: signerAddress,
            domain: manager.address,
            nonce: nextNonce(),
            group: 0,
            expiry: currentTime.add(expiresInSeconds),
          },
        },
      }
    }

    function nextNonce(): BigNumber {
      return BigNumber.from(++lastNonce)
    }

    it('places an order using a signed message', async () => {
      advanceOrderId()
      const message = {
        order: {
          ...DEFAULT_TRIGGER_ORDER,
          side: Side.MAKER,
          comparison: Compare.GTE,
          price: parse6decimal('1888.99'),
          delta: parse6decimal('200'),
        },
        ...createActionMessage(),
      }
      const signature = await signPlaceOrderAction(userA, verifier, message)

      await expect(manager.connect(keeper).placeOrderWithSignature(message, signature))
        .to.emit(manager, 'TriggerOrderPlaced')
        .withArgs(market.address, userA.address, message.order, nextOrderId)

      const order = await manager.orders(market.address, userA.address, nextOrderId)
      compareOrders(order, message.order)
    })

    it('cancels a request to place an order', async () => {
      // send the relayer a request to place an order
      advanceOrderId()
      const message = {
        order: {
          ...DEFAULT_TRIGGER_ORDER,
          side: Side.MAKER,
          comparison: Compare.GTE,
          price: parse6decimal('1777.88'),
          delta: parse6decimal('100'),
        },
        ...createActionMessage(),
      }
      const signature = await signPlaceOrderAction(userA, verifier, message)

      // before processed, send the relayer a cancellation message
      const cancelMessage = {
        account: userA.address,
        signer: userA.address,
        domain: verifier.address,
        nonce: message.action.common.nonce,
        group: 0,
        expiry: constants.MaxUint256,
      }
      const cancelSignature = await signCommon(userA, verifier, cancelMessage)

      // relayer captures the cancel message and keeper processes that first
      await expect(verifier.connect(keeper).cancelNonceWithSignature(cancelMessage, cancelSignature))
        .to.emit(verifier, 'NonceCancelled')
        .withArgs(message.action.common.account, message.action.common.nonce)

      // users original order message should be rejected
      await expect(manager.connect(keeper).placeOrderWithSignature(message, signature)).to.be.revertedWithCustomError(
        verifier,
        'VerifierInvalidNonceError',
      )
    })

    it('cancels a placed order', async () => {
      // place an order
      advanceOrderId()
      await manager.connect(userA).placeOrder(market.address, nextOrderId, MAKER_ORDER)

      // create and sign a message requesting cancellation of the order
      const message = {
        ...createActionMessage(),
      }
      const signature = await signCancelOrderAction(userA, verifier, message)

      // keeper processes the request
      await expect(manager.connect(keeper).cancelOrderWithSignature(message, signature))
        .to.emit(manager, 'TriggerOrderCancelled')
        .withArgs(market.address, userA.address, message.action.orderId)
    })

    it('unauthorized signer cannot cancel an order', async () => {
      // place an order
      advanceOrderId()
      await manager.connect(userA).placeOrder(market.address, nextOrderId, MAKER_ORDER)

      // create and sign a message requesting cancellation of the order
      const message = {
        ...createActionMessage(market.address, userB.address),
      }
      const signature = await signCancelOrderAction(userA, verifier, message)

      // should revert when keeper attempts to process the request
      await expect(manager.connect(keeper).cancelOrderWithSignature(message, signature)).to.be.revertedWithCustomError(
        verifier,
        'VerifierInvalidSignerError',
      )
    })

    it('keeper can execute short order placed from a signed message', async () => {
      // directly place and execute a maker order
      advanceOrderId()
      await manager.connect(userA).placeOrder(market.address, nextOrderId, MAKER_ORDER)
      await manager.connect(keeper).executeOrder(market.address, userA.address, nextOrderId)

      // place a short order using a signed message
      // different user can use the same order nonce
      const message = {
        order: {
          ...DEFAULT_TRIGGER_ORDER,
          side: Side.SHORT,
          comparison: Compare.GTE,
          price: parse6decimal('1888.99'),
          delta: parse6decimal('30'),
          referrer: userA.address,
        },
        ...createActionMessage(userB.address),
      }
      const signature = await signPlaceOrderAction(userB, verifier, message)

      // keeper places the order
      await marketFactory.operators.whenCalledWith(userB.address, manager.address).returns(true)
      await expect(manager.connect(keeper).placeOrderWithSignature(message, signature))
        .to.emit(manager, 'TriggerOrderPlaced')
        .withArgs(market.address, userB.address, message.order, nextOrderId)

      // keeper executes the short order
      await manager.connect(keeper).executeOrder(market.address, userB.address, nextOrderId)
    })
  })
})<|MERGE_RESOLUTION|>--- conflicted
+++ resolved
@@ -11,11 +11,6 @@
 
 import {
   AggregatorV3Interface,
-<<<<<<< HEAD
-  ArbGasInfo,
-=======
-  IEmptySetReserve,
->>>>>>> bad6ef81
   IMargin,
   IOrderVerifier,
   Manager_Optimism,
@@ -53,12 +48,7 @@
 
 describe('Manager', () => {
   let dsu: FakeContract<IERC20>
-<<<<<<< HEAD
-  let manager: Manager_Arbitrum
-=======
-  let reserve: FakeContract<IEmptySetReserve>
   let manager: Manager_Optimism
->>>>>>> bad6ef81
   let marketFactory: FakeContract<IMarketFactory>
   let margin: FakeContract<IMargin>
   let market: FakeContract<IMarket>
@@ -95,12 +85,7 @@
     market.margin.returns(margin.address)
 
     // deploy the order manager
-<<<<<<< HEAD
-    manager = await new Manager_Arbitrum__factory(owner).deploy(
-=======
     manager = await new Manager_Optimism__factory(owner).deploy(
-      usdc.address,
->>>>>>> bad6ef81
       dsu.address,
       marketFactory.address,
       verifier.address,
