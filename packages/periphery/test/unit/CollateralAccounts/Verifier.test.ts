import { expect } from 'chai'
import { Address } from 'hardhat-deploy/dist/types'
import { SignerWithAddress } from '@nomiclabs/hardhat-ethers/signers'
import { loadFixture } from '@nomicfoundation/hardhat-network-helpers'
import { BigNumber, constants, utils } from 'ethers'
import { FakeContract, smock } from '@defi-wonderland/smock'
import HRE from 'hardhat'

import {
  signAction,
  signCommon,
  signDeployAccount,
  signMarketTransfer,
  signRebalanceConfigChange,
  signRelayedAccessUpdateBatch,
  signRelayedGroupCancellation,
  signRelayedNonceCancellation,
  signRelayedOperatorUpdate,
  signRelayedSignerUpdate,
  signRelayedTake,
  signWithdrawal,
} from '../../helpers/CollateralAccounts/eip712'
import {
  signAccessUpdateBatch,
  signGroupCancellation,
  signCommon as signNonceCancellation,
  signOperatorUpdate,
  signSignerUpdate,
  signTake,
} from '@perennial/v2-core/test/helpers/erc712'
import { impersonate } from '../../../../common/testutil'
import { currentBlockTimestamp } from '../../../../common/testutil/time'
import { parse6decimal } from '../../../../common/testutil/types'
import { Verifier, Verifier__factory } from '@perennial/v2-core/types/generated'
import {
  AccountVerifier,
  AccountVerifier__factory,
  IController,
  IMarket,
  IMarketFactory,
} from '../../../types/generated'
import {
  RelayedTakeStruct,
  TakeStruct,
} from '../../../types/generated/contracts/CollateralAccounts/interfaces/IRelayVerifier'

const { ethers } = HRE

describe('Verifier', () => {
  let accountVerifier: AccountVerifier
  let accountVerifierSigner: SignerWithAddress
  let controller: FakeContract<IController>
  let controllerSigner: SignerWithAddress
  let marketFactory: FakeContract<IMarketFactory>
  let market: FakeContract<IMarket>
  let marketSigner: SignerWithAddress
  let owner: SignerWithAddress
  let userA: SignerWithAddress
  let userB: SignerWithAddress
  let userC: SignerWithAddress
  let lastNonce = 0
  let currentTime: BigNumber

  // create a default action for the specified user
  function createAction(
    userAddress: Address,
    signerAddress = userAddress,
    maxFee = utils.parseEther('12'),
    expiresInSeconds = 6,
  ) {
    return {
      action: {
        maxFee: maxFee,
        common: {
          account: userAddress,
          signer: signerAddress,
          domain: controller.address,
          nonce: nextNonce(),
          group: 0,
          expiry: currentTime.add(expiresInSeconds),
        },
      },
    }
  }

  // create a serial nonce for testing purposes; real users may choose a nonce however they please
  function nextNonce(): BigNumber {
    lastNonce += 1
    return BigNumber.from(lastNonce)
  }

  const fixture = async () => {
    ;[owner, userA, userB, userC] = await ethers.getSigners()
    controller = await smock.fake<IController>('IController')
    marketFactory = await smock.fake<IMarketFactory>('IMarketFactory')
    accountVerifier = await new AccountVerifier__factory(owner).deploy(marketFactory.address)
    accountVerifierSigner = await impersonate.impersonateWithBalance(accountVerifier.address, utils.parseEther('10'))
    controllerSigner = await impersonate.impersonateWithBalance(controller.address, utils.parseEther('10'))
    market = await smock.fake('IMarket')
    marketSigner = await impersonate.impersonateWithBalance(market.address, utils.parseEther('10'))
  }

  beforeEach(async () => {
    await loadFixture(fixture)
    currentTime = BigNumber.from(await currentBlockTimestamp())
  })

  describe('#non-relayed', () => {
    it('verifies common messages', async () => {
      // ensures domain, chain, and verifier are configured properly
      const nonce = nextNonce()
      const commonMessage = {
        account: userA.address,
        signer: userA.address,
        domain: accountVerifier.address,
        nonce: nonce,
        group: 0,
        expiry: constants.MaxUint256,
      }
      const signature = await signCommon(userA, accountVerifier, commonMessage)

      await accountVerifier.connect(accountVerifierSigner).callStatic.verifyCommon(commonMessage, signature)
      await expect(accountVerifier.connect(accountVerifierSigner).verifyCommon(commonMessage, signature))
        .to.emit(accountVerifier, 'NonceCancelled')
        .withArgs(userA.address, nonce)

      expect(await accountVerifier.nonces(userA.address, nonce)).to.eq(true)
    })

    it('rejects common w/ invalid signer or operator', async () => {
      const commonMessage = {
        account: userA.address,
        signer: userB.address,
        domain: accountVerifier.address,
        nonce: nextNonce(),
        group: 0,
        expiry: constants.MaxUint256,
      }
      const signature = await signCommon(userB, accountVerifier, commonMessage)

      await expect(
        accountVerifier.connect(accountVerifierSigner).verifyCommon(commonMessage, signature),
      ).to.be.revertedWithCustomError(accountVerifier, 'VerifierInvalidSignerError')

      expect(await accountVerifier.nonces(userA.address, commonMessage.nonce)).to.eq(false)
    })

    it('verifies actions', async () => {
      // ensures any problems with message encoding are not caused by a common data type
      const nonce = nextNonce()
      const actionMessage = {
        account: (await smock.fake('IAccount')).address,
        maxFee: utils.parseEther('12'),
        common: {
          account: userB.address,
          signer: userB.address,
          domain: accountVerifier.address,
          nonce: nonce,
          group: 0,
          expiry: currentTime.add(6),
        },
      }
      const signature = await signAction(userB, accountVerifier, actionMessage)

      await expect(accountVerifier.connect(accountVerifierSigner).verifyAction(actionMessage, signature))
        .to.emit(accountVerifier, 'NonceCancelled')
        .withArgs(userB.address, nonce)

      expect(await accountVerifier.nonces(userB.address, nonce)).to.eq(true)
    })

    it('verifies deployAccount messages', async () => {
      const deployAccountMessage = {
        ...createAction(userA.address),
      }
      const signature = await signDeployAccount(userA, accountVerifier, deployAccountMessage)

      await expect(accountVerifier.connect(controllerSigner).verifyDeployAccount(deployAccountMessage, signature)).to
        .not.be.reverted
    })

    it('verifies marketTransfer messages', async () => {
      const market = await smock.fake('IMarket')
      const marketTransferMessage = {
        market: market.address,
        amount: constants.MaxInt256,
        ...createAction(userA.address),
      }
      const signature = await signMarketTransfer(userA, accountVerifier, marketTransferMessage)

      await expect(accountVerifier.connect(controllerSigner).verifyMarketTransfer(marketTransferMessage, signature)).to
        .not.be.reverted
    })

    it('verifies rebalanceConfigChange messages', async () => {
      const btcMarket = await smock.fake('IMarket')
      const ethMarket = await smock.fake('IMarket')

      const rebalanceConfigChangeMessage = {
        group: constants.Zero,
        markets: [btcMarket.address, ethMarket.address],
        configs: [
          { target: parse6decimal('0.55'), threshold: parse6decimal('0.038') },
          { target: parse6decimal('0.45'), threshold: parse6decimal('0.031') },
        ],
        maxFee: constants.Zero,
        ...createAction(userA.address),
      }
      const signature = await signRebalanceConfigChange(userA, accountVerifier, rebalanceConfigChangeMessage)

      await expect(
        accountVerifier.connect(controllerSigner).verifyRebalanceConfigChange(rebalanceConfigChangeMessage, signature),
      ).to.not.be.reverted
    })

    it('verifies withdrawal messages', async () => {
      const withdrawalMessage = {
        amount: parse6decimal('55.5'),
        unwrap: false,
        ...createAction(userA.address),
      }
      const signature = await signWithdrawal(userA, accountVerifier, withdrawalMessage)

      await expect(accountVerifier.connect(controllerSigner).verifyWithdrawal(withdrawalMessage, signature)).to.not.be
        .reverted
    })

    it('rejects verification of message signed by unauthorized signer', async () => {
      // specify the correct signer in the message, but sign as someone else
      const withdrawalMessage = {
        amount: parse6decimal('55.6'),
        unwrap: false,
        ...createAction(userA.address),
      }
      const signature = await signWithdrawal(userB, accountVerifier, withdrawalMessage)
      // verifier should revert
      await expect(
        accountVerifier.connect(controllerSigner).verifyWithdrawal(withdrawalMessage, signature),
      ).to.be.revertedWithCustomError(accountVerifier, 'VerifierInvalidSignerError')
    })

    it('rejects verification of message with wrong domain', async () => {
      const withdrawalMessage = {
        amount: parse6decimal('55.6'),
        unwrap: false,
        ...createAction(userA.address),
      }
      withdrawalMessage.action.common.domain = accountVerifier.address
      const signature = await signWithdrawal(userA, accountVerifier, withdrawalMessage)
      await expect(
        accountVerifier.connect(controllerSigner).verifyWithdrawal(withdrawalMessage, signature),
      ).to.be.revertedWithCustomError(accountVerifier, 'VerifierInvalidDomainError')
    })

    it('prevents replay attack using invalidated nonce', async () => {
      const withdrawalMessage = {
        amount: parse6decimal('27.75'),
        unwrap: false,
        ...createAction(userA.address),
      }
      const signature = await signWithdrawal(userA, accountVerifier, withdrawalMessage)

      // first verification should succeed
      await expect(accountVerifier.connect(controllerSigner).verifyWithdrawal(withdrawalMessage, signature)).to.not.be
        .reverted
      // second verification should revert
      await expect(
        accountVerifier.connect(controllerSigner).verifyWithdrawal(withdrawalMessage, signature),
      ).to.be.revertedWithCustomError(accountVerifier, 'VerifierInvalidNonceError')
    })

    it('prevents verification of cancelled group nonce', async () => {
      const withdrawalMessage = {
        amount: parse6decimal('27.75'),
        unwrap: false,
        ...createAction(userA.address),
      }
      withdrawalMessage.action.common.group = 4
      const signature = await signWithdrawal(userA, accountVerifier, withdrawalMessage)

      // first verification should succeed
      await expect(accountVerifier.connect(controllerSigner).verifyWithdrawal(withdrawalMessage, signature)).to.not.be
        .reverted

      // invalidate the group nonce
      await accountVerifier.connect(userA).cancelGroup(4)

      // second verification using fresh nonce but cancelled group should fail
      withdrawalMessage.action.common.nonce = nextNonce()
      await expect(
        accountVerifier.connect(controllerSigner).verifyWithdrawal(withdrawalMessage, signature),
      ).to.be.revertedWithCustomError(accountVerifier, 'VerifierInvalidGroupError')
    })
  })

  describe('#relayed', () => {
    let downstreamVerifier: Verifier

    function createCommon() {
      return {
        common: {
          account: userA.address,
          signer: userA.address,
          domain: userA.address,
          nonce: nextNonce(),
          group: 0,
          expiry: currentTime.add(30),
        },
      }
    }

    beforeEach(async () => {
      downstreamVerifier = await new Verifier__factory(owner).deploy()
      await downstreamVerifier.initialize(marketFactory.address)
      currentTime = BigNumber.from(await currentBlockTimestamp())
<<<<<<< HEAD
=======
    })

    it('verifies relayedTake messages', async () => {
      const take: TakeStruct = {
        amount: parse6decimal('15'),
        referrer: userC.address,
        common: {
          account: userB.address,
          signer: userB.address,
          domain: market.address,
          nonce: 1,
          group: 0,
          expiry: currentTime.add(60),
        },
      }
      const innerSignature = await signTake(userB, downstreamVerifier, take)
      // ensure downstream verification will succeed
      await expect(downstreamVerifier.connect(marketSigner).verifyTake(take, innerSignature))
        .to.emit(downstreamVerifier, 'NonceCancelled')
        .withArgs(userB.address, take.common.nonce)

      // create and sign the outer messsage
      const relayedTake: RelayedTakeStruct = {
        take: take,
        ...createAction(userA.address),
      }
      const outerSignature = await signRelayedTake(userA, accountVerifier, relayedTake)
      // ensure outer message verification succeeds
      await expect(accountVerifier.connect(controllerSigner).verifyRelayedTake(relayedTake, outerSignature))
        .to.emit(accountVerifier, 'NonceCancelled')
        .withArgs(userA.address, relayedTake.action.common.nonce)
>>>>>>> fc32c837
    })

    it('verifies relayedNonceCancellation messages', async () => {
      const nonceCancellation = {
        account: userA.address,
        signer: userA.address,
        domain: userA.address,
        nonce: 4,
        group: 0,
        expiry: currentTime.add(60),
      }
      const innerSignature = await signNonceCancellation(userA, downstreamVerifier, nonceCancellation)
      // ensure downstream verification will succeed
      await expect(downstreamVerifier.connect(userA).verifyCommon(nonceCancellation, innerSignature))
        .to.emit(downstreamVerifier, 'NonceCancelled')
        .withArgs(userA.address, nonceCancellation.nonce)

      // create and sign the outer message
      const relayedNonceCancellation = {
        nonceCancellation: nonceCancellation,
        ...createAction(userA.address),
      }
      const outerSignature = await signRelayedNonceCancellation(userA, accountVerifier, relayedNonceCancellation)
      // ensure outer message verification succeeds
      await expect(
        accountVerifier
          .connect(controllerSigner)
          .verifyRelayedNonceCancellation(relayedNonceCancellation, outerSignature),
      )
        .to.emit(accountVerifier, 'NonceCancelled')
        .withArgs(userA.address, relayedNonceCancellation.action.common.nonce)
    })

    it('verifies relayedGroupCancellation messages', async () => {
      const groupCancellation = {
        group: 6,
        ...createCommon(),
      }
      const innerSignature = await signGroupCancellation(userA, downstreamVerifier, groupCancellation)
      // ensure downstream verification will succeed
      await expect(downstreamVerifier.connect(userA).verifyGroupCancellation(groupCancellation, innerSignature))
        .to.emit(downstreamVerifier, 'NonceCancelled')
        .withArgs(userA.address, groupCancellation.common.nonce)

      const relayedGroupCancellation = {
        groupCancellation: groupCancellation,
        ...createAction(userA.address),
      }
      const outerSignature = await signRelayedGroupCancellation(userA, accountVerifier, relayedGroupCancellation)
      // ensure outer message verification succeeds
      await expect(
        accountVerifier
          .connect(controllerSigner)
          .verifyRelayedGroupCancellation(relayedGroupCancellation, outerSignature),
      )
        .to.emit(accountVerifier, 'NonceCancelled')
        .withArgs(userA.address, relayedGroupCancellation.action.common.nonce)
    })

    it('verifies relayedOperatorUpdate messages', async () => {
      // create and sign the inner message
      const operatorUpdate = {
        access: {
          accessor: userB.address,
          approved: false,
        },
        ...createCommon(),
      }
      const innerSignature = await signOperatorUpdate(userA, downstreamVerifier, operatorUpdate)
      // ensure downstream verification will succeed
      await expect(downstreamVerifier.connect(userA).verifyOperatorUpdate(operatorUpdate, innerSignature))
        .to.emit(downstreamVerifier, 'NonceCancelled')
        .withArgs(userA.address, operatorUpdate.common.nonce)

      // create and sign the outer message
      const relayedOperatorUpdateMessage = {
        operatorUpdate: operatorUpdate,
        ...createAction(userA.address),
      }
      const outerSignature = await signRelayedOperatorUpdate(userA, accountVerifier, relayedOperatorUpdateMessage)
      // ensure outer message verification succeeds
      await expect(
        accountVerifier
          .connect(controllerSigner)
          .verifyRelayedOperatorUpdate(relayedOperatorUpdateMessage, outerSignature),
      )
        .to.emit(accountVerifier, 'NonceCancelled')
        .withArgs(userA.address, relayedOperatorUpdateMessage.action.common.nonce)
    })

    it('verifies relayedSignerUpdate messages', async () => {
      // create and sign the inner message
      const signerUpdate = {
        access: {
          accessor: userB.address,
          approved: true,
        },
        ...createCommon(),
      }
      const innerSignature = await signSignerUpdate(userA, downstreamVerifier, signerUpdate)
      // ensure downstream verification will succeed
      await expect(downstreamVerifier.connect(userA).verifySignerUpdate(signerUpdate, innerSignature))
        .to.emit(downstreamVerifier, 'NonceCancelled')
        .withArgs(userA.address, signerUpdate.common.nonce)

      // create and sign the outer message
      const relayedSignerUpdateMessage = {
        signerUpdate: signerUpdate,
        ...createAction(userA.address),
      }
      const outerSignature = await signRelayedSignerUpdate(userA, accountVerifier, relayedSignerUpdateMessage)
      // ensure outer message verification succeeds
      await expect(
        accountVerifier.connect(controllerSigner).verifyRelayedSignerUpdate(relayedSignerUpdateMessage, outerSignature),
      )
        .to.emit(accountVerifier, 'NonceCancelled')
        .withArgs(userA.address, relayedSignerUpdateMessage.action.common.nonce)
    })

    it('verifies relayedAccessUpdateBatch messages', async () => {
      // create and sign the inner message
      const accessUpdateBatch = {
        operators: [{ accessor: userB.address, approved: true }],
        signers: [{ accessor: userC.address, approved: true }],
        ...createCommon(),
      }
      const innerSignature = await signAccessUpdateBatch(userA, downstreamVerifier, accessUpdateBatch)
      // ensure downstream verification will succeed
      await expect(downstreamVerifier.connect(userA).verifyAccessUpdateBatch(accessUpdateBatch, innerSignature))
        .to.emit(downstreamVerifier, 'NonceCancelled')
        .withArgs(userA.address, accessUpdateBatch.common.nonce)

      // create and sign the outer message
      const relayedAccessUpdateBatchMessage = {
        accessUpdateBatch: accessUpdateBatch,
        ...createAction(userA.address),
      }
      const outerSignature = await signRelayedAccessUpdateBatch(userA, accountVerifier, relayedAccessUpdateBatchMessage)
      // ensure outer message verification succeeds
      await expect(
        accountVerifier
          .connect(controllerSigner)
          .verifyRelayedAccessUpdateBatch(relayedAccessUpdateBatchMessage, outerSignature),
      )
        .to.emit(accountVerifier, 'NonceCancelled')
        .withArgs(userA.address, relayedAccessUpdateBatchMessage.action.common.nonce)
    })

    it('prevents verification of expired messages', async () => {
      // create and sign the outer message
      const relayedSignerUpdateMessage = {
        signerUpdate: {
          access: {
            accessor: userB.address,
            approved: true,
          },
          ...createCommon(),
        },
        ...createAction(userA.address),
      }
      relayedSignerUpdateMessage.action.common.expiry = currentTime.sub(BigNumber.from(1))
      const outerSignature = await signRelayedSignerUpdate(userA, accountVerifier, relayedSignerUpdateMessage)
      await expect(
        accountVerifier.connect(controllerSigner).verifyRelayedSignerUpdate(relayedSignerUpdateMessage, outerSignature),
      ).to.be.revertedWithCustomError(accountVerifier, 'VerifierInvalidExpiryError')
    })
  })
})<|MERGE_RESOLUTION|>--- conflicted
+++ resolved
@@ -313,8 +313,6 @@
       downstreamVerifier = await new Verifier__factory(owner).deploy()
       await downstreamVerifier.initialize(marketFactory.address)
       currentTime = BigNumber.from(await currentBlockTimestamp())
-<<<<<<< HEAD
-=======
     })
 
     it('verifies relayedTake messages', async () => {
@@ -346,7 +344,6 @@
       await expect(accountVerifier.connect(controllerSigner).verifyRelayedTake(relayedTake, outerSignature))
         .to.emit(accountVerifier, 'NonceCancelled')
         .withArgs(userA.address, relayedTake.action.common.nonce)
->>>>>>> fc32c837
     })
 
     it('verifies relayedNonceCancellation messages', async () => {
