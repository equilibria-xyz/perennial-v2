--- conflicted
+++ resolved
@@ -1,33 +1,17 @@
 import { loadFixture } from '@nomicfoundation/hardhat-network-helpers'
 import HRE from 'hardhat'
 
-<<<<<<< HEAD
-import { Manager_Optimism__factory, OptGasInfo, OrderVerifier__factory } from '../../../types/generated'
+import { Manager_Optimism__factory, OrderVerifier__factory } from '../../../types/generated'
 import { createMarketETH, deployProtocol } from '../../helpers/setupHelpers'
-import { RunManagerTests } from './Manager.test'
-import { FixtureVars } from './setupTypes'
-import { CHAINLINK_ETH_USD_FEED, DSU_ADDRESS, fundWalletDSU, PYTH_ADDRESS } from '../../helpers/baseHelpers'
-import { smock } from '@defi-wonderland/smock'
-=======
-import {
-  IEmptySetReserve__factory,
-  IERC20Metadata__factory,
-  Manager_Optimism__factory,
-  OrderVerifier__factory,
-} from '../../../types/generated'
-import { createMarketETH, deployController, deployProtocol } from '../../helpers/setupHelpers'
 import { RunManagerTests } from './Manager.test'
 import { FixtureVars } from './setupTypes'
 import {
   CHAINLINK_ETH_USD_FEED,
   DSU_ADDRESS,
-  DSU_RESERVE,
   fundWalletDSU,
   mockGasInfo,
   PYTH_ADDRESS,
-  USDC_ADDRESS,
 } from '../../helpers/baseHelpers'
->>>>>>> 419a5388
 import { deployPythOracleFactory } from '../../helpers/oracleHelpers'
 
 const { ethers } = HRE
