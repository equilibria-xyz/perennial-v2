--- conflicted
+++ resolved
@@ -24,57 +24,6 @@
 
 const { ethers } = HRE
 
-<<<<<<< HEAD
-export async function fundWalletDSU(
-  wallet: SignerWithAddress,
-  amount: BigNumber,
-  overrides?: CallOverrides,
-): Promise<undefined> {
-  const dsu = IERC20Metadata__factory.connect(DSU_ADDRESS, wallet)
-  const reserve = IEmptySetReserve__factory.connect(DSU_RESERVE, wallet)
-  const balanceBefore = await dsu.balanceOf(wallet.address)
-
-  // fund wallet with USDC and then mint using reserve
-  await fundWalletUSDC(wallet, amount.div(1e12), overrides)
-  const usdc = IERC20Metadata__factory.connect(USDC_ADDRESS, wallet)
-  await usdc.connect(wallet).approve(reserve.address, amount.div(1e12))
-  await reserve.mint(amount)
-
-  expect((await dsu.balanceOf(wallet.address)).sub(balanceBefore)).to.equal(amount)
-}
-
-async function fundWalletUSDC(
-  wallet: SignerWithAddress,
-  amount: BigNumber,
-  overrides?: CallOverrides,
-): Promise<undefined> {
-  const usdcOwner = await impersonate.impersonateWithBalance(USDC_HOLDER, utils.parseEther('10'))
-  const usdc = IERC20Metadata__factory.connect(USDC_ADDRESS, usdcOwner)
-
-  expect(await usdc.balanceOf(USDC_HOLDER)).to.be.greaterThan(amount)
-  await usdc.transfer(wallet.address, amount, overrides ?? {})
-}
-
-// prepares an account for use with the market and manager
-async function setupUser(
-  dsu: IERC20Metadata,
-  marketFactory: IMarketFactory,
-  market: IMarket,
-  manager: IManager,
-  user: SignerWithAddress,
-  amount: BigNumber,
-) {
-  // funds, approves, and deposits DSU into the market
-  await fundWalletDSU(user, amount.mul(1e12))
-  await dsu.connect(user).approve(await market.margin(), amount.mul(1e12))
-  await transferCollateral(user, market, amount)
-
-  // allows manager to interact with markets on the user's behalf
-  await marketFactory.connect(user).updateOperator(manager.address, true)
-}
-
-=======
->>>>>>> fc32c837
 const fixture = async (): Promise<FixtureVars> => {
   // deploy the protocol and create a market
   const [owner, userA, userB, userC, userD, keeper, oracleFeeReceiver] = await ethers.getSigners()
@@ -98,17 +47,6 @@
   )
 
   const keepConfig = {
-<<<<<<< HEAD
-    multiplierBase: ethers.utils.parseEther('1'),
-    bufferBase: 600_000, // buffer for withdrawing keeper fee from margin contract
-    multiplierCalldata: ethers.utils.parseEther('1'),
-    bufferCalldata: 0,
-  }
-  const keepConfigBuffered = {
-    multiplierBase: ethers.utils.parseEther('1'),
-    bufferBase: 700_000, // for price commitment
-    multiplierCalldata: ethers.utils.parseEther('1'),
-=======
     multiplierBase: ethers.utils.parseEther('0.01'),
     bufferBase: 50_000, // buffer for withdrawing keeper fee from margin contract
     multiplierCalldata: ethers.utils.parseEther('0.01'),
@@ -118,7 +56,6 @@
     multiplierBase: ethers.utils.parseEther('0.05'),
     bufferBase: 1_500_000, // for price commitment
     multiplierCalldata: ethers.utils.parseEther('0.05'),
->>>>>>> fc32c837
     bufferCalldata: 0,
   }
   await manager.initialize(CHAINLINK_ETH_USD_FEED, keepConfig, keepConfigBuffered)
