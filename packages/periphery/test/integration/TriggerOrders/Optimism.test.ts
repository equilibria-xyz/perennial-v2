--- conflicted
+++ resolved
@@ -5,17 +5,7 @@
 import { createMarketETH, deployProtocol } from '../../helpers/setupHelpers'
 import { RunManagerTests } from './Manager.test'
 import { FixtureVars } from './setupTypes'
-<<<<<<< HEAD
 import { CHAINLINK_ETH_USD_FEED, fundWalletDSU, mockGasInfo } from '../../helpers/baseHelpers'
-=======
-import {
-  CHAINLINK_ETH_USD_FEED,
-  DSU_ADDRESS,
-  fundWalletDSU,
-  mockGasInfo,
-  PYTH_ADDRESS,
-} from '../../helpers/baseHelpers'
->>>>>>> e845b690
 import { deployPythOracleFactory } from '../../helpers/oracleHelpers'
 
 const { deployments, ethers } = HRE
@@ -23,28 +13,15 @@
 const fixture = async (): Promise<FixtureVars> => {
   // deploy the protocol and create a market
   const [owner, userA, userB, userC, userD, keeper, oracleFeeReceiver] = await ethers.getSigners()
-<<<<<<< HEAD
   const [marketFactory, dsu, oracleFactory] = await deployProtocol(owner)
-  const usdc = IERC20Metadata__factory.connect((await deployments.get('USDC')).address, owner)
-  const reserve = IEmptySetReserve__factory.connect((await deployments.get('DSU')).address, owner)
   const pythOracleFactory = await deployPythOracleFactory(owner, oracleFactory, CHAINLINK_ETH_USD_FEED)
-=======
-  const [marketFactory, dsu, oracleFactory] = await deployProtocol(owner, DSU_ADDRESS)
-  const pythOracleFactory = await deployPythOracleFactory(owner, oracleFactory, PYTH_ADDRESS, CHAINLINK_ETH_USD_FEED)
->>>>>>> e845b690
   const marketWithOracle = await createMarketETH(owner, oracleFactory, pythOracleFactory, marketFactory)
   const market = marketWithOracle.market
 
   // deploy the order manager
   const verifier = await new OrderVerifier__factory(owner).deploy(marketFactory.address)
   const manager = await new Manager_Optimism__factory(owner).deploy(
-<<<<<<< HEAD
-    usdc.address,
     dsu.address,
-    reserve.address,
-=======
-    dsu.address,
->>>>>>> e845b690
     marketFactory.address,
     verifier.address,
     await market.margin(),
