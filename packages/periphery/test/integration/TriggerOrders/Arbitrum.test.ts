--- conflicted
+++ resolved
@@ -23,39 +23,6 @@
 
 const { ethers } = HRE
 
-<<<<<<< HEAD
-export async function fundWalletDSU(
-  wallet: SignerWithAddress,
-  amount: BigNumber,
-  overrides?: CallOverrides,
-): Promise<undefined> {
-  const dsuOwner = await impersonate.impersonateWithBalance(DSU_HOLDER, utils.parseEther('10'))
-  const dsu = IERC20Metadata__factory.connect(DSU_ADDRESS, dsuOwner)
-
-  expect(await dsu.balanceOf(DSU_HOLDER)).to.be.greaterThan(amount)
-  await dsu.transfer(wallet.address, amount, overrides ?? {})
-}
-
-// prepares an account for use with the market and manager
-async function setupUser(
-  dsu: IERC20Metadata,
-  marketFactory: IMarketFactory,
-  market: IMarket,
-  manager: IManager,
-  user: SignerWithAddress,
-  amount: BigNumber,
-) {
-  // funds, approves, and deposits DSU into the market
-  await fundWalletDSU(user, amount.mul(1e12))
-  await dsu.connect(user).approve(await market.margin(), amount.mul(1e12))
-  await transferCollateral(user, market, amount)
-
-  // allows manager to interact with markets on the user's behalf
-  await marketFactory.connect(user).updateOperator(manager.address, true)
-}
-
-=======
->>>>>>> fc32c837
 const fixture = async (): Promise<FixtureVars> => {
   // deploy the protocol and create a market
   const [owner, userA, userB, userC, userD, keeper, oracleFeeReceiver] = await ethers.getSigners()
@@ -80,11 +47,7 @@
 
   const keepConfig = {
     multiplierBase: ethers.utils.parseEther('1'),
-<<<<<<< HEAD
     bufferBase: 1_250_000, // buffer for withdrawing keeper fee from margin contract
-=======
-    bufferBase: 375_000, // buffer for withdrawing keeper fee from margin contract
->>>>>>> fc32c837
     multiplierCalldata: 0,
     bufferCalldata: 0,
   }
