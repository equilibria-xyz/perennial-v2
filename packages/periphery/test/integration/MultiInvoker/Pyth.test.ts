--- conflicted
+++ resolved
@@ -1,9 +1,5 @@
 import { expect } from 'chai'
-<<<<<<< HEAD
 import { BigNumber, constants, utils } from 'ethers'
-=======
-import { BigNumber, utils, constants } from 'ethers'
->>>>>>> 5c2aa401
 import { loadFixture } from '@nomicfoundation/hardhat-network-helpers'
 import { SignerWithAddress } from '@nomiclabs/hardhat-ethers/signers'
 import { time } from '../../../../common/testutil'
@@ -97,17 +93,7 @@
           async () =>
             await market
               .connect(user)
-<<<<<<< HEAD
-              ['update(address,uint256,uint256,uint256,int256,bool)'](user.address, 1, 0, 0, deposit, false),
-=======
-              ['update(address,int256,int256,int256,address)'](
-                user.address,
-                1,
-                0,
-                parse6decimal('1000'),
-                constants.AddressZero,
-              ),
->>>>>>> 5c2aa401
+              ['update(address,int256,int256,int256,address)'](user.address, 1, 0, deposit, constants.AddressZero),
           vaaVars.startingTime,
         )
 
