import { ethers } from 'hardhat'
import { expect, use } from 'chai'
import { BigNumber, constants, utils } from 'ethers'
import { FakeContract, smock } from '@defi-wonderland/smock'
import { anyValue } from '@nomicfoundation/hardhat-chai-matchers/withArgs'
import { loadFixture } from '@nomicfoundation/hardhat-network-helpers'
import { SignerWithAddress } from '@nomiclabs/hardhat-ethers/signers'

import {
  IMarket,
  IVault,
  IVaultFactory,
  MultiInvoker,
  IOracleProvider,
  IMultiInvoker,
  VaultFactory,
} from '../../../types/generated'
import { InstanceVars, createVault, resetEthSubOracle, resetBtcSubOracle } from './setupHelpers'

import {
  Actions,
  buildApproveTarget,
  buildClaimFee,
  buildUpdateIntent,
  buildUpdateMarket,
  buildUpdateVault,
} from '../../helpers/MultiInvoker/invoke'

import { DEFAULT_ORDER, expectOrderEq, OracleReceipt, parse6decimal } from '../../../../common/testutil/types'
import { IERC20Metadata } from '@perennial/v2-core/types/generated'
import { createMarket } from '../../helpers/marketHelpers'
import { OracleVersionStruct } from '@perennial/v2-oracle/types/generated/contracts/Oracle'

use(smock.matchers)

const LEGACY_ORACLE_DELAY = 3600
const PRICE = utils.parseEther('3535.533906') // 113.882975  // 125.000000

export function RunInvokerTests(
  getFixture: () => Promise<InstanceVars>,
  createInvoker: (
    instanceVars: InstanceVars,
    vaultFactory?: VaultFactory,
    withBatcher?: boolean,
  ) => Promise<MultiInvoker>,
  fundWalletDSU: (wallet: SignerWithAddress, amount: BigNumber) => Promise<void>,
  fundWalletUSDC: (wallet: SignerWithAddress, amount: BigNumber) => Promise<void>,
  advanceToPrice: (price?: BigNumber, withPayoff?: boolean) => Promise<void>,
  initialOracleVersionEth: OracleVersionStruct,
  initialOracleVersionBtc: OracleVersionStruct,
): void {
  describe('Invoke', () => {
    let instanceVars: InstanceVars
    let multiInvoker: MultiInvoker
    let market: IMarket
    let vaultFactory: IVaultFactory
    let vault: IVault
    let ethSubOracle: FakeContract<IOracleProvider>
    let btcSubOracle: FakeContract<IOracleProvider>
    let withBatcher: boolean

    async function updateVaultOracle(
      newEthPrice?: BigNumber,
      newPriceBtc?: BigNumber,
      newEthReceipt?: OracleReceipt,
      newBtcReceipt?: OracleReceipt,
    ) {
      await _updateVaultOracleEth(newEthPrice, newEthReceipt)
      await _updateVaultOracleBtc(newPriceBtc, newBtcReceipt)
    }

    async function _updateVaultOracleEth(newPrice?: BigNumber, newReceipt?: OracleReceipt) {
      const [currentTimestamp, currentPrice] = await ethSubOracle.latest()
      const [, currentReceipt] = await ethSubOracle.at(currentTimestamp)
      const newVersion = {
        timestamp: currentTimestamp.add(LEGACY_ORACLE_DELAY),
        price: newPrice ?? currentPrice,
        valid: true,
      }
      ethSubOracle.status.returns([newVersion, newVersion.timestamp.add(LEGACY_ORACLE_DELAY)])
      ethSubOracle.request.returns()
      ethSubOracle.latest.returns(newVersion)
      ethSubOracle.current.returns(newVersion.timestamp.add(LEGACY_ORACLE_DELAY))
      ethSubOracle.at.whenCalledWith(newVersion.timestamp).returns([newVersion, newReceipt ?? currentReceipt])
    }

    async function _updateVaultOracleBtc(newPrice?: BigNumber, newReceipt?: OracleReceipt) {
      const [currentTimestamp, currentPrice] = await btcSubOracle.latest()
      const [, currentReceipt] = await btcSubOracle.at(currentTimestamp)
      const newVersion = {
        timestamp: currentTimestamp.add(LEGACY_ORACLE_DELAY),
        price: newPrice ?? currentPrice,
        valid: true,
      }
      btcSubOracle.status.returns([newVersion, newVersion.timestamp.add(LEGACY_ORACLE_DELAY)])
      btcSubOracle.request.returns()
      btcSubOracle.latest.returns(newVersion)
      btcSubOracle.current.returns(newVersion.timestamp.add(LEGACY_ORACLE_DELAY))
      btcSubOracle.at.whenCalledWith(newVersion.timestamp).returns([newVersion, newReceipt ?? currentReceipt])
    }

    const fixture = async () => {
      instanceVars = await getFixture()
      withBatcher = instanceVars.dsuBatcher !== undefined
      // FIXME: Vault creation fails; need to get that package working first
      ;[vault, vaultFactory, ethSubOracle, btcSubOracle] = await createVault(
        instanceVars,
        initialOracleVersionEth,
        initialOracleVersionBtc,
      )
      market = await createMarket(instanceVars.owner, instanceVars.marketFactory, instanceVars.oracle)
      await instanceVars.oracle.register(market.address)
    }

    beforeEach(async () => {
      await loadFixture(fixture)
      // locks up if done within fixture
      multiInvoker = await createInvoker(instanceVars, vaultFactory, true)
      // allow all accounts to interact with the vault
      await vault.connect(instanceVars.owner).updateAllowed(constants.AddressZero, true)
    })

    afterEach(async () => {
      resetEthSubOracle(ethSubOracle, initialOracleVersionEth)
      resetBtcSubOracle(btcSubOracle, initialOracleVersionBtc)
    })

    it('constructs correctly', async () => {
      const { usdc, dsu } = instanceVars

      expect(await multiInvoker.batcher()).to.eq(
        instanceVars.dsuBatcher ? instanceVars.dsuBatcher.address : constants.AddressZero,
      )
      expect(await multiInvoker.reserve()).to.eq(instanceVars.dsuReserve.address)
      expect(await multiInvoker.USDC()).to.eq(usdc.address)
      expect(await multiInvoker.DSU()).to.eq(dsu.address)
    })

    it('initializes correctly', async () => {
      const { owner, dsu, usdc, dsuBatcher, dsuReserve, chainlinkKeptFeed } = instanceVars

      if (dsuBatcher) {
        expect(await dsu.allowance(multiInvoker.address, dsuBatcher.address)).to.eq(ethers.constants.MaxUint256)
        expect(await dsu.allowance(multiInvoker.address, dsuBatcher.address)).to.eq(ethers.constants.MaxUint256)
      }
      expect(await usdc.allowance(multiInvoker.address, dsuReserve.address)).to.eq(ethers.constants.MaxUint256)
      expect(await usdc.allowance(multiInvoker.address, dsuReserve.address)).to.eq(ethers.constants.MaxUint256)

      await expect(multiInvoker.connect(owner).initialize(chainlinkKeptFeed.address)).to.be.revertedWithCustomError(
        multiInvoker,
        'InitializableAlreadyInitializedError',
      )
    })

    it('reverts on bad target approval', async () => {
      const { user, userB } = instanceVars

      await expect(
        multiInvoker.connect(user)['invoke((uint8,bytes)[])'](buildApproveTarget(userB.address)),
      ).to.be.revertedWithCustomError(multiInvoker, 'MultiInvokerInvalidInstanceError')
    })

    const testCases = [
      {
        context: 'From user',
        setup: async () => true,
        invoke: async (args: IMultiInvoker.InvocationStruct[]) => {
          const { user } = instanceVars
          return multiInvoker.connect(user)['invoke((uint8,bytes)[])'](args)
        },
      },
      {
        context: 'From delegate',
        setup: async () => {
          const { marketFactory, user, userD } = instanceVars
          await marketFactory.connect(user).updateOperator(userD.address, true)
        },
        invoke: async (args: IMultiInvoker.InvocationStruct[]) => {
          const { user, userD } = instanceVars
          return multiInvoker.connect(userD)['invoke(address,(uint8,bytes)[])'](user.address, args)
        },
      },
    ]

<<<<<<< HEAD
    const buildMarketUpdateAction = async ({
      market,
      maker,
      long,
      short,
      collateral,
      handleWrap,
      interfaceFee1,
      interfaceFee2,
    }: {
      market: IMarket
      maker?: BigNumberish
      long?: BigNumberish
      short?: BigNumberish
      collateral?: BigNumberish
      handleWrap?: boolean
      interfaceFee1?: InterfaceFeeStruct
      interfaceFee2?: InterfaceFeeStruct
    }): Promise<Actions> => {
      const { user, margin } = instanceVars
      const positions = await market.positions(user.address)
      collateral = collateral ?? (await margin.isolatedBalances(user.address, market.address)).mul(-1)

      return buildUpdateMarket({
        market: market.address,
        collateral: collateral,
        maker: maker ?? positions.maker,
        long: long ?? positions.long,
        short: short ?? positions.short,
        handleWrap: handleWrap,
        interfaceFee1: interfaceFee1,
        interfaceFee2: interfaceFee2,
      })
    }

=======
>>>>>>> 5c2aa401
    testCases.forEach(({ context: contextStr, setup, invoke }) => {
      context(contextStr, async () => {
        beforeEach(async () => {
          await setup()
        })

        describe('#happy path', async () => {
          const collateral = parse6decimal('1000')
          const dsuCollateral = collateral.mul(1e12)

          it('deposits into market', async () => {
            const { user, dsu, margin } = instanceVars

            const userBalanceBefore = await dsu.balanceOf(user.address)

            await dsu.connect(user).approve(multiInvoker.address, dsuCollateral)
            await expect(invoke(buildApproveTarget(market.address))).to.not.be.reverted

            await expect(invoke(buildUpdateMarket({ market: market.address, collateral: collateral })))
              .to.emit(dsu, 'Transfer')
              .withArgs(user.address, multiInvoker.address, dsuCollateral)
              .to.emit(dsu, 'Transfer')
              .withArgs(multiInvoker.address, margin.address, dsuCollateral)

            expect(await margin.isolatedBalances(user.address, market.address)).to.eq(collateral)

            const userBalanceAfter = await dsu.balanceOf(user.address)
            expect(userBalanceBefore.sub(userBalanceAfter)).to.eq(dsuCollateral)
          })

          it('withdraws from market', async () => {
            const { user, dsu, margin } = instanceVars

            const userInitialBalance = await dsu.balanceOf(user.address)

            // deposit into market
            await dsu.connect(user).approve(multiInvoker.address, dsuCollateral)
            await expect(invoke(buildApproveTarget(market.address))).to.not.be.reverted
<<<<<<< HEAD
            await expect(invoke(await buildMarketUpdateAction({ market: market, collateral: collateral }))).to.not.be
              .reverted

            const userBalanceBefore = await dsu.balanceOf(user.address)
            await expect(invoke(await buildMarketUpdateAction({ market: market, collateral: collateral.mul(-1) })))
=======

            await expect(invoke(buildUpdateMarket({ market: market.address, collateral: collateral }))).to.not.be
              .reverted

            const userBalanceBefore = await dsu.balanceOf(user.address)

            await expect(invoke(buildUpdateMarket({ market: market.address, collateral: collateral.mul(-1) })))
>>>>>>> 5c2aa401
              .to.emit(dsu, 'Transfer')
              .withArgs(margin.address, multiInvoker.address, dsuCollateral)
              .to.emit(dsu, 'Transfer')
              .withArgs(multiInvoker.address, user.address, dsuCollateral)

            const userBalanceAfter = await dsu.balanceOf(user.address)

            expect(userBalanceAfter.sub(userBalanceBefore)).to.eq(dsuCollateral)
            expect(userBalanceAfter).to.eq(userInitialBalance)
          })

          withBatcher &&
            it('wraps USDC to DSU and deposits into market using BATCHER', async () => {
              const { user, usdc, dsu, dsuBatcher } = instanceVars

              const userBalanceBefore = await usdc.balanceOf(user.address)

              await usdc.connect(user).approve(multiInvoker.address, collateral)
              await expect(invoke(buildApproveTarget(market.address))).to.not.be.reverted

              await expect(
                invoke(buildUpdateMarket({ market: market.address, collateral: collateral, handleWrap: true })),
              )
                .to.emit(usdc, 'Transfer')
                .withArgs(user.address, multiInvoker.address, collateral)
                .to.emit(dsuBatcher, 'Wrap')
                .withArgs(multiInvoker.address, dsuCollateral)

              const userBalanceAfter = await usdc.balanceOf(user.address)

              expect(userBalanceBefore.sub(userBalanceAfter).eq(collateral))
              expect(await dsu.balanceOf(market.address)).to.eq(dsuCollateral)
            })

          withBatcher &&
            it('wraps USDC to DSU and deposits into market using RESERVE if BATCHER balance < collateral', async () => {
              const { user, userB, usdc, dsu, dsuBatcher, dsuReserve } = instanceVars

              if (dsuBatcher) {
                // userB uses collateral - 1 from batcher wrap
                const drainBatcherByFixed6 = (await dsu.balanceOf(dsuBatcher.address))
                  .div(1e12)
                  .sub(collateral)
                  .add(parse6decimal('1'))
                await fundWalletUSDC(userB, drainBatcherByFixed6)

                await usdc.connect(userB).approve(multiInvoker.address, drainBatcherByFixed6)
                await multiInvoker['invoke((uint8,bytes)[])'](buildApproveTarget(market.address))

                await expect(
                  multiInvoker
                    .connect(userB)
                    ['invoke((uint8,bytes)[])'](
                      buildUpdateMarket({ market: market.address, collateral: drainBatcherByFixed6, handleWrap: true }),
                    ),
                )
                  .to.emit(dsuBatcher, 'Wrap')
                  .withArgs(multiInvoker.address, drainBatcherByFixed6.mul(1e12))

                await usdc.connect(user).approve(multiInvoker.address, collateral)
                await expect(
                  invoke(buildUpdateMarket({ market: market.address, collateral: collateral, handleWrap: true })),
                )
                  .to.emit(dsuReserve, 'Mint')
                  .withArgs(multiInvoker.address, dsuCollateral, anyValue)
                  .to.emit(dsu, 'Transfer')
                  .withArgs(multiInvoker.address, market.address, dsuCollateral)
              }
            })

          it('wraps USDC to DSU and deposits into market using RESERVE if BATCHER address == 0', async () => {
            const { user, usdc, dsuReserve } = instanceVars

            // deploy multiinvoker with batcher == 0 address
            multiInvoker = await createInvoker(instanceVars, vaultFactory, false)
            await setup()
            expect(await multiInvoker.batcher()).to.eq(constants.AddressZero)

            await usdc.connect(user).approve(multiInvoker.address, collateral)
            await multiInvoker['invoke((uint8,bytes)[])'](buildApproveTarget(market.address))

            await expect(
              invoke(buildUpdateMarket({ market: market.address, collateral: collateral, handleWrap: true })),
            )
              .to.emit(dsuReserve, 'Mint')
              .withArgs(multiInvoker.address, dsuCollateral, anyValue)
          })

          withBatcher &&
            it('withdraws from market and unwraps DSU to USDC using BATCHER', async () => {
              const { user, userB, dsu, usdc, dsuBatcher } = instanceVars

              if (dsuBatcher) {
                const userUSDCBalanceBefore = await usdc.balanceOf(user.address)

                await fundWalletUSDC(userB, parse6decimal('1000'))
                await usdc.connect(userB).transfer(dsuBatcher.address, collateral)

                await fundWalletUSDC(user, parse6decimal('1000'))
                await usdc.connect(user).approve(multiInvoker.address, collateral)
                await dsu.connect(user).approve(multiInvoker.address, dsuCollateral)
                await invoke(buildApproveTarget(market.address))

                await expect(
                  invoke(buildUpdateMarket({ market: market.address, collateral: collateral, handleWrap: true })),
                ).to.not.be.reverted

                await expect(
                  await invoke(
                    buildUpdateMarket({ market: market.address, collateral: collateral.mul(-1), handleWrap: true }),
                  ),
                )
                  .to.emit(dsu, 'Transfer')
                  .withArgs(market.address, multiInvoker.address, dsuCollateral)
                  .to.emit(dsuBatcher, 'Unwrap')
                  .withArgs(user.address, dsuCollateral)

                expect((await usdc.balanceOf(user.address)).sub(userUSDCBalanceBefore)).to.eq(collateral)
              }
            })

          withBatcher &&
            it('withdraws from market and unwraps DSU to USDC using RESERVE if BATCHER balance < collateral', async () => {
              const { user, userB, usdc, dsu, dsuBatcher, dsuReserve } = instanceVars

              if (dsuBatcher) {
                // userB uses collateral - 1 from batcher wrap
                const drainBatcherByFixed6 = (await usdc.balanceOf(dsuBatcher.address)).sub(collateral).add(1)
                await fundWalletDSU(userB, drainBatcherByFixed6)
                await dsu.connect(userB).approve(multiInvoker.address, drainBatcherByFixed6.mul(1e12))
                await multiInvoker['invoke((uint8,bytes)[])'](buildApproveTarget(market.address))

                await expect(
                  multiInvoker.connect(userB)['invoke((uint8,bytes)[])'](
                    buildUpdateMarket({
                      market: market.address,
                      collateral: drainBatcherByFixed6,
                      handleWrap: false,
                    }),
                  ),
                ).to.not.be.reverted

                // drain batcher usdc balance on withdraw and unwrap by batcher balance - collateral + 1
                await expect(
                  multiInvoker.connect(userB)['invoke((uint8,bytes)[])'](
                    buildUpdateMarket({
                      market: market.address,
                      collateral: drainBatcherByFixed6.mul(-1),
                      handleWrap: true,
                    }),
                  ),
                ).to.not.be.reverted

                // user deposits DSU then withdraws and unwraps USDC
                await dsu.connect(user).approve(multiInvoker.address, dsuCollateral)
                await invoke(buildUpdateMarket({ market: market.address, collateral: collateral, handleWrap: false }))
                await expect(
                  invoke(
                    buildUpdateMarket({ market: market.address, collateral: collateral.mul('-1'), handleWrap: true }),
                  ),
                )
                  .to.emit(dsuReserve, 'Redeem')
                  .withArgs(multiInvoker.address, dsuCollateral, anyValue)
                  .to.emit(dsu, 'Transfer')
                  .withArgs(market.address, multiInvoker.address, dsuCollateral)
              }
            })

          it('withdraws from market and unwraps DSU to USDC using RESERVE if BATCHER address == 0', async () => {
            const { user, dsu, dsuReserve } = instanceVars

            // deploy multiinvoker with batcher == 0 address
            multiInvoker = await createInvoker(instanceVars, vaultFactory, false)
            await setup()
            expect(await multiInvoker.batcher()).to.eq(constants.AddressZero)

            await dsu.connect(user).approve(multiInvoker.address, dsuCollateral)
            await multiInvoker['invoke((uint8,bytes)[])'](buildApproveTarget(market.address))

            await invoke(buildUpdateMarket({ market: market.address, collateral: collateral, handleWrap: false }))

            await expect(
              invoke(buildUpdateMarket({ market: market.address, collateral: collateral.mul('-1'), handleWrap: true })),
            )
              .to.emit(dsuReserve, 'Redeem')
              .withArgs(multiInvoker.address, dsuCollateral, anyValue)
          })

          it('deposits / redeems / claims from vault', async () => {
            const { user, dsu } = instanceVars

            const userBalanceBefore = await dsu.balanceOf(user.address)
            await dsu.connect(user).approve(multiInvoker.address, dsuCollateral)
            await expect(invoke(buildApproveTarget(vault.address))).to.not.be.reverted

            // deposit into vault
            await expect(
              invoke(
                buildUpdateVault({
                  vault: vault.address,
                  depositAssets: collateral,
                  redeemShares: 0,
                  claimAssets: 0,
                  wrap: false,
                }),
              ),
            )
              .to.emit(dsu, 'Transfer')
              .withArgs(user.address, multiInvoker.address, dsuCollateral)
              .to.emit(dsu, 'Transfer')
              .withArgs(multiInvoker.address, vault.address, dsuCollateral)

            expect((await vault.accounts(user.address)).deposit).to.eq(collateral)
            expect((await vault.accounts(user.address)).redemption).to.eq(0)
            expect((await vault.accounts(user.address)).assets).to.eq(0)
            expect((await vault.accounts(user.address)).shares).to.eq(0)

            await updateVaultOracle()
            await vault.settle(user.address)

            // redeem from vault
            await invoke(
              buildUpdateVault({
                vault: vault.address,
                depositAssets: 0,
                redeemShares: ethers.constants.MaxUint256,
                claimAssets: 0,
                wrap: false,
              }),
            )

            expect((await vault.accounts(user.address)).deposit).to.eq(0)
            expect((await vault.accounts(user.address)).redemption).to.eq(collateral)
            expect((await vault.accounts(user.address)).assets).to.eq(0)
            expect((await vault.accounts(user.address)).shares).to.eq(0)

            await updateVaultOracle()
            await vault.settle(user.address)

            const funding = BigNumber.from('14352')
            // claim from vault
            await expect(
              invoke(
                buildUpdateVault({
                  vault: vault.address,
                  depositAssets: 0,
                  redeemShares: 0,
                  claimAssets: ethers.constants.MaxUint256,
                  wrap: false,
                }),
              ),
            )
              .to.emit(dsu, 'Transfer')
              .withArgs(multiInvoker.address, user.address, dsuCollateral.add(funding.mul(1e12)))
              .to.emit(dsu, 'Transfer')
              .withArgs(vault.address, multiInvoker.address, dsuCollateral.add(funding.mul(1e12)))

            expect((await vault.accounts(user.address)).deposit).to.eq(0)
            expect((await vault.accounts(user.address)).redemption).to.eq(0)
            expect((await vault.accounts(user.address)).assets).to.eq(0)
            expect((await vault.accounts(user.address)).shares).to.eq(0)

            const userBalanceAfter = await dsu.balanceOf(user.address)
            expect(userBalanceAfter.sub(userBalanceBefore)).to.eq(funding.mul(1e12))
          })

          it('requires market approval to spend invokers DSU', async () => {
            const { user, dsu } = instanceVars

            await dsu.connect(user).approve(multiInvoker.address, dsuCollateral)

            await expect(invoke(buildUpdateMarket({ market: market.address, collateral: collateral }))).to.be.reverted
          })

          it('charges an interface fee on deposit and pulls USDC to the receiver', async () => {
            const { owner, user, usdc, dsu } = instanceVars

            const balanceBefore = await usdc.balanceOf(owner.address)
            const feeAmt = collateral.div(10)
            await usdc.connect(user).approve(multiInvoker.address, collateral.add(feeAmt))
            await dsu.connect(user).approve(multiInvoker.address, dsuCollateral)
            await multiInvoker['invoke((uint8,bytes)[])'](buildApproveTarget(market.address))

            await expect(
              invoke(
                buildUpdateMarket({
                  market: market.address,
                  collateral: collateral,
                  interfaceFee1: {
                    amount: feeAmt,
                    receiver: owner.address,
                  },
                }),
              ),
            )
              .to.emit(multiInvoker, 'InterfaceFeeCharged')
              .withArgs(user.address, market.address, [feeAmt, owner.address])

            await expect(multiInvoker.connect(owner).claim(owner.address, true)).to.not.be.reverted
            expect((await usdc.balanceOf(owner.address)).sub(balanceBefore)).to.eq(feeAmt)
          })

          it('charges an interface fee on deposit and wraps USDC to DSU to the receiver', async () => {
            const { owner, user, usdc, dsu } = instanceVars

            const balanceBefore = await dsu.balanceOf(owner.address)
            const feeAmt = collateral.div(10)
            await usdc.connect(user).approve(multiInvoker.address, collateral)
            await dsu.connect(user).approve(multiInvoker.address, dsuCollateral.add(feeAmt.mul(1e12)))
            await multiInvoker['invoke((uint8,bytes)[])'](buildApproveTarget(market.address))

            await expect(
              invoke(
                buildUpdateMarket({
                  market: market.address,
                  collateral: collateral,
                  interfaceFee1: {
                    amount: feeAmt,
                    receiver: owner.address,
                  },
                }),
              ),
            )
              .to.emit(multiInvoker, 'InterfaceFeeCharged')
              .withArgs(user.address, market.address, [feeAmt, owner.address])

            await expect(multiInvoker.connect(owner).claim(owner.address, false)).to.not.be.reverted
            expect((await dsu.balanceOf(owner.address)).sub(balanceBefore)).to.eq(feeAmt.mul(1e12))
          })

          it('charges an interface fee on withdrawal, wraps DSU fee to USDC, and pushes USDC to the receiver', async () => {
            const { owner, user, usdc, dsu } = instanceVars

            const balanceBefore = await usdc.balanceOf(owner.address)
            const feeAmt = collateral.div(10)
            await usdc.connect(user).approve(multiInvoker.address, collateral)
            await dsu.connect(user).approve(multiInvoker.address, dsuCollateral)
            await multiInvoker['invoke((uint8,bytes)[])'](buildApproveTarget(market.address))

            await expect(invoke(buildUpdateMarket({ market: market.address, collateral: collateral }))).to.not.be
              .reverted

            await expect(
              invoke(
                buildUpdateMarket({
                  market: market.address,
                  collateral: collateral.sub(feeAmt).mul(-1),
                  interfaceFee1: {
                    amount: feeAmt,
                    receiver: owner.address,
                  },
                }),
              ),
            )
              .to.emit(multiInvoker, 'InterfaceFeeCharged')
              .withArgs(user.address, market.address, [feeAmt, owner.address])

            await expect(multiInvoker.connect(owner).claim(owner.address, true)).to.not.be.reverted
            expect((await usdc.balanceOf(owner.address)).sub(balanceBefore)).to.eq(feeAmt)
          })

          it('charges an interface fee on withdrawal and pushes DSU to the receiver', async () => {
            const { owner, user, usdc, dsu } = instanceVars

            const balanceBefore = await dsu.balanceOf(owner.address)
            const feeAmt = collateral.div(10)
            await usdc.connect(user).approve(multiInvoker.address, collateral)
            await dsu.connect(user).approve(multiInvoker.address, dsuCollateral)
            await multiInvoker['invoke((uint8,bytes)[])'](buildApproveTarget(market.address))

            await expect(invoke(buildUpdateMarket({ market: market.address, collateral: collateral }))).to.not.be
              .reverted

            await expect(
              invoke(
                buildUpdateMarket({
                  market: market.address,
                  collateral: collateral.sub(feeAmt).mul(-1),
                  interfaceFee1: {
                    amount: feeAmt,
                    receiver: owner.address,
                  },
                }),
              ),
            )
              .to.emit(multiInvoker, 'InterfaceFeeCharged')
              .withArgs(user.address, market.address, [feeAmt, owner.address])

            await expect(multiInvoker.connect(owner).claim(owner.address, false)).to.not.be.reverted
            expect((await dsu.balanceOf(owner.address)).sub(balanceBefore)).to.eq(feeAmt.mul(1e12))
          })

          it('charges multiple interface fees', async () => {
            const { owner, user, userB, usdc, dsu } = instanceVars

            const balanceBefore = await usdc.balanceOf(owner.address)
            const balanceBefore2 = await dsu.balanceOf(userB.address)
            const feeAmt = collateral.div(10)
            const feeAmt2 = collateral.div(20)
            await usdc.connect(user).approve(multiInvoker.address, collateral.add(feeAmt))
            await dsu.connect(user).approve(multiInvoker.address, dsuCollateral)
            await multiInvoker['invoke((uint8,bytes)[])'](buildApproveTarget(market.address))

            await expect(
              invoke(
                buildUpdateMarket({
                  market: market.address,
                  collateral: collateral,
                  interfaceFee1: {
                    amount: feeAmt,
                    receiver: owner.address,
                  },
                  interfaceFee2: {
                    amount: feeAmt2,
                    receiver: userB.address,
                  },
                }),
              ),
            )
              .to.emit(multiInvoker, 'InterfaceFeeCharged')
              .withArgs(user.address, market.address, [feeAmt, owner.address])
              .to.emit(multiInvoker, 'InterfaceFeeCharged')
              .withArgs(user.address, market.address, [feeAmt2, userB.address])

            await expect(multiInvoker.connect(owner).claim(owner.address, true)).to.not.be.reverted
            expect((await usdc.balanceOf(owner.address)).sub(balanceBefore)).to.eq(feeAmt)
            await expect(multiInvoker.connect(userB).claim(userB.address, false)).to.not.be.reverted
            expect((await dsu.balanceOf(userB.address)).sub(balanceBefore2)).to.eq(feeAmt2.mul(1e12))
          })

          it('sets subtractive fee referrer as interface1.receiver if set', async () => {
            const { marketFactory, owner, user, usdc, dsu } = instanceVars

            await marketFactory.updateParameter({
              ...(await marketFactory.parameter()),
              referralFee: parse6decimal('0.05'),
            })
            await usdc.connect(user).approve(multiInvoker.address, collateral)
            await dsu.connect(user).approve(multiInvoker.address, dsuCollateral)
            await multiInvoker['invoke((uint8,bytes)[])'](buildApproveTarget(market.address))

            await advanceToPrice(PRICE)

            await invoke(
              buildUpdateMarket({
                market: market.address,
                collateral: collateral,
                makerDelta: parse6decimal('0.02'),
                interfaceFee1: {
                  amount: 0,
                  receiver: owner.address,
                },
              }),
            )

            expect(await market.orderReferrers(user.address, (await market.locals(user.address)).currentId)).to.eq(
              owner.address,
            )
          })

          it('sets subtractive fee referrer as interfaceFee2.receiver if interfaceFee1.receiver is not set', async () => {
            const { marketFactory, userB, user, usdc, dsu } = instanceVars

            await marketFactory.updateParameter({
              ...(await marketFactory.parameter()),
              referralFee: parse6decimal('0.05'),
            })
            await usdc.connect(user).approve(multiInvoker.address, collateral)
            await dsu.connect(user).approve(multiInvoker.address, dsuCollateral)
            await multiInvoker['invoke((uint8,bytes)[])'](buildApproveTarget(market.address))

            await advanceToPrice(PRICE)

            await invoke(
              buildUpdateMarket({
                market: market.address,
                collateral: collateral,
                makerDelta: parse6decimal('0.01'),
                interfaceFee1: {
                  amount: 0,
                  receiver: ethers.constants.AddressZero,
                },
                interfaceFee2: {
                  amount: 0,
                  receiver: userB.address,
                },
              }),
            )

            expect(await market.orderReferrers(user.address, (await market.locals(user.address)).currentId)).to.eq(
              userB.address,
            )
          })

          it('fills an intent update', async () => {
            const { marketFactory, owner, user, userB, userC, usdc, dsu, margin, verifier, oracle } = instanceVars

            await marketFactory.updateParameter({
              ...(await marketFactory.parameter()),
              referralFee: parse6decimal('0.05'),
            })
            await usdc.connect(user).approve(multiInvoker.address, collateral)
            await dsu.connect(user).approve(multiInvoker.address, dsuCollateral)
            await multiInvoker['invoke((uint8,bytes)[])'](buildApproveTarget(market.address))

            await advanceToPrice(PRICE)

            const intent = {
              amount: parse6decimal('1'),
              price: parse6decimal('125'),
              fee: parse6decimal('0.5'),
              originator: userC.address,
              solver: owner.address,
              collateralization: parse6decimal('0.01'),
              common: {
                account: userB.address,
                signer: userB.address,
                domain: market.address,
                nonce: 0,
                group: 0,
                expiry: constants.MaxUint256,
              },
            }

            const depositAmount = parse6decimal('1000')
            await dsu.connect(user).approve(margin.address, depositAmount.mul(1e12))
            await dsu.connect(userB).approve(margin.address, depositAmount.mul(1e12))
            await dsu.connect(userC).approve(margin.address, depositAmount.mul(1e12))
            await margin.connect(user).deposit(user.address, depositAmount)
            await market
              .connect(user)
<<<<<<< HEAD
              ['update(address,uint256,uint256,uint256,int256,bool)'](user.address, 0, 0, 0, depositAmount, false)
            await margin.connect(userB).deposit(userB.address, depositAmount)
            await market
              .connect(userB)
              ['update(address,uint256,uint256,uint256,int256,bool)'](userB.address, 0, 0, 0, depositAmount, false)
            await margin.connect(userC).deposit(userC.address, depositAmount)
=======
              ['update(address,int256,int256,address)'](
                user.address,
                0,
                ethers.utils.parseUnits('1000', 6),
                constants.AddressZero,
              )
            await market
              .connect(userB)
              ['update(address,int256,int256,address)'](
                userB.address,
                0,
                ethers.utils.parseUnits('1000', 6),
                constants.AddressZero,
              )
>>>>>>> 5c2aa401
            await market
              .connect(userC)
              ['update(address,int256,int256,int256,address)'](
                userC.address,
                parse6decimal('1'),
                0,
<<<<<<< HEAD
                0,
                depositAmount,
                false,
=======
                ethers.utils.parseUnits('1000', 6),
                constants.AddressZero,
>>>>>>> 5c2aa401
              )

            // set a price which matches the guarantee
            await advanceToPrice(PRICE)
            await invoke(
              await buildUpdateIntent({
                signer: userB,
                verifier: verifier,
                market: market.address,
                intent,
              }),
            )

            const intentTimestamp = await oracle.current()
            expectOrderEq(await market.pendingOrders(user.address, 2), {
              ...DEFAULT_ORDER,
              timestamp: intentTimestamp,
              orders: 1,
              shortPos: parse6decimal('1'),
              collateral: 0,
            })
            expectOrderEq(await market.pendingOrders(userB.address, 2), {
              ...DEFAULT_ORDER,
              timestamp: intentTimestamp,
              orders: 1,
              longPos: parse6decimal('1'),
              collateral: 0,
              takerReferral: parse6decimal('0.05'),
            })
          })

          describe('#market with claimable fee', async () => {
            let user: SignerWithAddress
            let userB: SignerWithAddress
            let dsu: IERC20Metadata
            let usdc: IERC20Metadata

            beforeEach(async () => {
              user = instanceVars.user
              userB = instanceVars.userB
              dsu = instanceVars.dsu
              usdc = instanceVars.usdc
              const { owner, marketFactory, margin } = instanceVars
              await dsu.connect(user).approve(margin.address, parse6decimal('600').mul(1e12))
              await dsu.connect(userB).approve(margin.address, parse6decimal('600').mul(1e12))
              // set up the market to pay out a maker referral fee
              const protocolParameters = await marketFactory.parameter()
              await marketFactory.connect(owner).updateParameter({
                ...protocolParameters,
                referralFee: parse6decimal('0.15'),
              })
              const marketParams = await market.parameter()
              await market.connect(owner).updateParameter({
                ...marketParams,
                makerFee: parse6decimal('0.05'),
              })

              await advanceToPrice(PRICE)

              // userB creates a maker position, referred by user
              await margin.connect(userB).deposit(userB.address, parse6decimal('600'))
              await market
                .connect(userB)
                ['update(address,int256,int256,int256,address)'](
                  userB.address,
                  parse6decimal('3'),
                  0,
                  parse6decimal('600'),
                  user.address,
                )
              await advanceToPrice()
              await market.connect(user).settle(user.address)
              await market.connect(userB).settle(userB.address)
            })

            it('claims fee from a market', async () => {
              const expectedFee = (await market.locals(user.address)).claimable

              // user invokes to claim their fee
              if (instanceVars.dsuBatcher) {
                await expect(invoke(buildClaimFee({ market: market.address, unwrap: true })))
                  .to.emit(market, 'FeeClaimed')
                  .withArgs(user.address, multiInvoker.address, expectedFee)
                  .to.emit(instanceVars.dsuBatcher, 'Unwrap')
                  .withArgs(user.address, expectedFee.mul(1e12))
                  .to.emit(usdc, 'Transfer')
                  .withArgs(instanceVars.dsuBatcher.address, user.address, expectedFee)
              } else {
                await expect(invoke(buildClaimFee({ market: market.address, unwrap: true })))
                  .to.emit(market, 'FeeClaimed')
                  .withArgs(user.address, multiInvoker.address, expectedFee)
                  .to.emit(instanceVars.dsuReserve, 'Redeem')
                  .withArgs(multiInvoker.address, expectedFee.mul(1e12), anyValue)
                  .to.emit(usdc, 'Transfer')
                  .withArgs(instanceVars.dsuReserve.address, multiInvoker.address, expectedFee)
                  .to.emit(usdc, 'Transfer')
                  .withArgs(multiInvoker.address, user.address, expectedFee)
              }
            })

            it('claims fee from a market without unwrapping', async () => {
              const expectedFee = (await market.locals(user.address)).claimable

              // user invokes to claim their fee
              await expect(invoke(buildClaimFee({ market: market.address, unwrap: false })))
                .to.emit(market, 'FeeClaimed')
                .withArgs(user.address, multiInvoker.address, expectedFee)
                .to.emit(dsu, 'Transfer')
                .withArgs(multiInvoker.address, user.address, expectedFee.mul(1e12))
            })
          })

          it('Only allows updates to factory created markets', async () => {
            await expect(
              invoke(buildUpdateMarket({ market: vault.address, collateral: collateral })),
            ).to.be.revertedWithCustomError(multiInvoker, 'MultiInvokerInvalidInstanceError')
          })

          it('Only allows updates to factory created vaults', async () => {
            await expect(invoke(buildUpdateVault({ vault: market.address }))).to.be.revertedWithCustomError(
              multiInvoker,
              'MultiInvokerInvalidInstanceError',
            )
          })

          it('Only allows liquidations to factory created markets', async () => {
            await expect(invoke(buildUpdateMarket({ market: vault.address }))).to.be.revertedWithCustomError(
              multiInvoker,
              'MultiInvokerInvalidInstanceError',
            )
          })

          describe('#batcher 0 address', async () => {
            beforeEach(async () => {
              // deploy multiinvoker with batcher == 0 address
              multiInvoker = await createInvoker(instanceVars, vaultFactory, false)
              await setup()

              await instanceVars.usdc.connect(instanceVars.user).approve(multiInvoker.address, collateral)
              await multiInvoker
                .connect(instanceVars.user)
                ['invoke((uint8,bytes)[])'](buildApproveTarget(market.address))
            })

            it('Wraps USDC to DSU through RESERVE and unwraps DSU to USDC through RESERVE if BATCHER address == 0', async () => {
              await expect(
                invoke(buildUpdateMarket({ market: market.address, collateral: collateral, handleWrap: true })),
              )
                .to.emit(instanceVars.dsuReserve, 'Mint')
                .withArgs(multiInvoker.address, dsuCollateral, anyValue)

              await expect(
                invoke(buildUpdateMarket({ market: market.address, collateral: collateral.mul(-1), handleWrap: true })),
              )
                .to.emit(instanceVars.dsuReserve, 'Redeem')
                .withArgs(multiInvoker.address, dsuCollateral, anyValue)
            })
          })
        })
      })
    })

    describe('unauthorized invoke', async () => {
      it('reverts on unauthorized invoke', async () => {
        const { user, userB } = instanceVars
        await expect(
          multiInvoker.connect(user)['invoke(address,(uint8,bytes)[])'](userB.address, [
            {
              action: 0,
              args: '0x',
            },
          ]),
        ).to.be.revertedWithCustomError(multiInvoker, 'MultiInvokerUnauthorizedError')
      })
    })
  })
}<|MERGE_RESOLUTION|>--- conflicted
+++ resolved
@@ -182,7 +182,6 @@
       },
     ]
 
-<<<<<<< HEAD
     const buildMarketUpdateAction = async ({
       market,
       maker,
@@ -218,8 +217,6 @@
       })
     }
 
-=======
->>>>>>> 5c2aa401
     testCases.forEach(({ context: contextStr, setup, invoke }) => {
       context(contextStr, async () => {
         beforeEach(async () => {
@@ -258,21 +255,11 @@
             // deposit into market
             await dsu.connect(user).approve(multiInvoker.address, dsuCollateral)
             await expect(invoke(buildApproveTarget(market.address))).to.not.be.reverted
-<<<<<<< HEAD
             await expect(invoke(await buildMarketUpdateAction({ market: market, collateral: collateral }))).to.not.be
               .reverted
 
             const userBalanceBefore = await dsu.balanceOf(user.address)
             await expect(invoke(await buildMarketUpdateAction({ market: market, collateral: collateral.mul(-1) })))
-=======
-
-            await expect(invoke(buildUpdateMarket({ market: market.address, collateral: collateral }))).to.not.be
-              .reverted
-
-            const userBalanceBefore = await dsu.balanceOf(user.address)
-
-            await expect(invoke(buildUpdateMarket({ market: market.address, collateral: collateral.mul(-1) })))
->>>>>>> 5c2aa401
               .to.emit(dsu, 'Transfer')
               .withArgs(margin.address, multiInvoker.address, dsuCollateral)
               .to.emit(dsu, 'Transfer')
@@ -804,20 +791,13 @@
             await margin.connect(user).deposit(user.address, depositAmount)
             await market
               .connect(user)
-<<<<<<< HEAD
-              ['update(address,uint256,uint256,uint256,int256,bool)'](user.address, 0, 0, 0, depositAmount, false)
-            await margin.connect(userB).deposit(userB.address, depositAmount)
-            await market
-              .connect(userB)
-              ['update(address,uint256,uint256,uint256,int256,bool)'](userB.address, 0, 0, 0, depositAmount, false)
-            await margin.connect(userC).deposit(userC.address, depositAmount)
-=======
               ['update(address,int256,int256,address)'](
                 user.address,
                 0,
                 ethers.utils.parseUnits('1000', 6),
                 constants.AddressZero,
               )
+            await margin.connect(userB).deposit(userB.address, depositAmount)
             await market
               .connect(userB)
               ['update(address,int256,int256,address)'](
@@ -826,21 +806,15 @@
                 ethers.utils.parseUnits('1000', 6),
                 constants.AddressZero,
               )
->>>>>>> 5c2aa401
+            await margin.connect(userC).deposit(userC.address, depositAmount)
             await market
               .connect(userC)
               ['update(address,int256,int256,int256,address)'](
                 userC.address,
                 parse6decimal('1'),
                 0,
-<<<<<<< HEAD
-                0,
                 depositAmount,
-                false,
-=======
-                ethers.utils.parseUnits('1000', 6),
                 constants.AddressZero,
->>>>>>> 5c2aa401
               )
 
             // set a price which matches the guarantee
