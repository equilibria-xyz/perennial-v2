--- conflicted
+++ resolved
@@ -57,12 +57,6 @@
     let instanceVars: InstanceVars
     let multiInvoker: MultiInvoker
     let market: IMarket
-<<<<<<< HEAD
-    let vaultFactory: IVaultFactory
-    let vault: IVault
-    let ethSubOracle: FakeContract<IOracleProvider>
-    let btcSubOracle: FakeContract<IOracleProvider>
-=======
     let makerVault: IVault
     let solverVault: IVault
     let makerVaultFactory: IVaultFactory
@@ -71,7 +65,6 @@
     let makerBtcSubOracle: FakeContract<IOracleProvider>
     let solverEthSubOracle: FakeContract<IOracleProvider>
     let solverBtcSubOracle: FakeContract<IOracleProvider>
->>>>>>> fc32c837
     let withBatcher: boolean
 
     async function updateVaultOracle(
@@ -107,20 +100,12 @@
 
     const fixture = async () => {
       instanceVars = await getFixture()
-<<<<<<< HEAD
-      withBatcher = instanceVars.dsuBatcher !== undefined
-      // FIXME: Vault creation fails; need to get that package working first
-      ;[vault, vaultFactory, ethSubOracle, btcSubOracle] = await createVault(
-=======
       ;[makerVault, makerVaultFactory, makerEthSubOracle, makerBtcSubOracle] = await createVault(
->>>>>>> fc32c837
         instanceVars,
         await new MakerVault__factory(instanceVars.owner).deploy(),
         initialOracleVersionEth,
         initialOracleVersionBtc,
       )
-<<<<<<< HEAD
-=======
       ;[solverVault, solverVaultFactory, solverEthSubOracle, solverBtcSubOracle] = await createVault(
         instanceVars,
         await new SolverVault__factory(instanceVars.owner).deploy(),
@@ -129,7 +114,6 @@
         '0x0000000000000000000000000000000000000000000000000000000000000003',
         '0x0000000000000000000000000000000000000000000000000000000000000004',
       )
->>>>>>> fc32c837
       market = await createMarket(instanceVars.owner, instanceVars.marketFactory, instanceVars.oracle)
       await instanceVars.oracle.register(market.address)
     }
@@ -209,57 +193,32 @@
 
     const buildMarketUpdateAction = async ({
       market,
-<<<<<<< HEAD
       makerDelta = BigNumber.from(0),
       longDelta = BigNumber.from(0),
       shortDelta = BigNumber.from(0),
       collateral = BigNumber.from(0),
-=======
-      maker,
-      long,
-      short,
-      collateral,
->>>>>>> fc32c837
       handleWrap,
       interfaceFee1,
       interfaceFee2,
     }: {
       market: IMarket
-<<<<<<< HEAD
       makerDelta?: BigNumber
       longDelta?: BigNumber
       shortDelta?: BigNumber
       collateral?: BigNumber
-=======
-      maker?: BigNumberish
-      long?: BigNumberish
-      short?: BigNumberish
-      collateral?: BigNumberish
->>>>>>> fc32c837
       handleWrap?: boolean
       interfaceFee1?: InterfaceFeeStruct
       interfaceFee2?: InterfaceFeeStruct
     }): Promise<Actions> => {
       const { user, margin } = instanceVars
-<<<<<<< HEAD
-=======
-      const positions = await market.positions(user.address)
->>>>>>> fc32c837
       collateral = collateral ?? (await margin.isolatedBalances(user.address, market.address)).mul(-1)
 
       return buildUpdateMarket({
         market: market.address,
-<<<<<<< HEAD
         makerDelta: makerDelta,
         longDelta: longDelta,
         shortDelta: shortDelta,
         collateral: collateral,
-=======
-        collateral: collateral,
-        maker: maker ?? positions.maker,
-        long: long ?? positions.long,
-        short: short ?? positions.short,
->>>>>>> fc32c837
         handleWrap: handleWrap,
         interfaceFee1: interfaceFee1,
         interfaceFee2: interfaceFee2,
