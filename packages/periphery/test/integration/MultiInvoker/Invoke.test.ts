import { ethers } from 'hardhat'
import { expect, use } from 'chai'
import { BigNumber, constants, utils } from 'ethers'
import { FakeContract, smock } from '@defi-wonderland/smock'
import { anyValue } from '@nomicfoundation/hardhat-chai-matchers/withArgs'
import { loadFixture } from '@nomicfoundation/hardhat-network-helpers'
import { SignerWithAddress } from '@nomiclabs/hardhat-ethers/signers'

import {
  IMarket,
  IVault,
  IVaultFactory,
  MultiInvoker,
  IOracleProvider,
  IMultiInvoker,
  VaultFactory,
} from '../../../types/generated'
import { InstanceVars, createVault, resetEthSubOracle, resetBtcSubOracle } from './setupHelpers'

import {
  buildApproveTarget,
  buildClaimFee,
  buildUpdateIntent,
  buildUpdateMarket,
  buildUpdateVault,
} from '../../helpers/MultiInvoker/invoke'

import { DEFAULT_ORDER, expectOrderEq, OracleReceipt, parse6decimal } from '../../../../common/testutil/types'
import { IERC20Metadata } from '@perennial/v2-core/types/generated'
import { createMarket } from '../../helpers/marketHelpers'
import { OracleVersionStruct } from '@perennial/v2-oracle/types/generated/contracts/Oracle'

use(smock.matchers)

const LEGACY_ORACLE_DELAY = 3600
const PRICE = utils.parseEther('3535.533906') // 113.882975  // 125.000000

export function RunInvokerTests(
  getFixture: () => Promise<InstanceVars>,
  createInvoker: (
    instanceVars: InstanceVars,
    vaultFactory?: VaultFactory,
    withBatcher?: boolean,
  ) => Promise<MultiInvoker>,
  fundWalletDSU: (wallet: SignerWithAddress, amount: BigNumber) => Promise<void>,
  fundWalletUSDC: (wallet: SignerWithAddress, amount: BigNumber) => Promise<void>,
  advanceToPrice: (price?: BigNumber, withPayoff?: boolean) => Promise<void>,
  initialOracleVersionEth: OracleVersionStruct,
  initialOracleVersionBtc: OracleVersionStruct,
): void {
  // TODO: unskip these once Vault is functional
  describe.skip('Invoke', () => {
    let instanceVars: InstanceVars
    let multiInvoker: MultiInvoker
    let market: IMarket
    let vaultFactory: IVaultFactory
    let vault: IVault
    let ethSubOracle: FakeContract<IOracleProvider>
    let btcSubOracle: FakeContract<IOracleProvider>
    let withBatcher: boolean

    async function updateVaultOracle(
      newEthPrice?: BigNumber,
      newPriceBtc?: BigNumber,
      newEthReceipt?: OracleReceipt,
      newBtcReceipt?: OracleReceipt,
    ) {
      await _updateVaultOracleEth(newEthPrice, newEthReceipt)
      await _updateVaultOracleBtc(newPriceBtc, newBtcReceipt)
    }

    async function _updateVaultOracleEth(newPrice?: BigNumber, newReceipt?: OracleReceipt) {
      const [currentTimestamp, currentPrice] = await ethSubOracle.latest()
      const [, currentReceipt] = await ethSubOracle.at(currentTimestamp)
      const newVersion = {
        timestamp: currentTimestamp.add(LEGACY_ORACLE_DELAY),
        price: newPrice ?? currentPrice,
        valid: true,
      }
      ethSubOracle.status.returns([newVersion, newVersion.timestamp.add(LEGACY_ORACLE_DELAY)])
      ethSubOracle.request.returns()
      ethSubOracle.latest.returns(newVersion)
      ethSubOracle.current.returns(newVersion.timestamp.add(LEGACY_ORACLE_DELAY))
      ethSubOracle.at.whenCalledWith(newVersion.timestamp).returns([newVersion, newReceipt ?? currentReceipt])
    }

    async function _updateVaultOracleBtc(newPrice?: BigNumber, newReceipt?: OracleReceipt) {
      const [currentTimestamp, currentPrice] = await btcSubOracle.latest()
      const [, currentReceipt] = await btcSubOracle.at(currentTimestamp)
      const newVersion = {
        timestamp: currentTimestamp.add(LEGACY_ORACLE_DELAY),
        price: newPrice ?? currentPrice,
        valid: true,
      }
      btcSubOracle.status.returns([newVersion, newVersion.timestamp.add(LEGACY_ORACLE_DELAY)])
      btcSubOracle.request.returns()
      btcSubOracle.latest.returns(newVersion)
      btcSubOracle.current.returns(newVersion.timestamp.add(LEGACY_ORACLE_DELAY))
      btcSubOracle.at.whenCalledWith(newVersion.timestamp).returns([newVersion, newReceipt ?? currentReceipt])
    }

    const fixture = async () => {
      instanceVars = await getFixture()
      console.log('got fixture')
      withBatcher = instanceVars.dsuBatcher !== undefined
      // FIXME: Vault creation fails; need to get that package working first
      ;[vault, vaultFactory, ethSubOracle, btcSubOracle] = await createVault(
        instanceVars,
        initialOracleVersionEth,
        initialOracleVersionBtc,
      )
      console.log('created vault')
      market = await createMarket(instanceVars.owner, instanceVars.marketFactory, instanceVars.dsu, instanceVars.oracle)
      await instanceVars.oracle.register(market.address)
      console.log('registered oracle')
    }

    beforeEach(async () => {
      // TODO: DEBUGGING - remove before flight
      // await loadFixture(fixture)
      await fixture()
      // locks up if done within fixture
      multiInvoker = await createInvoker(instanceVars, vaultFactory, true)
<<<<<<< HEAD
      console.log('created MultiInvoker')
=======
      // allow all accounts to interact with the vault
      await vault.connect(instanceVars.owner).updateAllowed(constants.AddressZero, true)
>>>>>>> e0623a0a
    })

    afterEach(async () => {
      resetEthSubOracle(ethSubOracle, initialOracleVersionEth)
      resetBtcSubOracle(btcSubOracle, initialOracleVersionBtc)
    })

    it('constructs correctly', async () => {
      const { usdc, dsu } = instanceVars

      expect(await multiInvoker.batcher()).to.eq(
        instanceVars.dsuBatcher ? instanceVars.dsuBatcher.address : constants.AddressZero,
      )
      expect(await multiInvoker.reserve()).to.eq(instanceVars.dsuReserve.address)
      expect(await multiInvoker.USDC()).to.eq(usdc.address)
      expect(await multiInvoker.DSU()).to.eq(dsu.address)
    })

    it('initializes correctly', async () => {
      const { owner, dsu, usdc, dsuBatcher, dsuReserve, chainlinkKeptFeed } = instanceVars

      if (dsuBatcher) {
        expect(await dsu.allowance(multiInvoker.address, dsuBatcher.address)).to.eq(ethers.constants.MaxUint256)
        expect(await dsu.allowance(multiInvoker.address, dsuBatcher.address)).to.eq(ethers.constants.MaxUint256)
      }
      expect(await usdc.allowance(multiInvoker.address, dsuReserve.address)).to.eq(ethers.constants.MaxUint256)
      expect(await usdc.allowance(multiInvoker.address, dsuReserve.address)).to.eq(ethers.constants.MaxUint256)

      await expect(multiInvoker.connect(owner).initialize(chainlinkKeptFeed.address)).to.be.revertedWithCustomError(
        multiInvoker,
        'InitializableAlreadyInitializedError',
      )
    })

    it('reverts on bad target approval', async () => {
      const { user, userB } = instanceVars

      await expect(
        multiInvoker.connect(user)['invoke((uint8,bytes)[])'](buildApproveTarget(userB.address)),
      ).to.be.revertedWithCustomError(multiInvoker, 'MultiInvokerInvalidInstanceError')
    })

    const testCases = [
      {
        context: 'From user',
        setup: async () => true,
        invoke: async (args: IMultiInvoker.InvocationStruct[]) => {
          const { user } = instanceVars
          return multiInvoker.connect(user)['invoke((uint8,bytes)[])'](args)
        },
      },
      {
        context: 'From delegate',
        setup: async () => {
          const { marketFactory, user, userD } = instanceVars
          await marketFactory.connect(user).updateOperator(userD.address, true)
        },
        invoke: async (args: IMultiInvoker.InvocationStruct[]) => {
          const { user, userD } = instanceVars
          return multiInvoker.connect(userD)['invoke(address,(uint8,bytes)[])'](user.address, args)
        },
      },
    ]

    testCases.forEach(({ context: contextStr, setup, invoke }) => {
      context(contextStr, async () => {
        beforeEach(async () => {
          await setup()
        })

        describe('#happy path', async () => {
          const collateral = parse6decimal('1000')
          const dsuCollateral = collateral.mul(1e12)

          it('deposits into market', async () => {
            const { user, dsu } = instanceVars

            const userBalanceBefore = await dsu.balanceOf(user.address)

            await dsu.connect(user).approve(multiInvoker.address, dsuCollateral)
            await expect(invoke(buildApproveTarget(market.address))).to.not.be.reverted

            await expect(invoke(buildUpdateMarket({ market: market.address, collateral: collateral })))
              .to.emit(dsu, 'Transfer')
              .withArgs(user.address, multiInvoker.address, dsuCollateral)
              .to.emit(dsu, 'Transfer')
              .withArgs(multiInvoker.address, market.address, dsuCollateral)

            expect(await dsu.balanceOf(market.address)).to.eq(dsuCollateral)

            const userBalanceAfter = await dsu.balanceOf(user.address)
            expect(userBalanceBefore.sub(userBalanceAfter)).to.eq(dsuCollateral)
          })

          it('withdraws from market', async () => {
            const { user, dsu } = instanceVars

            const userInitialBalance = await dsu.balanceOf(user.address)

            // deposit into market
            await dsu.connect(user).approve(multiInvoker.address, dsuCollateral)
            await expect(invoke(buildApproveTarget(market.address))).to.not.be.reverted

            await expect(invoke(buildUpdateMarket({ market: market.address, collateral: collateral }))).to.not.be
              .reverted

            const userBalanceBefore = await dsu.balanceOf(user.address)

            await expect(invoke(buildUpdateMarket({ market: market.address, collateral: collateral.mul(-1) })))
              .to.emit(dsu, 'Transfer')
              .withArgs(market.address, multiInvoker.address, dsuCollateral)
              .to.emit(dsu, 'Transfer')
              .withArgs(multiInvoker.address, user.address, dsuCollateral)

            const userBalanceAfter = await dsu.balanceOf(user.address)

            expect(userBalanceAfter.sub(userBalanceBefore)).to.eq(dsuCollateral)
            expect(userBalanceAfter).to.eq(userInitialBalance)
          })

          withBatcher &&
            it('wraps USDC to DSU and deposits into market using BATCHER', async () => {
              const { user, usdc, dsu, dsuBatcher } = instanceVars

              const userBalanceBefore = await usdc.balanceOf(user.address)

              await usdc.connect(user).approve(multiInvoker.address, collateral)
              await expect(invoke(buildApproveTarget(market.address))).to.not.be.reverted

              await expect(
                invoke(buildUpdateMarket({ market: market.address, collateral: collateral, handleWrap: true })),
              )
                .to.emit(usdc, 'Transfer')
                .withArgs(user.address, multiInvoker.address, collateral)
                .to.emit(dsuBatcher, 'Wrap')
                .withArgs(multiInvoker.address, dsuCollateral)

              const userBalanceAfter = await usdc.balanceOf(user.address)

              expect(userBalanceBefore.sub(userBalanceAfter).eq(collateral))
              expect(await dsu.balanceOf(market.address)).to.eq(dsuCollateral)
            })

          withBatcher &&
            it('wraps USDC to DSU and deposits into market using RESERVE if BATCHER balance < collateral', async () => {
              const { user, userB, usdc, dsu, dsuBatcher, dsuReserve } = instanceVars

              if (dsuBatcher) {
                // userB uses collateral - 1 from batcher wrap
                const drainBatcherByFixed6 = (await dsu.balanceOf(dsuBatcher.address))
                  .div(1e12)
                  .sub(collateral)
                  .add(parse6decimal('1'))
                await fundWalletUSDC(userB, drainBatcherByFixed6)

                await usdc.connect(userB).approve(multiInvoker.address, drainBatcherByFixed6)
                await multiInvoker['invoke((uint8,bytes)[])'](buildApproveTarget(market.address))

                await expect(
                  multiInvoker
                    .connect(userB)
                    ['invoke((uint8,bytes)[])'](
                      buildUpdateMarket({ market: market.address, collateral: drainBatcherByFixed6, handleWrap: true }),
                    ),
                )
                  .to.emit(dsuBatcher, 'Wrap')
                  .withArgs(multiInvoker.address, drainBatcherByFixed6.mul(1e12))

                await usdc.connect(user).approve(multiInvoker.address, collateral)
                await expect(
                  invoke(buildUpdateMarket({ market: market.address, collateral: collateral, handleWrap: true })),
                )
                  .to.emit(dsuReserve, 'Mint')
                  .withArgs(multiInvoker.address, dsuCollateral, anyValue)
                  .to.emit(dsu, 'Transfer')
                  .withArgs(multiInvoker.address, market.address, dsuCollateral)
              }
            })

          it('wraps USDC to DSU and deposits into market using RESERVE if BATCHER address == 0', async () => {
            const { user, usdc, dsuReserve } = instanceVars

            // deploy multiinvoker with batcher == 0 address
            multiInvoker = await createInvoker(instanceVars, vaultFactory, false)
            await setup()
            expect(await multiInvoker.batcher()).to.eq(constants.AddressZero)

            await usdc.connect(user).approve(multiInvoker.address, collateral)
            await multiInvoker['invoke((uint8,bytes)[])'](buildApproveTarget(market.address))

            await expect(
              invoke(buildUpdateMarket({ market: market.address, collateral: collateral, handleWrap: true })),
            )
              .to.emit(dsuReserve, 'Mint')
              .withArgs(multiInvoker.address, dsuCollateral, anyValue)
          })

          withBatcher &&
            it('withdraws from market and unwraps DSU to USDC using BATCHER', async () => {
              const { user, userB, dsu, usdc, dsuBatcher } = instanceVars

              if (dsuBatcher) {
                const userUSDCBalanceBefore = await usdc.balanceOf(user.address)

                await fundWalletUSDC(userB, parse6decimal('1000'))
                await usdc.connect(userB).transfer(dsuBatcher.address, collateral)

                await fundWalletUSDC(user, parse6decimal('1000'))
                await usdc.connect(user).approve(multiInvoker.address, collateral)
                await dsu.connect(user).approve(multiInvoker.address, dsuCollateral)
                await invoke(buildApproveTarget(market.address))

                await expect(
                  invoke(buildUpdateMarket({ market: market.address, collateral: collateral, handleWrap: true })),
                ).to.not.be.reverted

                await expect(
                  await invoke(
                    buildUpdateMarket({ market: market.address, collateral: collateral.mul(-1), handleWrap: true }),
                  ),
                )
                  .to.emit(dsu, 'Transfer')
                  .withArgs(market.address, multiInvoker.address, dsuCollateral)
                  .to.emit(dsuBatcher, 'Unwrap')
                  .withArgs(user.address, dsuCollateral)

                expect((await usdc.balanceOf(user.address)).sub(userUSDCBalanceBefore)).to.eq(collateral)
              }
            })

          withBatcher &&
            it('withdraws from market and unwraps DSU to USDC using RESERVE if BATCHER balance < collateral', async () => {
              const { user, userB, usdc, dsu, dsuBatcher, dsuReserve } = instanceVars

              if (dsuBatcher) {
                // userB uses collateral - 1 from batcher wrap
                const drainBatcherByFixed6 = (await usdc.balanceOf(dsuBatcher.address)).sub(collateral).add(1)
                await fundWalletDSU(userB, drainBatcherByFixed6)
                await dsu.connect(userB).approve(multiInvoker.address, drainBatcherByFixed6.mul(1e12))
                await multiInvoker['invoke((uint8,bytes)[])'](buildApproveTarget(market.address))

                await expect(
                  multiInvoker.connect(userB)['invoke((uint8,bytes)[])'](
                    buildUpdateMarket({
                      market: market.address,
                      collateral: drainBatcherByFixed6,
                      handleWrap: false,
                    }),
                  ),
                ).to.not.be.reverted

                // drain batcher usdc balance on withdraw and unwrap by batcher balance - collateral + 1
                await expect(
                  multiInvoker.connect(userB)['invoke((uint8,bytes)[])'](
                    buildUpdateMarket({
                      market: market.address,
                      collateral: drainBatcherByFixed6.mul(-1),
                      handleWrap: true,
                    }),
                  ),
                ).to.not.be.reverted

                // user deposits DSU then withdraws and unwraps USDC
                await dsu.connect(user).approve(multiInvoker.address, dsuCollateral)
                await invoke(buildUpdateMarket({ market: market.address, collateral: collateral, handleWrap: false }))
                await expect(
                  invoke(
                    buildUpdateMarket({ market: market.address, collateral: collateral.mul('-1'), handleWrap: true }),
                  ),
                )
                  .to.emit(dsuReserve, 'Redeem')
                  .withArgs(multiInvoker.address, dsuCollateral, anyValue)
                  .to.emit(dsu, 'Transfer')
                  .withArgs(market.address, multiInvoker.address, dsuCollateral)
              }
            })

          it('withdraws from market and unwraps DSU to USDC using RESERVE if BATCHER address == 0', async () => {
            const { user, dsu, dsuReserve } = instanceVars

            // deploy multiinvoker with batcher == 0 address
            multiInvoker = await createInvoker(instanceVars, vaultFactory, false)
            await setup()
            expect(await multiInvoker.batcher()).to.eq(constants.AddressZero)

            await dsu.connect(user).approve(multiInvoker.address, dsuCollateral)
            await multiInvoker['invoke((uint8,bytes)[])'](buildApproveTarget(market.address))

            await invoke(buildUpdateMarket({ market: market.address, collateral: collateral, handleWrap: false }))

            await expect(
              invoke(buildUpdateMarket({ market: market.address, collateral: collateral.mul('-1'), handleWrap: true })),
            )
              .to.emit(dsuReserve, 'Redeem')
              .withArgs(multiInvoker.address, dsuCollateral, anyValue)
          })

          it('withdraws total collateral amount if using collateral magic value', async () => {
            const { user, usdc, dsu } = instanceVars

            await usdc.connect(user).approve(multiInvoker.address, collateral)
            await multiInvoker['invoke((uint8,bytes)[])'](buildApproveTarget(market.address))
            await dsu.connect(user).approve(multiInvoker.address, dsuCollateral)

            await invoke(buildUpdateMarket({ market: market.address, collateral: collateral, handleWrap: true }))

            if (instanceVars.dsuBatcher) {
              await expect(
                invoke(
                  buildUpdateMarket({
                    market: market.address,
                    collateral: ethers.constants.MinInt256,
                    handleWrap: true,
                  }),
                ),
              )
                .to.emit(instanceVars.dsuBatcher, 'Unwrap')
                .withArgs(user.address, dsuCollateral)
            } else {
              await expect(
                invoke(
                  buildUpdateMarket({
                    market: market.address,
                    collateral: ethers.constants.MinInt256,
                    handleWrap: true,
                  }),
                ),
              )
                .to.emit(dsu, 'Transfer')
                .withArgs(multiInvoker.address, instanceVars.dsuReserve.address, dsuCollateral)
                .to.emit(instanceVars.dsuReserve, 'Redeem')
                .withArgs(multiInvoker.address, dsuCollateral, anyValue)
                .to.emit(usdc, 'Transfer')
                .withArgs(multiInvoker.address, user.address, dsuCollateral.div(1e12))
            }
          })

          it('deposits / redeems / claims from vault', async () => {
            const { user, dsu } = instanceVars

            const userBalanceBefore = await dsu.balanceOf(user.address)
            await dsu.connect(user).approve(multiInvoker.address, dsuCollateral)
            await expect(invoke(buildApproveTarget(vault.address))).to.not.be.reverted

            // deposit into vault
            await expect(
              invoke(
                buildUpdateVault({
                  vault: vault.address,
                  depositAssets: collateral,
                  redeemShares: 0,
                  claimAssets: 0,
                  wrap: false,
                }),
              ),
            )
              .to.emit(dsu, 'Transfer')
              .withArgs(user.address, multiInvoker.address, dsuCollateral)
              .to.emit(dsu, 'Transfer')
              .withArgs(multiInvoker.address, vault.address, dsuCollateral)

            expect((await vault.accounts(user.address)).deposit).to.eq(collateral)
            expect((await vault.accounts(user.address)).redemption).to.eq(0)
            expect((await vault.accounts(user.address)).assets).to.eq(0)
            expect((await vault.accounts(user.address)).shares).to.eq(0)

            await updateVaultOracle()
            await vault.settle(user.address)

            // redeem from vault
            await invoke(
              buildUpdateVault({
                vault: vault.address,
                depositAssets: 0,
                redeemShares: ethers.constants.MaxUint256,
                claimAssets: 0,
                wrap: false,
              }),
            )

            expect((await vault.accounts(user.address)).deposit).to.eq(0)
            expect((await vault.accounts(user.address)).redemption).to.eq(collateral)
            expect((await vault.accounts(user.address)).assets).to.eq(0)
            expect((await vault.accounts(user.address)).shares).to.eq(0)

            await updateVaultOracle()
            await vault.settle(user.address)

            const funding = BigNumber.from('14352')
            // claim from vault
            await expect(
              invoke(
                buildUpdateVault({
                  vault: vault.address,
                  depositAssets: 0,
                  redeemShares: 0,
                  claimAssets: ethers.constants.MaxUint256,
                  wrap: false,
                }),
              ),
            )
              .to.emit(dsu, 'Transfer')
              .withArgs(multiInvoker.address, user.address, dsuCollateral.add(funding.mul(1e12)))
              .to.emit(dsu, 'Transfer')
              .withArgs(vault.address, multiInvoker.address, dsuCollateral.add(funding.mul(1e12)))

            expect((await vault.accounts(user.address)).deposit).to.eq(0)
            expect((await vault.accounts(user.address)).redemption).to.eq(0)
            expect((await vault.accounts(user.address)).assets).to.eq(0)
            expect((await vault.accounts(user.address)).shares).to.eq(0)

            const userBalanceAfter = await dsu.balanceOf(user.address)
            expect(userBalanceAfter.sub(userBalanceBefore)).to.eq(funding.mul(1e12))
          })

          it('requires market approval to spend invokers DSU', async () => {
            const { user, dsu } = instanceVars

            await dsu.connect(user).approve(multiInvoker.address, dsuCollateral)

            await expect(invoke(buildUpdateMarket({ market: market.address, collateral: collateral }))).to.be.reverted
          })

          it('charges an interface fee on deposit and pulls USDC to the receiver', async () => {
            const { owner, user, usdc, dsu } = instanceVars

            const balanceBefore = await usdc.balanceOf(owner.address)
            const feeAmt = collateral.div(10)
            await usdc.connect(user).approve(multiInvoker.address, collateral.add(feeAmt))
            await dsu.connect(user).approve(multiInvoker.address, dsuCollateral)
            await multiInvoker['invoke((uint8,bytes)[])'](buildApproveTarget(market.address))

            await expect(
              invoke(
                buildUpdateMarket({
                  market: market.address,
                  collateral: collateral,
                  interfaceFee1: {
                    amount: feeAmt,
                    receiver: owner.address,
                  },
                }),
              ),
            )
              .to.emit(multiInvoker, 'InterfaceFeeCharged')
              .withArgs(user.address, market.address, [feeAmt, owner.address])

            await expect(multiInvoker.connect(owner).claim(owner.address, true)).to.not.be.reverted
            expect((await usdc.balanceOf(owner.address)).sub(balanceBefore)).to.eq(feeAmt)
          })

          it('charges an interface fee on deposit and wraps USDC to DSU to the receiver', async () => {
            const { owner, user, usdc, dsu } = instanceVars

            const balanceBefore = await dsu.balanceOf(owner.address)
            const feeAmt = collateral.div(10)
            await usdc.connect(user).approve(multiInvoker.address, collateral)
            await dsu.connect(user).approve(multiInvoker.address, dsuCollateral.add(feeAmt.mul(1e12)))
            await multiInvoker['invoke((uint8,bytes)[])'](buildApproveTarget(market.address))

            await expect(
              invoke(
                buildUpdateMarket({
                  market: market.address,
                  collateral: collateral,
                  interfaceFee1: {
                    amount: feeAmt,
                    receiver: owner.address,
                  },
                }),
              ),
            )
              .to.emit(multiInvoker, 'InterfaceFeeCharged')
              .withArgs(user.address, market.address, [feeAmt, owner.address])

            await expect(multiInvoker.connect(owner).claim(owner.address, false)).to.not.be.reverted
            expect((await dsu.balanceOf(owner.address)).sub(balanceBefore)).to.eq(feeAmt.mul(1e12))
          })

          it('charges an interface fee on withdrawal, wraps DSU fee to USDC, and pushes USDC to the receiver', async () => {
            const { owner, user, usdc, dsu } = instanceVars

            const balanceBefore = await usdc.balanceOf(owner.address)
            const feeAmt = collateral.div(10)
            await usdc.connect(user).approve(multiInvoker.address, collateral)
            await dsu.connect(user).approve(multiInvoker.address, dsuCollateral)
            await multiInvoker['invoke((uint8,bytes)[])'](buildApproveTarget(market.address))

            await expect(invoke(buildUpdateMarket({ market: market.address, collateral: collateral }))).to.not.be
              .reverted

            await expect(
              invoke(
                buildUpdateMarket({
                  market: market.address,
                  collateral: collateral.sub(feeAmt).mul(-1),
                  interfaceFee1: {
                    amount: feeAmt,
                    receiver: owner.address,
                  },
                }),
              ),
            )
              .to.emit(multiInvoker, 'InterfaceFeeCharged')
              .withArgs(user.address, market.address, [feeAmt, owner.address])

            await expect(multiInvoker.connect(owner).claim(owner.address, true)).to.not.be.reverted
            expect((await usdc.balanceOf(owner.address)).sub(balanceBefore)).to.eq(feeAmt)
          })

          it('charges an interface fee on withdrawal and pushes DSU to the receiver', async () => {
            const { owner, user, usdc, dsu } = instanceVars

            const balanceBefore = await dsu.balanceOf(owner.address)
            const feeAmt = collateral.div(10)
            await usdc.connect(user).approve(multiInvoker.address, collateral)
            await dsu.connect(user).approve(multiInvoker.address, dsuCollateral)
            await multiInvoker['invoke((uint8,bytes)[])'](buildApproveTarget(market.address))

            await expect(invoke(buildUpdateMarket({ market: market.address, collateral: collateral }))).to.not.be
              .reverted

            await expect(
              invoke(
                buildUpdateMarket({
                  market: market.address,
                  collateral: collateral.sub(feeAmt).mul(-1),
                  interfaceFee1: {
                    amount: feeAmt,
                    receiver: owner.address,
                  },
                }),
              ),
            )
              .to.emit(multiInvoker, 'InterfaceFeeCharged')
              .withArgs(user.address, market.address, [feeAmt, owner.address])

            await expect(multiInvoker.connect(owner).claim(owner.address, false)).to.not.be.reverted
            expect((await dsu.balanceOf(owner.address)).sub(balanceBefore)).to.eq(feeAmt.mul(1e12))
          })

          it('charges multiple interface fees', async () => {
            const { owner, user, userB, usdc, dsu } = instanceVars

            const balanceBefore = await usdc.balanceOf(owner.address)
            const balanceBefore2 = await dsu.balanceOf(userB.address)
            const feeAmt = collateral.div(10)
            const feeAmt2 = collateral.div(20)
            await usdc.connect(user).approve(multiInvoker.address, collateral.add(feeAmt))
            await dsu.connect(user).approve(multiInvoker.address, dsuCollateral)
            await multiInvoker['invoke((uint8,bytes)[])'](buildApproveTarget(market.address))

            await expect(
              invoke(
                buildUpdateMarket({
                  market: market.address,
                  collateral: collateral,
                  interfaceFee1: {
                    amount: feeAmt,
                    receiver: owner.address,
                  },
                  interfaceFee2: {
                    amount: feeAmt2,
                    receiver: userB.address,
                  },
                }),
              ),
            )
              .to.emit(multiInvoker, 'InterfaceFeeCharged')
              .withArgs(user.address, market.address, [feeAmt, owner.address])
              .to.emit(multiInvoker, 'InterfaceFeeCharged')
              .withArgs(user.address, market.address, [feeAmt2, userB.address])

            await expect(multiInvoker.connect(owner).claim(owner.address, true)).to.not.be.reverted
            expect((await usdc.balanceOf(owner.address)).sub(balanceBefore)).to.eq(feeAmt)
            await expect(multiInvoker.connect(userB).claim(userB.address, false)).to.not.be.reverted
            expect((await dsu.balanceOf(userB.address)).sub(balanceBefore2)).to.eq(feeAmt2.mul(1e12))
          })

          it('sets subtractive fee referrer as interface1.receiver if set', async () => {
            const { marketFactory, owner, user, usdc, dsu } = instanceVars

            await marketFactory.updateParameter({
              ...(await marketFactory.parameter()),
              referralFee: parse6decimal('0.05'),
            })
            await usdc.connect(user).approve(multiInvoker.address, collateral)
            await dsu.connect(user).approve(multiInvoker.address, dsuCollateral)
            await multiInvoker['invoke((uint8,bytes)[])'](buildApproveTarget(market.address))

            await advanceToPrice(PRICE)

            await invoke(
              buildUpdateMarket({
                market: market.address,
                collateral: collateral,
                maker: parse6decimal('0.02'),
                interfaceFee1: {
                  amount: 0,
                  receiver: owner.address,
                },
              }),
            )

            expect(await market.orderReferrers(user.address, (await market.locals(user.address)).currentId)).to.eq(
              owner.address,
            )
          })

          it('sets subtractive fee referrer as interfaceFee2.receiver if interfaceFee1.receiver is not set', async () => {
            const { marketFactory, userB, user, usdc, dsu } = instanceVars

            await marketFactory.updateParameter({
              ...(await marketFactory.parameter()),
              referralFee: parse6decimal('0.05'),
            })
            await usdc.connect(user).approve(multiInvoker.address, collateral)
            await dsu.connect(user).approve(multiInvoker.address, dsuCollateral)
            await multiInvoker['invoke((uint8,bytes)[])'](buildApproveTarget(market.address))

            await advanceToPrice(PRICE)

            await invoke(
              buildUpdateMarket({
                market: market.address,
                collateral: collateral,
                maker: parse6decimal('0.01'),
                interfaceFee1: {
                  amount: 0,
                  receiver: ethers.constants.AddressZero,
                },
                interfaceFee2: {
                  amount: 0,
                  receiver: userB.address,
                },
              }),
            )

            expect(await market.orderReferrers(user.address, (await market.locals(user.address)).currentId)).to.eq(
              userB.address,
            )
          })

          it('fills an intent update', async () => {
            const { marketFactory, owner, user, userB, userC, usdc, dsu, verifier, oracle } = instanceVars

            await marketFactory.updateParameter({
              ...(await marketFactory.parameter()),
              referralFee: parse6decimal('0.05'),
            })
            await usdc.connect(user).approve(multiInvoker.address, collateral)
            await dsu.connect(user).approve(multiInvoker.address, dsuCollateral)
            await multiInvoker['invoke((uint8,bytes)[])'](buildApproveTarget(market.address))

            await advanceToPrice(PRICE)

            const intent = {
              amount: parse6decimal('1'),
              price: parse6decimal('125'),
              fee: parse6decimal('0.5'),
              originator: userC.address,
              solver: owner.address,
              collateralization: parse6decimal('0.01'),
              common: {
                account: userB.address,
                signer: userB.address,
                domain: market.address,
                nonce: 0,
                group: 0,
                expiry: constants.MaxUint256,
              },
            }

            await dsu.connect(user).approve(market.address, ethers.utils.parseUnits('1000', 18))
            await dsu.connect(userB).approve(market.address, ethers.utils.parseUnits('1000', 18))
            await dsu.connect(userC).approve(market.address, ethers.utils.parseUnits('1000', 18))
            await market
              .connect(user)
              ['update(address,uint256,uint256,uint256,int256,bool)'](
                user.address,
                0,
                0,
                0,
                ethers.utils.parseUnits('1000', 6),
                false,
              )
            await market
              .connect(userB)
              ['update(address,uint256,uint256,uint256,int256,bool)'](
                userB.address,
                0,
                0,
                0,
                ethers.utils.parseUnits('1000', 6),
                false,
              )
            await market
              .connect(userC)
              ['update(address,uint256,uint256,uint256,int256,bool)'](
                userC.address,
                parse6decimal('1'),
                0,
                0,
                ethers.utils.parseUnits('1000', 6),
                false,
              )

            // set a price which matches the guarantee
            await advanceToPrice(PRICE)
            await invoke(
              await buildUpdateIntent({
                signer: userB,
                verifier: verifier,
                market: market.address,
                intent,
              }),
            )

            const intentTimestamp = await oracle.current()
            expectOrderEq(await market.pendingOrders(user.address, 2), {
              ...DEFAULT_ORDER,
              timestamp: intentTimestamp,
              orders: 1,
              shortPos: parse6decimal('1'),
              collateral: 0,
            })
            expectOrderEq(await market.pendingOrders(userB.address, 2), {
              ...DEFAULT_ORDER,
              timestamp: intentTimestamp,
              orders: 1,
              longPos: parse6decimal('1'),
              collateral: 0,
              takerReferral: parse6decimal('0.05'),
            })
          })

          describe('#market with claimable fee', async () => {
            let user: SignerWithAddress
            let userB: SignerWithAddress
            let dsu: IERC20Metadata
            let usdc: IERC20Metadata

            beforeEach(async () => {
              user = instanceVars.user
              userB = instanceVars.userB
              dsu = instanceVars.dsu
              usdc = instanceVars.usdc
              const { marketFactory, owner } = instanceVars
              await dsu.connect(user).approve(market.address, parse6decimal('600').mul(1e12))
              await dsu.connect(userB).approve(market.address, parse6decimal('600').mul(1e12))
              // set up the market to pay out a maker referral fee
              const protocolParameters = await marketFactory.parameter()
              await marketFactory.connect(owner).updateParameter({
                ...protocolParameters,
                referralFee: parse6decimal('0.15'),
              })
              const marketParams = await market.parameter()
              await market.connect(owner).updateParameter({
                ...marketParams,
                makerFee: parse6decimal('0.05'),
              })

              await advanceToPrice(PRICE)

              // userB creates a maker position, referred by user
              await market
                .connect(userB)
                ['update(address,uint256,uint256,uint256,int256,bool,address)'](
                  userB.address,
                  parse6decimal('3'),
                  0,
                  0,
                  parse6decimal('600'),
                  false,
                  user.address,
                )
              await advanceToPrice()
              await market.connect(user).settle(user.address)
              await market.connect(userB).settle(userB.address)
            })

            it('claims fee from a market', async () => {
              const expectedFee = (await market.locals(user.address)).claimable

              // user invokes to claim their fee
              if (instanceVars.dsuBatcher) {
                await expect(invoke(buildClaimFee({ market: market.address, unwrap: true })))
                  .to.emit(market, 'FeeClaimed')
                  .withArgs(user.address, multiInvoker.address, expectedFee)
                  .to.emit(instanceVars.dsuBatcher, 'Unwrap')
                  .withArgs(user.address, expectedFee.mul(1e12))
                  .to.emit(usdc, 'Transfer')
                  .withArgs(instanceVars.dsuBatcher.address, user.address, expectedFee)
              } else {
                await expect(invoke(buildClaimFee({ market: market.address, unwrap: true })))
                  .to.emit(market, 'FeeClaimed')
                  .withArgs(user.address, multiInvoker.address, expectedFee)
                  .to.emit(instanceVars.dsuReserve, 'Redeem')
                  .withArgs(multiInvoker.address, expectedFee.mul(1e12), anyValue)
                  .to.emit(usdc, 'Transfer')
                  .withArgs(instanceVars.dsuReserve.address, multiInvoker.address, expectedFee)
                  .to.emit(usdc, 'Transfer')
                  .withArgs(multiInvoker.address, user.address, expectedFee)
              }
            })

            it('claims fee from a market without unwrapping', async () => {
              const expectedFee = (await market.locals(user.address)).claimable

              // user invokes to claim their fee
              await expect(invoke(buildClaimFee({ market: market.address, unwrap: false })))
                .to.emit(market, 'FeeClaimed')
                .withArgs(user.address, multiInvoker.address, expectedFee)
                .to.emit(dsu, 'Transfer')
                .withArgs(multiInvoker.address, user.address, expectedFee.mul(1e12))
            })
          })

          it('Only allows updates to factory created markets', async () => {
            await expect(
              invoke(buildUpdateMarket({ market: vault.address, collateral: collateral })),
            ).to.be.revertedWithCustomError(multiInvoker, 'MultiInvokerInvalidInstanceError')
          })

          it('Only allows updates to factory created vaults', async () => {
            await expect(invoke(buildUpdateVault({ vault: market.address }))).to.be.revertedWithCustomError(
              multiInvoker,
              'MultiInvokerInvalidInstanceError',
            )
          })

          it('Only allows liquidations to factory created markets', async () => {
            await expect(invoke(buildUpdateMarket({ market: vault.address }))).to.be.revertedWithCustomError(
              multiInvoker,
              'MultiInvokerInvalidInstanceError',
            )
          })

          describe('#batcher 0 address', async () => {
            beforeEach(async () => {
              // deploy multiinvoker with batcher == 0 address
              multiInvoker = await createInvoker(instanceVars, vaultFactory, false)
              await setup()

              await instanceVars.usdc.connect(instanceVars.user).approve(multiInvoker.address, collateral)
              await multiInvoker
                .connect(instanceVars.user)
                ['invoke((uint8,bytes)[])'](buildApproveTarget(market.address))
            })

            it('Wraps USDC to DSU through RESERVE and unwraps DSU to USDC through RESERVE if BATCHER address == 0', async () => {
              await expect(
                invoke(buildUpdateMarket({ market: market.address, collateral: collateral, handleWrap: true })),
              )
                .to.emit(instanceVars.dsuReserve, 'Mint')
                .withArgs(multiInvoker.address, dsuCollateral, anyValue)

              await expect(
                invoke(buildUpdateMarket({ market: market.address, collateral: collateral.mul(-1), handleWrap: true })),
              )
                .to.emit(instanceVars.dsuReserve, 'Redeem')
                .withArgs(multiInvoker.address, dsuCollateral, anyValue)
            })
          })
        })
      })
    })

    describe('unauthorized invoke', async () => {
      it('reverts on unauthorized invoke', async () => {
        const { user, userB } = instanceVars
        await expect(
          multiInvoker.connect(user)['invoke(address,(uint8,bytes)[])'](userB.address, [
            {
              action: 0,
              args: '0x',
            },
          ]),
        ).to.be.revertedWithCustomError(multiInvoker, 'MultiInvokerUnauthorizedError')
      })
    })
  })
}<|MERGE_RESOLUTION|>--- conflicted
+++ resolved
@@ -121,12 +121,8 @@
       await fixture()
       // locks up if done within fixture
       multiInvoker = await createInvoker(instanceVars, vaultFactory, true)
-<<<<<<< HEAD
-      console.log('created MultiInvoker')
-=======
       // allow all accounts to interact with the vault
       await vault.connect(instanceVars.owner).updateAllowed(constants.AddressZero, true)
->>>>>>> e0623a0a
     })
 
     afterEach(async () => {
