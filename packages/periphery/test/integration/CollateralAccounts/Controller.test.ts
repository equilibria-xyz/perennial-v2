import HRE from 'hardhat'
import { expect } from 'chai'
import { anyValue } from '@nomicfoundation/hardhat-chai-matchers/withArgs'
import { Address } from 'hardhat-deploy/dist/types'
import { BigNumber, CallOverrides, constants, utils } from 'ethers'
import { SignerWithAddress } from '@nomiclabs/hardhat-ethers/signers'
import { loadFixture } from '@nomicfoundation/hardhat-network-helpers'
import { currentBlockTimestamp } from '../../../../common/testutil/time'
import { getEventArguments } from '../../../../common/testutil/transaction'
import { parse6decimal } from '../../../../common/testutil/types'
import {
  Account,
  Account__factory,
  AccountVerifier__factory,
  Controller,
  IAccountVerifier,
  IERC20Metadata,
} from '../../../types/generated'
import { IMarket, IMarketFactory } from '@perennial/v2-core/types/generated'
import {
  signDeployAccount,
  signMarketTransfer,
  signRebalanceConfigChange,
  signWithdrawal,
} from '../../helpers/CollateralAccounts/eip712'
import { deployController, MarketWithOracle } from '../../helpers/setupHelpers'
import { DeploymentVars } from './setupTypes'
import { advanceToPrice } from '../../helpers/oracleHelpers'

const { ethers } = HRE

// hack around intermittent issues estimating gas
const TX_OVERRIDES = { gasLimit: 3_000_000, maxFeePerGas: 200_000_000 }

export function RunControllerBaseTests(
  deployProtocol: (
    owner: SignerWithAddress,
    createMarketETH: boolean,
    createMarketBTC: boolean,
    overrides?: CallOverrides,
  ) => Promise<DeploymentVars>,
): void {
  describe('ControllerBase', () => {
    let deployment: DeploymentVars
    let dsu: IERC20Metadata
    let usdc: IERC20Metadata
    let controller: Controller
    let verifier: IAccountVerifier
    let marketFactory: IMarketFactory
    let ethMarket: IMarket
    let ethMarketDeployment: MarketWithOracle
    let accountA: Account
    let owner: SignerWithAddress
    let userA: SignerWithAddress
    let userB: SignerWithAddress
    let keeper: SignerWithAddress
    let receiver: SignerWithAddress
    let lastNonce = 0
    let lastPrice: BigNumber
    let currentTime: BigNumber

    // create a default action for the specified user with reasonable fee and expiry
    function createAction(
      userAddress: Address,
      signerAddress = userAddress,
      maxFee = utils.parseEther('14'),
      expiresInSeconds = 60,
    ) {
      return {
        action: {
          maxFee: maxFee,
          common: {
            account: userAddress,
            signer: signerAddress,
            domain: controller.address,
            nonce: nextNonce(),
            group: 0,
            expiry: currentTime.add(expiresInSeconds),
          },
        },
      }
    }

    // updates the oracle (optionally changing price) and settles the market
    async function advanceAndSettle(
      user: SignerWithAddress,
      receiver: SignerWithAddress,
      timestamp = currentTime,
      price = lastPrice,
    ) {
      await advanceToPrice(ethMarketDeployment.keeperOracle, receiver, timestamp, price, TX_OVERRIDES)
      await ethMarket.settle(user.address, TX_OVERRIDES)
    }

    // ensures user has expected amount of collateral in a market
    async function expectMarketCollateralBalance(user: SignerWithAddress, amount: BigNumber) {
      const local = await ethMarket.locals(user.address)
      expect(local.collateral).to.equal(amount)
    }

    // funds specified wallet with 50k collateral
    async function fundWallet(wallet: SignerWithAddress): Promise<undefined> {
      await deployment.fundWalletDSU(wallet, utils.parseEther('50000'))
    }

    // create a serial nonce for testing purposes; real users may choose a nonce however they please
    function nextNonce(): BigNumber {
      lastNonce += 1
      return BigNumber.from(lastNonce)
    }

    // updates the market and returns the version timestamp
    async function changePosition(
      user: SignerWithAddress,
<<<<<<< HEAD
      makerDelta: BigNumber,
      longDelta: BigNumber,
      shortDelta: BigNumber,
=======
      newMaker?: BigNumber,
      newLong?: BigNumber,
      newShort?: BigNumber,
>>>>>>> b3f2f905
    ): Promise<BigNumber> {
      const tx = await ethMarket
        .connect(user)
        ['update(address,int256,int256,int256,address)'](
          user.address,
<<<<<<< HEAD
          longDelta.sub(shortDelta),
          makerDelta,
          BigNumber.from(0),
          constants.AddressZero,
=======
          newMaker ?? positions.maker,
          newLong ?? positions.long,
          newShort ?? positions.short,
          0,
          false,
>>>>>>> b3f2f905
          TX_OVERRIDES,
        )
      return (await getEventArguments(tx, 'OrderCreated')).order.timestamp
    }

    // performs a market transfer, returning the timestamp of the order produced
    async function transfer(
      amount: BigNumber,
      user: SignerWithAddress,
      market = ethMarket,
      signer = user,
    ): Promise<BigNumber> {
      const marketTransferMessage = {
        market: market.address,
        amount: amount,
        ...createAction(user.address, signer.address),
      }

      // sign the message
      const signature = await signMarketTransfer(signer, verifier, marketTransferMessage)

      // determine expected event parameters
      let expectedFrom: Address, expectedTo: Address, expectedAmount: BigNumber
      if (amount.gt(constants.Zero)) {
        // deposits transfer from collateral account into market
        expectedFrom = accountA.address
        expectedTo = market.address
        expectedAmount = amount.mul(1e12)
      } else {
        // withdrawals transfer from market into account
        expectedFrom = market.address
        expectedTo = accountA.address
        expectedAmount = amount.mul(-1e12)
      }

      // perform transfer
      await expect(
        await controller.connect(keeper).marketTransferWithSignature(marketTransferMessage, signature, TX_OVERRIDES),
      )
        .to.emit(dsu, 'Transfer')
        .withArgs(expectedFrom, expectedTo, expectedAmount)
        .to.emit(market, 'OrderCreated')
        .withArgs(
          userA.address,
          anyValue,
          anyValue,
          constants.AddressZero,
          constants.AddressZero,
          constants.AddressZero,
        )

      const order = await market.pendingOrders(user.address, (await market.global()).currentId)
      return order.timestamp
    }

    const fixture = async () => {
      // set up users
      ;[owner, userA, userB, keeper, receiver] = await ethers.getSigners()

      // deploy protocol
      deployment = await deployProtocol(owner, true, true)
      marketFactory = deployment.marketFactory
      dsu = deployment.dsu
      usdc = deployment.usdc
      if (deployment.ethMarket) {
        ethMarketDeployment = deployment.ethMarket
        ethMarket = ethMarketDeployment.market
      } else {
        throw new Error('ETH market not created')
      }

      // deploy controller
      controller = await deployController(
        owner,
        usdc.address,
        dsu.address,
        deployment.dsuReserve.address,
        marketFactory.address,
      )
      verifier = await new AccountVerifier__factory(owner).deploy(marketFactory.address)
      await controller.initialize(verifier.address)

      // set initial price
      await advanceToPrice(
        ethMarketDeployment.keeperOracle,
        receiver,
        currentTime,
        parse6decimal('3116.734999'),
        TX_OVERRIDES,
      )
      lastPrice = (await ethMarketDeployment.oracle.status())[0].price

      // create a collateral account for userA with 15k collateral in it
      await fundWallet(userA)
      const accountAddressA = await controller.getAccountAddress(userA.address)
      await dsu.connect(userA).transfer(accountAddressA, utils.parseEther('15000'))
      currentTime = BigNumber.from(await currentBlockTimestamp())
      const deployAccountMessage = {
        ...createAction(userA.address),
      }
      const signature = await signDeployAccount(userA, verifier, deployAccountMessage)
      await controller.connect(keeper).deployAccountWithSignature(deployAccountMessage, signature)
      accountA = Account__factory.connect(accountAddressA, userA)

      // approve the collateral account as operator
      await marketFactory.connect(userA).updateOperator(accountA.address, true)
    }

    beforeEach(async () => {
      currentTime = BigNumber.from(await currentBlockTimestamp())
      await loadFixture(fixture)
    })

    describe('#rebalance', () => {
      let btcMarket: IMarket
      let btcMarketDeployment: MarketWithOracle

      beforeEach(async () => {
        // create another market, including requisite oracles, and set initial price
        if (deployment.btcMarket) {
          btcMarketDeployment = deployment.btcMarket
          btcMarket = btcMarketDeployment.market
        } else {
          throw new Error('BTC market not created')
        }

        const btcKeeperOracle = btcMarketDeployment.keeperOracle
        await advanceToPrice(btcKeeperOracle, receiver, currentTime, parse6decimal('60606.369'), TX_OVERRIDES)

        // configure a group with both markets
        const message = {
          group: 1,
          markets: [ethMarket.address, btcMarket.address],
          configs: [
            { target: parse6decimal('0.65'), threshold: parse6decimal('0.04') },
            { target: parse6decimal('0.35'), threshold: parse6decimal('0.03') },
          ],
          maxFee: constants.Zero,
          ...(await createAction(userA.address)),
        }
        const signature = await signRebalanceConfigChange(userA, verifier, message)
        await expect(controller.connect(keeper).changeRebalanceConfigWithSignature(message, signature)).to.not.be
          .reverted
      })

      it('checks a group within targets', async () => {
        // transfer funds to the markets
        await transfer(parse6decimal('9700'), userA, ethMarket)
        await transfer(parse6decimal('5000'), userA, btcMarket)

        // check the group
        const [groupCollateral, canRebalance] = await controller.callStatic.checkGroup(userA.address, 1)
        expect(groupCollateral).to.equal(parse6decimal('14700'))
        expect(canRebalance).to.be.false
      })

      it('checks a group outside of targets', async () => {
        // transfer funds to the markets
        await transfer(parse6decimal('5000'), userA, ethMarket)
        await transfer(parse6decimal('5000'), userA, btcMarket)

        // check the group
        const [groupCollateral, canRebalance] = await controller.callStatic.checkGroup(userA.address, 1)
        expect(groupCollateral).to.equal(parse6decimal('10000'))
        expect(canRebalance).to.be.true
      })

      it('should not rebalance an already-balanced group', async () => {
        // transfer funds to the markets
        await transfer(parse6decimal('9700'), userA, ethMarket)
        await transfer(parse6decimal('5000'), userA, btcMarket)

        // attempt rebalance
        await expect(controller.rebalanceGroup(userA.address, 1, TX_OVERRIDES)).to.be.revertedWithCustomError(
          controller,
          'ControllerGroupBalancedError',
        )
      })

      it('rebalances group outside of threshold', async () => {
        // transfer funds to the markets
        await transfer(parse6decimal('7500'), userA, ethMarket)
        await transfer(parse6decimal('7500'), userA, btcMarket)

        await expect(controller.rebalanceGroup(userA.address, 1, TX_OVERRIDES))
          .to.emit(dsu, 'Transfer')
          .withArgs(btcMarket.address, accountA.address, utils.parseEther('2250'))
          .to.emit(dsu, 'Transfer')
          .withArgs(accountA.address, ethMarket.address, utils.parseEther('2250'))
          .to.emit(controller, 'GroupRebalanced')
          .withArgs(userA.address, 1)

        // ensure group collateral unchanged and cannot rebalance
        const [groupCollateral, canRebalance] = await controller.callStatic.checkGroup(userA.address, 1)
        expect(groupCollateral).to.equal(parse6decimal('15000'))
        expect(canRebalance).to.be.false
      })

      it('handles groups with no collateral', async () => {
        const [groupCollateral, canRebalance] = await controller.callStatic.checkGroup(userA.address, 1)
        expect(groupCollateral).to.equal(0)
        expect(canRebalance).to.be.false

        await expect(controller.rebalanceGroup(userA.address, 1, TX_OVERRIDES)).to.be.revertedWithCustomError(
          controller,
          'ControllerGroupBalancedError',
        )
      })

      it('rebalances markets with no collateral', async () => {
        // transfer funds to one of the markets
        await transfer(parse6decimal('15000'), userA, btcMarket)

        await expect(controller.rebalanceGroup(userA.address, 1, TX_OVERRIDES))
          .to.emit(dsu, 'Transfer')
          .withArgs(btcMarket.address, accountA.address, utils.parseEther('9750'))
          .to.emit(dsu, 'Transfer')
          .withArgs(accountA.address, ethMarket.address, utils.parseEther('9750'))
          .to.emit(controller, 'GroupRebalanced')
          .withArgs(userA.address, 1)

        // ensure group collateral unchanged and cannot rebalance
        const [groupCollateral, canRebalance] = await controller.callStatic.checkGroup(userA.address, 1)
        expect(groupCollateral).to.equal(parse6decimal('15000'))
        expect(canRebalance).to.be.false
      })

      it('rebalances markets with no collateral when others are within threshold', async () => {
        // reconfigure group such that ETH market has threshold higher than it's imbalance
        const message = {
          group: 1,
          markets: [ethMarket.address, btcMarket.address],
          configs: [
            { target: parse6decimal('0.9'), threshold: parse6decimal('0.15') },
            { target: parse6decimal('0.1'), threshold: parse6decimal('0.03') },
          ],
          maxFee: constants.Zero,
          ...(await createAction(userA.address)),
        }
        const signature = await signRebalanceConfigChange(userA, verifier, message)
        await expect(controller.connect(keeper).changeRebalanceConfigWithSignature(message, signature)).to.not.be
          .reverted

        // transfer funds only to the ETH market
        await transfer(parse6decimal('10000'), userA, ethMarket)

        await expect(controller.rebalanceGroup(userA.address, 1, TX_OVERRIDES))
          .to.emit(dsu, 'Transfer')
          .withArgs(ethMarket.address, accountA.address, utils.parseEther('1000'))
          .to.emit(dsu, 'Transfer')
          .withArgs(accountA.address, btcMarket.address, utils.parseEther('1000'))
          .to.emit(controller, 'GroupRebalanced')
          .withArgs(userA.address, 1)

        // ensure group collateral unchanged and cannot rebalance
        const [groupCollateral, canRebalance] = await controller.callStatic.checkGroup(userA.address, 1)
        expect(groupCollateral).to.equal(parse6decimal('10000'))
        expect(canRebalance).to.be.false
      })

      it('should not rebalance empty market configured to be empty', async () => {
        // reconfigure group such that BTC market is empty
        const message = {
          group: 1,
          markets: [ethMarket.address, btcMarket.address],
          configs: [
            { target: parse6decimal('1'), threshold: parse6decimal('0.05') },
            { target: parse6decimal('0'), threshold: parse6decimal('0.05') },
          ],
          maxFee: constants.Zero,
          ...(await createAction(userA.address)),
        }
        const signature = await signRebalanceConfigChange(userA, verifier, message)
        await expect(controller.connect(keeper).changeRebalanceConfigWithSignature(message, signature)).to.not.be
          .reverted

        // transfer funds to the ETH market
        await transfer(parse6decimal('2500'), userA, ethMarket)

        // ensure group balanced
        await expect(controller.rebalanceGroup(userA.address, 1, TX_OVERRIDES)).to.be.revertedWithCustomError(
          controller,
          'ControllerGroupBalancedError',
        )
      })

      it('should rebalance non-empty market configured to be empty', async () => {
        // reconfigure group such that BTC market is empty
        const message = {
          group: 1,
          markets: [ethMarket.address, btcMarket.address],
          configs: [
            { target: parse6decimal('1'), threshold: parse6decimal('0.05') },
            { target: parse6decimal('0'), threshold: parse6decimal('0.05') },
          ],
          maxFee: constants.Zero,
          ...(await createAction(userA.address)),
        }
        const signature = await signRebalanceConfigChange(userA, verifier, message)
        await expect(controller.connect(keeper).changeRebalanceConfigWithSignature(message, signature)).to.not.be
          .reverted

        // transfer funds to both markets
        await transfer(parse6decimal('2500'), userA, ethMarket)
        await transfer(parse6decimal('2500'), userA, btcMarket)

        await expect(controller.rebalanceGroup(userA.address, 1, TX_OVERRIDES))
          .to.emit(dsu, 'Transfer')
          .withArgs(btcMarket.address, accountA.address, utils.parseEther('2500'))
          .to.emit(dsu, 'Transfer')
          .withArgs(accountA.address, ethMarket.address, utils.parseEther('2500'))
          .to.emit(controller, 'GroupRebalanced')
          .withArgs(userA.address, 1)

        // ensure group collateral unchanged and cannot rebalance
        const [groupCollateral, canRebalance] = await controller.callStatic.checkGroup(userA.address, 1)
        expect(groupCollateral).to.equal(parse6decimal('5000'))
        expect(canRebalance).to.be.false
      })
    })

    describe('#transfer', () => {
      it('can deposit funds to a market', async () => {
        // sign a message to deposit 6k from the collateral account to the market
        const transferAmount = parse6decimal('6000')
        await transfer(transferAmount, userA)

        // verify balances
        await expectMarketCollateralBalance(userA, transferAmount)
        expect(await dsu.balanceOf(accountA.address)).to.equal(utils.parseEther('9000')) // 15k-6k
      })

      it('implicitly unwraps funds to deposit to a market', async () => {
        // account starts with 15k DSU
        expect(await dsu.balanceOf(accountA.address)).to.equal(utils.parseEther('15000'))
        // deposit 5k USDC into the account
        const depositAmount = parse6decimal('5000')
        await deployment.fundWalletUSDC(userA, depositAmount)
        await usdc.connect(userA).transfer(accountA.address, depositAmount)
        expect(await usdc.balanceOf(accountA.address)).to.equal(depositAmount)

        // deposit all 20k into the market
        const transferAmount = parse6decimal('20000')
        await transfer(transferAmount, userA)

        // verify balances
        await expectMarketCollateralBalance(userA, parse6decimal('20000'))
        expect(await dsu.balanceOf(accountA.address)).to.equal(0)
        expect(await usdc.balanceOf(accountA.address)).to.equal(0)
      })

      it('delegated signer can transfer funds', async () => {
        // configure a delegate
        await marketFactory.connect(userA).updateSigner(userB.address, true)

        // sign a message to deposit 4k from the collateral account to the market
        const transferAmount = parse6decimal('4000')
        await transfer(transferAmount, userA, ethMarket, userB)

        // verify balances
        await expectMarketCollateralBalance(userA, transferAmount)
        expect(await dsu.balanceOf(accountA.address)).to.equal(utils.parseEther('11000')) // 15k-4k
      })

      it('can make multiple deposits to same market', async () => {
        for (let i = 0; i < 8; ++i) {
          currentTime = await transfer(parse6decimal('100'), userA)
          await advanceAndSettle(userA, receiver, currentTime)
        }
        await expectMarketCollateralBalance(userA, parse6decimal('800'))
      })

      it('can withdraw funds from a market', async () => {
        // perform an initial deposit
        await transfer(parse6decimal('10000'), userA)

        // withdraw 3k from the the market
        const transferAmount = parse6decimal('-3000')
        await transfer(transferAmount, userA)

        // verify balances
        await expectMarketCollateralBalance(userA, parse6decimal('7000')) // 10k-3k
        expect(await dsu.balanceOf(accountA.address)).to.equal(utils.parseEther('8000')) // 15k-10k+3k
      })

      it('can fully withdraw from a market', async () => {
        // deposit 8k
        const depositAmount = parse6decimal('8000')
        await transfer(depositAmount, userA)

        // sign a message to fully withdraw from the market
        await transfer(depositAmount.mul(-1), userA)

        // verify balances
        await expectMarketCollateralBalance(userA, constants.Zero)
        expect(await dsu.balanceOf(accountA.address)).to.equal(utils.parseEther('15000'))
      })

      it('cannot fully withdraw with position', async () => {
        // deposit 7k
        const depositAmount = parse6decimal('7000')
        await transfer(depositAmount, userA)

        // create a maker position
        currentTime = await changePosition(userA, parse6decimal('1.5'), parse6decimal('0'), parse6decimal('0'))

        await advanceAndSettle(userA, receiver)
        expect((await ethMarket.positions(userA.address)).maker).to.equal(parse6decimal('1.5'))

        // sign a message to fully withdraw from the market
        const marketTransferMessage = {
          market: ethMarket.address,
          amount: (await ethMarket.locals(userA.address)).collateral.mul(-1),
          ...createAction(userA.address),
        }
        const signature = await signMarketTransfer(userA, verifier, marketTransferMessage)

        // ensure transfer reverts
        await expect(
          controller.connect(keeper).marketTransferWithSignature(marketTransferMessage, signature, TX_OVERRIDES),
        ).to.be.revertedWithCustomError(ethMarket, 'MarketInsufficientMarginError')

        // 7000 - one settlement fee
        expect((await ethMarket.locals(userA.address)).collateral).to.be.within(
          parse6decimal('7000').sub(parse6decimal('1')),
          parse6decimal('7000'),
        )
      })

      it('rejects withdrawal from unauthorized signer', async () => {
        // deposit 6k
        await transfer(parse6decimal('6000'), userA)

        // unauthorized user signs transfer message
        expect(await marketFactory.signers(accountA.address, userB.address)).to.be.false
        const marketTransferMessage = {
          market: ethMarket.address,
          amount: constants.MinInt256,
          ...createAction(userA.address, userB.address),
        }
        const signature = await signMarketTransfer(userB, verifier, marketTransferMessage)

        // ensure withdrawal fails
        await expect(
          controller.connect(keeper).marketTransferWithSignature(marketTransferMessage, signature, TX_OVERRIDES),
        ).to.be.revertedWithCustomError(verifier, 'VerifierInvalidSignerError')
      })
    })

    describe('#withdrawal', () => {
      let usdcBalanceBefore: BigNumber
      beforeEach(async () => {
        usdcBalanceBefore = await usdc.balanceOf(userA.address)
      })

      it('can unwrap and partially withdraw funds from a signed message', async () => {
        // sign message to perform a partial withdrawal
        const withdrawalAmount = parse6decimal('6000')
        const withdrawalMessage = {
          amount: withdrawalAmount,
          unwrap: true,
          ...createAction(userA.address),
        }
        const signature = await signWithdrawal(userA, verifier, withdrawalMessage)

        // perform withdrawal and check balance
        await expect(controller.connect(keeper).withdrawWithSignature(withdrawalMessage, signature))
          .to.emit(usdc, 'Transfer')
          .withArgs(accountA.address, userA.address, withdrawalAmount)

        // ensure owner was credited the USDC and account's DSU was debited
        expect((await usdc.balanceOf(userA.address)).sub(usdcBalanceBefore)).to.equal(withdrawalAmount)
        expect(await dsu.balanceOf(accountA.address)).to.equal(utils.parseEther('9000')) // 15k-9k
        expect(await usdc.balanceOf(accountA.address)).to.equal(0) // no USDC was deposited
      })

      it('can fully withdraw from a delegated signer', async () => {
        // configure userB as delegated signer
        await marketFactory.connect(userA).updateSigner(userB.address, true)

        // delegate signs message for full withdrawal
        const withdrawalMessage = {
          amount: constants.MaxUint256,
          unwrap: true,
          ...createAction(userA.address, userB.address),
        }
        const signature = await signWithdrawal(userB, verifier, withdrawalMessage)

        // perform withdrawal and check balance
        await expect(controller.connect(keeper).withdrawWithSignature(withdrawalMessage, signature)).to.not.be.reverted

        // ensure owner was credit all the USDC and account is empty
        expect((await usdc.balanceOf(userA.address)).sub(usdcBalanceBefore)).to.equal(parse6decimal('15000'))
        expect(await dsu.balanceOf(accountA.address)).to.equal(0) // all DSU was withdrawan
        expect(await usdc.balanceOf(accountA.address)).to.equal(0) // no USDC was deposited
      })

      it('rejects withdrawals from unauthorized signer', async () => {
        expect(await marketFactory.signers(accountA.address, userB.address)).to.be.false

        // unauthorized user signs message for withdrawal
        const withdrawalMessage = {
          amount: parse6decimal('2000'),
          unwrap: false,
          ...createAction(userA.address, userB.address),
        }
        const signature = await signWithdrawal(userB, verifier, withdrawalMessage)

        // ensure withdrawal fails
        await expect(
          controller.connect(keeper).withdrawWithSignature(withdrawalMessage, signature),
        ).to.be.revertedWithCustomError(verifier, 'VerifierInvalidSignerError')
      })
    })
  })
}<|MERGE_RESOLUTION|>--- conflicted
+++ resolved
@@ -112,32 +112,18 @@
     // updates the market and returns the version timestamp
     async function changePosition(
       user: SignerWithAddress,
-<<<<<<< HEAD
       makerDelta: BigNumber,
       longDelta: BigNumber,
       shortDelta: BigNumber,
-=======
-      newMaker?: BigNumber,
-      newLong?: BigNumber,
-      newShort?: BigNumber,
->>>>>>> b3f2f905
     ): Promise<BigNumber> {
       const tx = await ethMarket
         .connect(user)
         ['update(address,int256,int256,int256,address)'](
           user.address,
-<<<<<<< HEAD
           longDelta.sub(shortDelta),
           makerDelta,
           BigNumber.from(0),
           constants.AddressZero,
-=======
-          newMaker ?? positions.maker,
-          newLong ?? positions.long,
-          newShort ?? positions.short,
-          0,
-          false,
->>>>>>> b3f2f905
           TX_OVERRIDES,
         )
       return (await getEventArguments(tx, 'OrderCreated')).order.timestamp
