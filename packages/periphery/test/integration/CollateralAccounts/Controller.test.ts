--- conflicted
+++ resolved
@@ -153,25 +153,13 @@
       if (amount.gt(constants.Zero)) {
         // deposits transfer from collateral account into market
         expectedFrom = accountA.address
-<<<<<<< HEAD
         expectedTo = margin.address
-        if (amount === constants.MaxInt256) expectedAmount = await dsu.balanceOf(accountA.address)
-        else expectedAmount = amount.mul(1e12)
-=======
-        expectedTo = market.address
         expectedAmount = amount.mul(1e12)
->>>>>>> a43b03ed
       } else {
         // withdrawals transfer from market into account
         expectedFrom = margin.address
         expectedTo = accountA.address
-<<<<<<< HEAD
-        if (amount === constants.MinInt256)
-          expectedAmount = (await margin.isolatedBalances(user.address, market.address)).mul(1e12)
-        else expectedAmount = amount.mul(-1e12)
-=======
         expectedAmount = amount.mul(-1e12)
->>>>>>> a43b03ed
       }
 
       // perform transfer
