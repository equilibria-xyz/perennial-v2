import { expect } from 'chai'
import HRE from 'hardhat'
import { Address } from 'hardhat-deploy/dist/types'
import { BigNumber, CallOverrides, constants, utils } from 'ethers'
import { SignerWithAddress } from '@nomiclabs/hardhat-ethers/signers'
import { anyValue } from '@nomicfoundation/hardhat-chai-matchers/withArgs'
import { loadFixture } from '@nomicfoundation/hardhat-network-helpers'
import { advanceBlock, currentBlockTimestamp } from '../../../../common/testutil/time'
import { getEventArguments } from '../../../../common/testutil/transaction'

import { DEFAULT_GUARANTEE, DEFAULT_ORDER, expectOrderEq, parse6decimal, Take } from '../../../../common/testutil/types'
import {
  Account,
  Account__factory,
  Controller_Incentivized,
  IAccount,
  IAccountVerifier,
  IERC20Metadata,
  IMargin,
  IMarket,
  IMarketFactory,
} from '../../../types/generated'

import {
  signDeployAccount,
  signMarketTransfer,
  signRebalanceConfigChange,
  signRelayedAccessUpdateBatch,
  signRelayedGroupCancellation,
  signRelayedNonceCancellation,
  signRelayedOperatorUpdate,
  signRelayedSignerUpdate,
  signRelayedTake,
  signWithdrawal,
} from '../../helpers/CollateralAccounts/eip712'
import {
  signAccessUpdateBatch,
  signGroupCancellation,
  signCommon as signNonceCancellation,
  signOperatorUpdate,
  signSignerUpdate,
  signTake,
} from '@perennial/v2-core/test/helpers/erc712'
import { Verifier, Verifier__factory } from '@perennial/v2-core/types/generated'
import { AggregatorV3Interface } from '@perennial/v2-oracle/types/generated'
import { DeploymentVars } from './setupTypes'
import { advanceToPrice } from '../../helpers/oracleHelpers'
import { RelayedTakeStruct } from '../../../../types/generated/contracts/CollateralAccounts/AccountVerifier'

const { ethers } = HRE

const DEFAULT_MAX_FEE = parse6decimal('0.5')

const MARKET_UPDATE_MAKER_TAKER_DELTA_PROTOTYPE = 'update(address,int256,int256,int256,address)'
const MARKET_UPDATE_DELTA_PROTOTYPE = 'update(address,int256,int256,address)'

// hack around issues estimating gas for instrumented contracts when running tests under coverage
// also, need higher gasLimit to deploy incentivized controllers with optimizer disabled
const TX_OVERRIDES = { gasLimit: 12_000_000, maxPriorityFeePerGas: 0, maxFeePerGas: 100_000_000 }

export function RunIncentivizedTests(
  name: string,
  deployProtocol: (
    owner: SignerWithAddress,
    createMarketETH: boolean,
    createMarketBTC: boolean,
    overrides?: CallOverrides,
  ) => Promise<DeploymentVars>,
  deployController: (
    owner: SignerWithAddress,
    marketFactory: IMarketFactory,
    chainlinkKeptFeed: AggregatorV3Interface,
    overrides?: CallOverrides,
  ) => Promise<[Controller_Incentivized, IAccountVerifier]>,
  mockGasInfo: () => Promise<void>,
): void {
  describe(name, () => {
    let deployment: DeploymentVars
    let dsu: IERC20Metadata
    let usdc: IERC20Metadata
    let controller: Controller_Incentivized
    let accountVerifier: IAccountVerifier
    let margin: IMargin
    let marketFactory: IMarketFactory
    let ethMarket: IMarket
    let btcMarket: IMarket
    let owner: SignerWithAddress
    let userA: SignerWithAddress
    let userB: SignerWithAddress
    let userC: SignerWithAddress
    let keeper: SignerWithAddress
    let receiver: SignerWithAddress
    let lastNonce = 0
    let currentTime: BigNumber
    let keeperBalanceBefore: BigNumber
    let keeperEthBalanceBefore: BigNumber

    // create a default action for the specified user with reasonable fee and expiry
    function createAction(
      userAddress: Address,
      signerAddress = userAddress,
      maxFee = DEFAULT_MAX_FEE,
      expiresInSeconds = 45,
    ) {
      return {
        action: {
          maxFee: maxFee,
          common: {
            account: userAddress,
            signer: signerAddress,
            domain: controller.address,
            nonce: nextNonce(),
            group: 0,
            expiry: currentTime.add(expiresInSeconds),
          },
        },
      }
    }

    // deploys and funds a collateral account
    async function createCollateralAccount(user: SignerWithAddress, amount: BigNumber): Promise<Account> {
      const accountAddress = await controller.getAccountAddress(user.address)
      await usdc.connect(userA).transfer(accountAddress, amount, TX_OVERRIDES)
      const deployAccountMessage = {
        ...createAction(user.address, user.address),
      }
      const signatureCreate = await signDeployAccount(user, accountVerifier, deployAccountMessage)
      const tx = await controller
        .connect(keeper)
        .deployAccountWithSignature(deployAccountMessage, signatureCreate, TX_OVERRIDES)

      // verify the address from event arguments
      const creationArgs = await getEventArguments(tx, 'AccountDeployed')
      expect(creationArgs.account).to.equal(accountAddress)

      // approve the collateral account as operator
      await marketFactory.connect(user).updateOperator(accountAddress, true, TX_OVERRIDES)

      return Account__factory.connect(accountAddress, user)
    }

    async function checkCompensation(priceCommitments = 0) {
      const keeperFeesPaid = (await dsu.balanceOf(keeper.address)).sub(keeperBalanceBefore)
      let keeperEthSpentOnGas = keeperEthBalanceBefore.sub(await keeper.getBalance())

      // if TXes in test required outside price commitments, compensate the keeper for them
      // TODO: This amount is for an Arbitrum price committment; should make this chain-specific
      // once we know the cost of a Base price committment.
      keeperEthSpentOnGas = keeperEthSpentOnGas.add(utils.parseEther('0.0000644306').mul(priceCommitments))

      // cost of transaction
      // TODO: Support different ETH price on different chains (currently 2620 on Base fork)
      const keeperGasCostInUSD = keeperEthSpentOnGas.mul(2603)
      // keeper should be compensated between 100-125% of actual gas cost
      // please retain below for debugging purposes
      /*console.log(
        'keeperFeesPaid',
        keeperFeesPaid.div(1e9).toNumber() / 1e9,
        'keeperGasCostInUSD',
        keeperGasCostInUSD.div(1e9).toNumber() / 1e9,
        'keeperGasUpperLimit',
        keeperGasCostInUSD.mul(125).div(100e9).toNumber() / 1e9,
      )*/
      expect(keeperFeesPaid).to.be.within(keeperGasCostInUSD, keeperGasCostInUSD.mul(125).div(100))
    }

    // create a serial nonce for testing purposes; real users may choose a nonce however they please
    function nextNonce(): BigNumber {
      lastNonce += 1
      return BigNumber.from(lastNonce)
    }

    // deposit from the collateral account to the ETH market
    async function deposit(amount: BigNumber, account: IAccount) {
      // sign the message
      const marketTransferMessage = {
        market: ethMarket.address,
        amount: amount,
        ...createAction(userA.address, userA.address),
      }
      const signature = await signMarketTransfer(userA, accountVerifier, marketTransferMessage)

      // perform transfer
      await expect(
        controller.connect(keeper).marketTransferWithSignature(marketTransferMessage, signature, TX_OVERRIDES),
      )
        .to.emit(dsu, 'Transfer')
        .withArgs(account.address, margin.address, anyValue) // scale to token precision
        .to.emit(ethMarket, 'OrderCreated')
        .withArgs(
          userA.address,
          anyValue,
          anyValue,
          constants.AddressZero,
          constants.AddressZero,
          constants.AddressZero,
        )
        .to.emit(controller, 'KeeperCall')
        .withArgs(keeper.address, anyValue, 0, anyValue, anyValue, anyValue)
    }

    // ensures user has expected amount of collateral in a market
    async function expectMarketIsolatedBalance(user: SignerWithAddress, market: IMarket, amount: BigNumber) {
      expect(await margin.isolatedBalances(user.address, market.address)).to.equal(amount)
    }

    const fixture = async () => {
      // deploy the protocol
      ;[owner, userA, userB, userC, keeper, receiver] = await ethers.getSigners()
      deployment = await deployProtocol(owner, true, true, TX_OVERRIDES)
      dsu = deployment.dsu
      usdc = deployment.usdc
      margin = deployment.margin
      marketFactory = deployment.marketFactory
      let ethMarketDeployment
      if (deployment.ethMarket) {
        ethMarketDeployment = deployment.ethMarket
        ethMarket = deployment.ethMarket.market
      } else {
        throw new Error('BTC market not created')
      }
      let btcMarketDeployment
      if (deployment.btcMarket) {
        btcMarketDeployment = deployment.btcMarket
        btcMarket = btcMarketDeployment.market
      } else {
        throw new Error('BTC market not created')
      }

      ;[controller, accountVerifier] = await deployController(
        owner,
        deployment.marketFactory,
        deployment.chainlinkKeptFeed,
        TX_OVERRIDES,
      )

      await advanceToPrice(
        ethMarketDeployment.keeperOracle,
        receiver,
        currentTime,
        parse6decimal('3113.7128'),
        TX_OVERRIDES,
      )
      await advanceToPrice(
        btcMarketDeployment.keeperOracle,
        receiver,
        currentTime,
        parse6decimal('57575.464'),
        TX_OVERRIDES,
      )

      // fund userA
      await dsu.connect(userA).approve(deployment.margin.address, constants.MaxUint256, { maxFeePerGas: 100000000 })
<<<<<<< HEAD
=======
      await deployment.fundWalletDSU(userA, utils.parseEther('5000'), TX_OVERRIDES)
>>>>>>> fc32c837
      await deployment.fundWalletUSDC(userA, parse6decimal('50000'), { maxFeePerGas: 100000000 })
    }

    before(async () => {
      // touch the provider, such that smock doesn't error out running a single test
      await advanceBlock()
      // mock gas information for the chain being tested
      await mockGasInfo()
    })

    beforeEach(async () => {
      // update the timestamp used for calculating expiry and adjusting oracle price
      currentTime = BigNumber.from(await currentBlockTimestamp())
      await loadFixture(fixture)

      // set a realistic base gas fee
      await HRE.ethers.provider.send('hardhat_setNextBlockBaseFeePerGas', ['0x5F5E100']) // 0.1 gwei

      keeperBalanceBefore = await dsu.balanceOf(keeper.address)
      keeperEthBalanceBefore = await keeper.getBalance()
      currentTime = BigNumber.from(await currentBlockTimestamp())
    })

    afterEach(async () => {
      // ensure controller has no funds at rest
      expect(await dsu.balanceOf(controller.address)).to.equal(0)

      // reset to avoid impact to setup and other tests
      await HRE.ethers.provider.send('hardhat_setNextBlockBaseFeePerGas', ['0x1'])
    })

    describe('#deployment', () => {
      let accountAddressA: Address

      // fund the account with 15k USDC
      beforeEach(async () => {
        accountAddressA = await controller.getAccountAddress(userA.address)
      })

      it('can create an account', async () => {
        // pre-fund the address where the account will be deployed
        await usdc.connect(userA).transfer(accountAddressA, parse6decimal('15000'), TX_OVERRIDES)

        // sign a message to deploy the account
        const deployAccountMessage = {
          ...createAction(userA.address, userA.address),
        }
        const signature = await signDeployAccount(userA, accountVerifier, deployAccountMessage)

        // keeper executes deployment of the account and is compensated
        await expect(
          controller.connect(keeper).deployAccountWithSignature(deployAccountMessage, signature, TX_OVERRIDES),
        )
          .to.emit(controller, 'AccountDeployed')
          .withArgs(userA.address, accountAddressA)

        await checkCompensation()
      })

      it('keeper fee is limited by maxFee', async () => {
        // pre-fund the address where the account will be deployed
        await usdc.connect(userA).transfer(accountAddressA, parse6decimal('15000'), TX_OVERRIDES)

        // sign a message with maxFee smaller than the calculated keeper fee (~0.0033215)
        const maxFee = parse6decimal('0.0789')
        const deployAccountMessage = {
          ...createAction(userA.address, userA.address, maxFee),
        }
        const signature = await signDeployAccount(userA, accountVerifier, deployAccountMessage)

        // keeper executes deployment of the account and is compensated
        await expect(
          controller.connect(keeper).deployAccountWithSignature(deployAccountMessage, signature, TX_OVERRIDES),
        )
          .to.emit(controller, 'AccountDeployed')
          .withArgs(userA.address, accountAddressA)

        const keeperFeePaid = (await dsu.balanceOf(keeper.address)).sub(keeperBalanceBefore)
        expect(keeperFeePaid).to.equal(maxFee.mul(1e12)) // convert from 6- to 18- decimal
      })

      it('reverts if keeper cannot be compensated', async () => {
        // ensure the account is empty
        expect(await dsu.balanceOf(keeper.address)).to.equal(0)
        expect(await usdc.balanceOf(keeper.address)).to.equal(0)

        // sign a message to deploy the account
        const deployAccountMessage = {
          ...createAction(userA.address, userA.address),
        }

        // ensure the request fails
        const signature = await signDeployAccount(userA, accountVerifier, deployAccountMessage)
        await expect(
          controller
            .connect(keeper)
            .deployAccountWithSignature(deployAccountMessage, signature, { maxFeePerGas: 100000000 }),
        ).to.be.reverted
      })

      it('wraps only what is necessary to compensate keeper', async () => {
        // pre-fund the address with sufficient USDC for transaction fee and a tiny amount of DSU
        await usdc.connect(userA).transfer(accountAddressA, parse6decimal('1'), TX_OVERRIDES)
        expect(await usdc.balanceOf(accountAddressA)).to.equal(parse6decimal('1'))
        const dsuDustAmount = utils.parseEther('0.0002')
        await deployment.fundWalletDSU(userA, dsuDustAmount, TX_OVERRIDES)
        await dsu.connect(userA).transfer(accountAddressA, dsuDustAmount, TX_OVERRIDES)
        expect(await dsu.balanceOf(accountAddressA)).to.equal(dsuDustAmount)

        // sign a message to deploy the account
        const deployAccountMessage = {
          ...createAction(userA.address, userA.address),
        }
        const signature = await signDeployAccount(userA, accountVerifier, deployAccountMessage)

        // keeper executes deployment of the account and is compensated
        await expect(
          controller.connect(keeper).deployAccountWithSignature(deployAccountMessage, signature, TX_OVERRIDES),
        )
          .to.emit(controller, 'AccountDeployed')
          .withArgs(userA.address, accountAddressA)
        const keeperFeePaid = (await dsu.balanceOf(keeper.address)).sub(keeperBalanceBefore)

        // ensure only the required amount was wrapped, less rounding error
        expect(await dsu.balanceOf(accountAddressA)).to.equal(0)
        expect(await usdc.balanceOf(accountAddressA)).to.equal(
          parse6decimal('1').sub(keeperFeePaid.div(1e12)).add(dsuDustAmount.div(1e12)).sub(1),
        )
      })
    })

    describe('#transfer', async () => {
      const INITIAL_DEPOSIT_6 = parse6decimal('13000')
      let accountA: Account

      beforeEach(async () => {
        // deploy collateral account for userA
        accountA = await createCollateralAccount(userA, INITIAL_DEPOSIT_6)
      })

      it('collects fee for depositing some funds to market', async () => {
        // sign a message to deposit 6k from the collateral account to the market
        const transferAmount = parse6decimal('6000')
        const marketTransferMessage = {
          market: ethMarket.address,
          amount: transferAmount,
          ...createAction(userA.address),
        }
        const signature = await signMarketTransfer(userA, accountVerifier, marketTransferMessage)

        // perform transfer
        await expect(
          controller.connect(keeper).marketTransferWithSignature(marketTransferMessage, signature, TX_OVERRIDES),
        )
          .to.emit(dsu, 'Transfer')
          .withArgs(accountA.address, margin.address, transferAmount.mul(1e12)) // scale to token precision
          .to.emit(ethMarket, 'OrderCreated')
          .withArgs(
            userA.address,
            anyValue,
            anyValue,
            constants.AddressZero,
            constants.AddressZero,
            constants.AddressZero,
          )
          .to.emit(controller, 'KeeperCall')
          .withArgs(keeper.address, anyValue, 0, anyValue, anyValue, anyValue)
        await expectMarketIsolatedBalance(userA, ethMarket, transferAmount)

        await checkCompensation(1)
      })

      it('collects fee for withdrawing some funds from market', async () => {
        // user deposits collateral to the market
        await deposit(parse6decimal('12000'), accountA)
        await expectMarketIsolatedBalance(userA, ethMarket, parse6decimal('12000'))

        // sign a message to make a partial withdrawal
        const withdrawal = parse6decimal('-2000')
        const marketTransferMessage = {
          market: ethMarket.address,
          amount: withdrawal,
          ...createAction(userA.address, userA.address),
        }
        const signature = await signMarketTransfer(userA, accountVerifier, marketTransferMessage)

        // perform transfer
        await expect(
          controller.connect(keeper).marketTransferWithSignature(marketTransferMessage, signature, TX_OVERRIDES),
        )
          .to.emit(dsu, 'Transfer')
          .withArgs(margin.address, accountA.address, withdrawal.mul(-1e12)) // scale to token precision
          .to.emit(ethMarket, 'OrderCreated')
          .withArgs(
            userA.address,
            anyValue,
            anyValue,
            constants.AddressZero,
            constants.AddressZero,
            constants.AddressZero,
          )
          .to.emit(controller, 'KeeperCall')
          .withArgs(keeper.address, anyValue, 0, anyValue, anyValue, anyValue)
        await expectMarketIsolatedBalance(userA, ethMarket, parse6decimal('10000')) // 12k-2k

        await checkCompensation(2)
      })

      // TODO: Add Margin support for full withdrawals
<<<<<<< HEAD
      it.skip('collects fee for withdrawing native deposit from market', async () => {
=======
      it('collects fee for withdrawing native deposit from market', async () => {
>>>>>>> fc32c837
        // user directly isolates collateral to the market
        const depositAmount = parse6decimal('13000')
        await deployment.fundWalletDSU(userA, depositAmount.mul(1e12), TX_OVERRIDES)
        await margin.connect(userA).deposit(userA.address, depositAmount, TX_OVERRIDES)
        await margin.connect(userA).isolate(userA.address, ethMarket.address, depositAmount, TX_OVERRIDES)
        await expectMarketIsolatedBalance(userA, ethMarket, depositAmount)

        // sign a message to withdraw everything from the market back into the collateral account
        const marketTransferMessage = {
          market: ethMarket.address,
          amount: (await margin.isolatedBalances(userA.address, ethMarket.address)).mul(-1),
          ...createAction(userA.address, userA.address),
        }
        const signature = await signMarketTransfer(userA, accountVerifier, marketTransferMessage)

        // perform transfer
        await expect(
          controller.connect(keeper).marketTransferWithSignature(marketTransferMessage, signature, TX_OVERRIDES),
        )
          .to.emit(dsu, 'Transfer')
          .withArgs(margin.address, accountA.address, depositAmount.mul(1e12)) // scale to token precision
          .to.emit(ethMarket, 'OrderCreated')
          .withArgs(
            userA.address,
            anyValue,
            anyValue,
            constants.AddressZero,
            constants.AddressZero,
            constants.AddressZero,
          )
          .to.emit(controller, 'KeeperCall')
          .withArgs(keeper.address, anyValue, 0, anyValue, anyValue, anyValue)
        await expectMarketIsolatedBalance(userA, ethMarket, constants.Zero)

        await checkCompensation(1)
      })

      it('collects fee for withdrawing funds into empty collateral account', async () => {
        // deposit 12k
        await deposit(parse6decimal('12000'), accountA)
        // withdraw dust so it cannot be used to pay the keeper
        await accountA.withdraw(constants.MaxUint256, true, TX_OVERRIDES)
        expect(await dsu.balanceOf(accountA.address)).to.equal(0)

        // sign a message to withdraw 2k from the market back into the collateral account
        const withdrawal = parse6decimal('-2000')
        const marketTransferMessage = {
          market: ethMarket.address,
          amount: withdrawal,
          ...createAction(userA.address, userA.address),
        }
        const signature = await signMarketTransfer(userA, accountVerifier, marketTransferMessage)

        // perform transfer
        await expect(
          controller.connect(keeper).marketTransferWithSignature(marketTransferMessage, signature, TX_OVERRIDES),
        )
          .to.emit(dsu, 'Transfer')
          .withArgs(margin.address, accountA.address, anyValue)
          .to.emit(ethMarket, 'OrderCreated')
          .withArgs(
            userA.address,
            anyValue,
            anyValue,
            constants.AddressZero,
            constants.AddressZero,
            constants.AddressZero,
          )
          .to.emit(controller, 'KeeperCall')
          .withArgs(keeper.address, anyValue, 0, anyValue, anyValue, anyValue)
        expect(await margin.isolatedBalances(userA.address, ethMarket.address)).to.be.within(
          parse6decimal('9999'),
          parse6decimal('10000'),
        ) // 12k-2k

        await checkCompensation(2)
      })
    })

    describe('#rebalance', async () => {
      let accountA: Account

      beforeEach(async () => {
        accountA = await createCollateralAccount(userA, parse6decimal('10005'))
      })

      it('collects fee for changing rebalance configuration', async () => {
        // sign message to create a new group
        const message = {
          group: 5,
          markets: [ethMarket.address],
          configs: [{ target: parse6decimal('1'), threshold: parse6decimal('0.0901') }],
          maxFee: DEFAULT_MAX_FEE,
          ...(await createAction(userA.address)),
        }
        const signature = await signRebalanceConfigChange(userA, accountVerifier, message)

        // create the group
        await expect(controller.connect(keeper).changeRebalanceConfigWithSignature(message, signature, TX_OVERRIDES))
          .to.emit(controller, 'RebalanceMarketConfigured')
          .withArgs(userA.address, message.group, ethMarket.address, message.configs[0])
          .to.emit(controller, 'RebalanceGroupConfigured')
          .withArgs(userA.address, message.group, 1)

        // ensure keeper was compensated
        await checkCompensation()
      })

      it('collects fee for rebalancing a group', async () => {
        // create a new group with two markets
        const message = {
          group: 4,
          markets: [ethMarket.address, btcMarket.address],
          configs: [
            { target: parse6decimal('0.5'), threshold: parse6decimal('0.05') },
            { target: parse6decimal('0.5'), threshold: parse6decimal('0.05') },
          ],
          maxFee: DEFAULT_MAX_FEE,
          ...(await createAction(userA.address)),
        }
        const signature = await signRebalanceConfigChange(userA, accountVerifier, message)
        await expect(controller.connect(keeper).changeRebalanceConfigWithSignature(message, signature, TX_OVERRIDES)).to
          .not.be.reverted

        // transfer all collateral to ethMarket
        await deposit(parse6decimal('10000'), accountA)
        await expectMarketIsolatedBalance(userA, ethMarket, parse6decimal('10000'))
        await expectMarketIsolatedBalance(userA, btcMarket, constants.Zero)

        // rebalance the group
        await expect(controller.connect(keeper).rebalanceGroup(userA.address, 4, TX_OVERRIDES))
          .to.emit(controller, 'GroupRebalanced')
          .withArgs(userA.address, 4)
          .to.emit(controller, 'KeeperCall')
          .withArgs(keeper.address, anyValue, 0, anyValue, anyValue, anyValue)

        // check the group
        const [groupCollateral, canRebalance] = await controller.callStatic.checkGroup(userA.address, 4)
        expect(groupCollateral).to.equal(parse6decimal('10000'))
        expect(canRebalance).to.be.false

        // confirm keeper earned their fee
        await checkCompensation(3)
      })

      it('honors max rebalance fee when rebalancing a group', async () => {
        // create a new group with two markets and a maxFee smaller than the actual fee
        const message = {
          group: 4,
          markets: [ethMarket.address, btcMarket.address],
          configs: [
            { target: parse6decimal('0.75'), threshold: parse6decimal('0.06') },
            { target: parse6decimal('0.25'), threshold: parse6decimal('0.06') },
          ],
          maxFee: parse6decimal('0.00923'),
          ...(await createAction(userA.address)),
        }
        const signature = await signRebalanceConfigChange(userA, accountVerifier, message)
        await expect(controller.connect(keeper).changeRebalanceConfigWithSignature(message, signature, TX_OVERRIDES)).to
          .not.be.reverted

        // transfer some collateral to ethMarket and record keeper balance after account creation
        await deposit(parse6decimal('5000'), accountA)
        const keeperBalanceBefore = await dsu.balanceOf(keeper.address)

        // rebalance the group
        await expect(controller.connect(keeper).rebalanceGroup(userA.address, 4, TX_OVERRIDES))
          .to.emit(dsu, 'Transfer')
          .withArgs(margin.address, accountA.address, utils.parseEther('1250'))
          .to.emit(dsu, 'Transfer')
          .withArgs(accountA.address, margin.address, utils.parseEther('1250'))
          .to.emit(controller, 'GroupRebalanced')
          .withArgs(userA.address, 4)
          .to.emit(controller, 'KeeperCall')
          .withArgs(keeper.address, anyValue, 0, anyValue, anyValue, anyValue)

        // confirm keeper fee was limited as configured
        const keeperFeePaid = (await dsu.balanceOf(keeper.address)).sub(keeperBalanceBefore)
        expect(keeperFeePaid).to.equal(utils.parseEther('0.00923'))
      })

      // TODO: See if this test can be resurrected once cross-margin is implemented.
      // Cannot work with isolated collateral because non-operators may not isolate on behalf of others.
      it.skip('cannot award more keeper fees than collateral rebalanced', async () => {
        // create a new group with two markets
        const message = {
          group: 4,
          markets: [ethMarket.address, btcMarket.address],
          configs: [
            { target: parse6decimal('0.5'), threshold: parse6decimal('0.05') },
            { target: parse6decimal('0.5'), threshold: parse6decimal('0.05') },
          ],
          maxFee: DEFAULT_MAX_FEE,
          ...(await createAction(userA.address)),
        }
        const signature = await signRebalanceConfigChange(userA, accountVerifier, message)
        await expect(controller.connect(keeper).changeRebalanceConfigWithSignature(message, signature, TX_OVERRIDES)).to
          .not.be.reverted

        let dustAmount = parse6decimal('0.000001')
        await dsu.connect(keeper).approve(margin.address, dustAmount.mul(1e12), TX_OVERRIDES)
        await margin.connect(keeper).deposit(accountA.address, dustAmount, TX_OVERRIDES)

        // keeper dusts one of the markets
        await ethMarket
          .connect(keeper)
          ['update(address,int256,int256,address)'](userA.address, 0, dustAmount, constants.AddressZero, {
            maxFeePerGas: 150000000,
          })
        await expectMarketIsolatedBalance(userA, ethMarket, dustAmount)

        // keeper cannot rebalance because dust did not exceed maxFee
        await expect(
          controller.connect(keeper).rebalanceGroup(userA.address, 4, TX_OVERRIDES),
        ).to.be.revertedWithCustomError(controller, 'ControllerGroupBalancedError')

        // keeper dusts the other market, such that target is nonzero, and percentage exceeded
        dustAmount = parse6decimal('0.000003')
        await dsu.connect(keeper).approve(btcMarket.address, dustAmount.mul(1e12), TX_OVERRIDES)
        await btcMarket
          .connect(keeper)
          ['update(address,int256,int256,address)'](userA.address, 0, dustAmount, constants.AddressZero, {
            maxFeePerGas: 150000000,
          })
        await expectMarketIsolatedBalance(userA, btcMarket, dustAmount)

        // keeper still cannot rebalance because dust did not exceed maxFee
        await expect(
          controller.connect(keeper).rebalanceGroup(userA.address, 4, TX_OVERRIDES),
        ).to.be.revertedWithCustomError(controller, 'ControllerGroupBalancedError')
      })
    })

    describe('#withdrawal', async () => {
      let accountA: Account
      let usdcBalanceBefore: BigNumber

      beforeEach(async () => {
        // deploy collateral account for userA
        accountA = await createCollateralAccount(userA, parse6decimal('17000'))
        usdcBalanceBefore = await usdc.balanceOf(userA.address)
      })

      afterEach(async () => {
        // confirm keeper earned their fee
        await checkCompensation(1)
      })

      it('collects fee for partial withdrawal from a delegated signer', async () => {
        // configure userB as delegated signer
        await marketFactory.connect(userA).updateSigner(userB.address, true, TX_OVERRIDES)

        // delegate signs message for partial withdrawal
        const withdrawalAmount = parse6decimal('7000')
        const withdrawalMessage = {
          amount: withdrawalAmount,
          unwrap: true,
          ...createAction(userA.address, userB.address),
        }
        const signature = await signWithdrawal(userB, accountVerifier, withdrawalMessage)

        // perform withdrawal and check balance
        await expect(controller.connect(keeper).withdrawWithSignature(withdrawalMessage, signature, TX_OVERRIDES))
          .to.emit(usdc, 'Transfer')
          .withArgs(accountA.address, userA.address, anyValue)
          .to.emit(controller, 'KeeperCall')
          .withArgs(keeper.address, anyValue, 0, anyValue, anyValue, anyValue)

        // confirm userA withdrew their funds and keeper fee was paid from the collateral account
        expect(await usdc.balanceOf(accountA.address)).to.be.within(parse6decimal('9999'), parse6decimal('10000'))
        expect(await usdc.balanceOf(userA.address)).to.equal(usdcBalanceBefore.add(withdrawalAmount))
      })

      it('collects fee for full withdrawal', async () => {
        // sign a message to withdraw all funds from the account
        const withdrawalMessage = {
          amount: constants.MaxUint256,
          unwrap: true,
          ...createAction(userA.address, userA.address),
        }
        const signature = await signWithdrawal(userA, accountVerifier, withdrawalMessage)

        // perform withdrawal and check balances
        await expect(controller.connect(keeper).withdrawWithSignature(withdrawalMessage, signature, TX_OVERRIDES))
          .to.emit(usdc, 'Transfer')
          .withArgs(accountA.address, userA.address, anyValue)
          .to.emit(controller, 'KeeperCall')
          .withArgs(keeper.address, anyValue, 0, anyValue, anyValue, anyValue)

        // collateral account should be empty
        expect(await dsu.balanceOf(accountA.address)).to.equal(0)
        expect(await usdc.balanceOf(accountA.address)).to.equal(0)

        // user should have their initial balance, plus what was in their collateral account, minus keeper fees
        expect((await usdc.balanceOf(userA.address)).sub(usdcBalanceBefore)).to.be.within(
          parse6decimal('16999'),
          parse6decimal('17000'),
        )
      })
    })

    describe('#relay', async () => {
      let downstreamVerifier: Verifier

      function createCommon(domain: Address) {
        return {
          common: {
            account: userA.address,
            signer: userA.address,
            domain: domain,
            nonce: nextNonce(),
            group: 0,
            expiry: currentTime.add(60),
          },
        }
      }

      beforeEach(async () => {
        await createCollateralAccount(userA, parse6decimal('6'))
        downstreamVerifier = Verifier__factory.connect(await marketFactory.verifier(), owner)
        downstreamVerifier.initialize(marketFactory.address, TX_OVERRIDES)
      })

      afterEach(async () => {
        // confirm keeper earned their fee
        await checkCompensation()
      })

      it('relays take messages', async () => {
        // user deposits into the market
        const COLLATERAL_A = parse6decimal('5000')
        await margin.connect(userA).deposit(userA.address, COLLATERAL_A, TX_OVERRIDES)
        await ethMarket
          .connect(userA)
          [MARKET_UPDATE_DELTA_PROTOTYPE](userA.address, 0, COLLATERAL_A, constants.AddressZero, TX_OVERRIDES)
        // userB deposits and opens maker position, adding liquidity to market
        const COLLATERAL_B = parse6decimal('10000')
        const POSITION_B = parse6decimal('2')
        await dsu.connect(userB).approve(margin.address, constants.MaxUint256, TX_OVERRIDES)
        await deployment.fundWalletDSU(userB, utils.parseEther('10000'), TX_OVERRIDES)
        await margin.connect(userB).deposit(userB.address, COLLATERAL_B, TX_OVERRIDES)
        await ethMarket
          .connect(userB)
          [MARKET_UPDATE_MAKER_TAKER_DELTA_PROTOTYPE](
            userB.address,
            POSITION_B,
            0,
            COLLATERAL_B,
            constants.AddressZero,
            TX_OVERRIDES,
          )
        expectOrderEq(await ethMarket.pending(), {
          ...DEFAULT_ORDER,
          orders: 1,
          collateral: COLLATERAL_A.add(COLLATERAL_B),
          makerPos: POSITION_B,
        })

        // userA signs a message to establish a long position
        const POSITION_A = parse6decimal('1.5')
        const take: Take = {
          amount: POSITION_A,
          referrer: constants.AddressZero,
          common: {
            account: userA.address,
            signer: userA.address,
            domain: ethMarket.address,
            nonce: nextNonce(),
            group: 0,
            expiry: (await currentBlockTimestamp()) + 12,
          },
        }
        const innerSignature = await signTake(userA, downstreamVerifier, take)

        // userA signs a request to relay the take message
        const relayedTake: RelayedTakeStruct = {
          take: take,
          ...createAction(userA.address, userA.address),
        }
        const outerSignature = await signRelayedTake(userA, accountVerifier, relayedTake)

        // perform the action
        await expect(controller.connect(keeper).relayTake(relayedTake, outerSignature, innerSignature, TX_OVERRIDES))
          .to.emit(ethMarket, 'OrderCreated')
          .withArgs(
            userA.address,
            anyValue,
            { ...DEFAULT_GUARANTEE },
            constants.AddressZero,
            constants.AddressZero,
            constants.AddressZero,
          )
          .to.emit(controller, 'KeeperCall')
          .withArgs(keeper.address, anyValue, 0, anyValue, anyValue, anyValue)

        expectOrderEq(await ethMarket.pending(), {
          ...DEFAULT_ORDER,
          orders: 2,
          collateral: COLLATERAL_A.add(COLLATERAL_B),
          makerPos: POSITION_B,
          longPos: POSITION_A,
        })
        expectOrderEq(await ethMarket.pendings(userA.address), {
          ...DEFAULT_ORDER,
          orders: 1,
          collateral: COLLATERAL_A,
          longPos: POSITION_A,
        })
      })

      it('relays nonce cancellation messages', async () => {
        // confirm nonce was not already cancelled
        const nonce = 7
        expect(await downstreamVerifier.nonces(userA.address, nonce)).to.eq(false)

        // create and sign the inner message
        const nonceCancellation = {
          account: userA.address,
          signer: userA.address,
          domain: downstreamVerifier.address,
          nonce: nonce,
          group: 0,
          expiry: currentTime.add(60),
        }
        const innerSignature = await signNonceCancellation(userA, downstreamVerifier, nonceCancellation)

        // create and sign the outer message
        const relayedNonceCancellation = {
          nonceCancellation: nonceCancellation,
          ...createAction(userA.address, userA.address),
        }
        const outerSignature = await signRelayedNonceCancellation(userA, accountVerifier, relayedNonceCancellation)

        // perform the action
        await expect(
          controller
            .connect(keeper)
            .relayNonceCancellation(relayedNonceCancellation, outerSignature, innerSignature, TX_OVERRIDES),
        )
          .to.emit(downstreamVerifier, 'NonceCancelled')
          .withArgs(userA.address, nonce)
          .to.emit(accountVerifier, 'NonceCancelled')
          .withArgs(userA.address, relayedNonceCancellation.action.common.nonce)

        // confirm nonce is now cancelled
        expect(await downstreamVerifier.nonces(userA.address, nonce)).to.eq(true)
      })

      it('relays group cancellation messages', async () => {
        // confirm group was not already cancelled
        const group = 7
        expect(await downstreamVerifier.groups(userA.address, group)).to.eq(false)

        // create and sign the inner message
        const groupCancellation = {
          group: group,
          ...createCommon(downstreamVerifier.address),
        }
        const innerSignature = await signGroupCancellation(userA, downstreamVerifier, groupCancellation)

        // create and sign the outer message
        const relayedGroupCancellation = {
          groupCancellation: groupCancellation,
          ...createAction(userA.address, userA.address),
        }
        const outerSignature = await signRelayedGroupCancellation(userA, accountVerifier, relayedGroupCancellation)

        // perform the action
        await expect(
          controller
            .connect(keeper)
            .relayGroupCancellation(relayedGroupCancellation, outerSignature, innerSignature, TX_OVERRIDES),
        )
          .to.emit(downstreamVerifier, 'GroupCancelled')
          .withArgs(userA.address, group)
          .to.emit(downstreamVerifier, 'NonceCancelled')
          .withArgs(userA.address, groupCancellation.common.nonce)
          .to.emit(accountVerifier, 'NonceCancelled')
          .withArgs(userA.address, relayedGroupCancellation.action.common.nonce)

        // confirm group is now cancelled
        expect(await downstreamVerifier.groups(userA.address, group)).to.eq(true)
      })

      it('relays operator update messages', async () => {
        // confirm userB is not already an operator
        expect(await marketFactory.operators(userA.address, userB.address)).to.be.false

        // create and sign the inner message
        const operatorUpdate = {
          access: {
            accessor: userB.address,
            approved: true,
          },
          ...createCommon(marketFactory.address),
        }
        const innerSignature = await signOperatorUpdate(userA, downstreamVerifier, operatorUpdate)

        // create and sign the outer message
        const relayedOperatorUpdateMessage = {
          operatorUpdate: operatorUpdate,
          ...createAction(userA.address, userA.address),
        }
        const outerSignature = await signRelayedOperatorUpdate(userA, accountVerifier, relayedOperatorUpdateMessage)

        // perform the action
        await expect(
          controller
            .connect(keeper)
            .relayOperatorUpdate(relayedOperatorUpdateMessage, outerSignature, innerSignature, TX_OVERRIDES),
        )
          .to.emit(marketFactory, 'OperatorUpdated')
          .withArgs(userA.address, userB.address, true)
          .to.emit(downstreamVerifier, 'NonceCancelled')
          .withArgs(userA.address, relayedOperatorUpdateMessage.operatorUpdate.common.nonce)
          .to.emit(accountVerifier, 'NonceCancelled')
          .withArgs(userA.address, relayedOperatorUpdateMessage.action.common.nonce)

        // confirm userB is now an operator
        expect(await marketFactory.operators(userA.address, userB.address)).to.be.true
      })

      it('relays signer update messages', async () => {
        // confirm userB is not already a delegated signer
        expect(await marketFactory.signers(userA.address, userB.address)).to.be.false

        // create and sign the inner message
        const signerUpdate = {
          access: {
            accessor: userB.address,
            approved: true,
          },
          ...createCommon(marketFactory.address),
        }
        const innerSignature = await signSignerUpdate(userA, downstreamVerifier, signerUpdate)

        // create and sign the outer message
        const relayedSignerUpdateMessage = {
          signerUpdate: signerUpdate,
          ...createAction(userA.address, userA.address),
        }
        const outerSignature = await signRelayedSignerUpdate(userA, accountVerifier, relayedSignerUpdateMessage)

        // perform the action
        await expect(
          controller
            .connect(keeper)
            .relaySignerUpdate(relayedSignerUpdateMessage, outerSignature, innerSignature, TX_OVERRIDES),
        )
          .to.emit(marketFactory, 'SignerUpdated')
          .withArgs(userA.address, userB.address, true)
          .to.emit(downstreamVerifier, 'NonceCancelled')
          .withArgs(userA.address, relayedSignerUpdateMessage.signerUpdate.common.nonce)
          .to.emit(accountVerifier, 'NonceCancelled')
          .withArgs(userA.address, relayedSignerUpdateMessage.action.common.nonce)

        // confirm userB is now a delegated signer
        expect(await marketFactory.signers(userA.address, userB.address)).to.be.true
      })

      it('relays batch access update messages', async () => {
        // confirm userB is not already an operator, and userC is not already a delegated signer
        expect(await marketFactory.operators(userA.address, userB.address)).to.be.false
        expect(await marketFactory.signers(userA.address, userC.address)).to.be.false

        // create and sign the inner message
        const accessUpdateBatch = {
          operators: [{ accessor: userB.address, approved: true }],
          signers: [{ accessor: userC.address, approved: true }],
          ...createCommon(marketFactory.address),
        }
        const innerSignature = await signAccessUpdateBatch(userA, downstreamVerifier, accessUpdateBatch)

        // create and sign the outer message
        const relayedAccessUpdateBatchMesage = {
          accessUpdateBatch: accessUpdateBatch,
          ...createAction(userA.address),
        }
        const outerSignature = await signRelayedAccessUpdateBatch(
          userA,
          accountVerifier,
          relayedAccessUpdateBatchMesage,
        )

        // perform the action
        await expect(
          controller
            .connect(keeper)
            .relayAccessUpdateBatch(relayedAccessUpdateBatchMesage, outerSignature, innerSignature, TX_OVERRIDES),
        )
          .to.emit(marketFactory, 'OperatorUpdated')
          .withArgs(userA.address, userB.address, true)
          .to.emit(marketFactory, 'SignerUpdated')
          .withArgs(userA.address, userC.address, true)
          .to.emit(downstreamVerifier, 'NonceCancelled')
          .withArgs(userA.address, accessUpdateBatch.common.nonce)
          .to.emit(accountVerifier, 'NonceCancelled')
          .withArgs(userA.address, relayedAccessUpdateBatchMesage.action.common.nonce)

        // confirm userB is now an operator, and userC a delegated signer
        expect(await marketFactory.operators(userA.address, userB.address)).to.be.true
        expect(await marketFactory.signers(userA.address, userC.address)).to.be.true
      })
    })
  })
}<|MERGE_RESOLUTION|>--- conflicted
+++ resolved
@@ -251,10 +251,7 @@
 
       // fund userA
       await dsu.connect(userA).approve(deployment.margin.address, constants.MaxUint256, { maxFeePerGas: 100000000 })
-<<<<<<< HEAD
-=======
       await deployment.fundWalletDSU(userA, utils.parseEther('5000'), TX_OVERRIDES)
->>>>>>> fc32c837
       await deployment.fundWalletUSDC(userA, parse6decimal('50000'), { maxFeePerGas: 100000000 })
     }
 
@@ -464,11 +461,7 @@
       })
 
       // TODO: Add Margin support for full withdrawals
-<<<<<<< HEAD
       it.skip('collects fee for withdrawing native deposit from market', async () => {
-=======
-      it('collects fee for withdrawing native deposit from market', async () => {
->>>>>>> fc32c837
         // user directly isolates collateral to the market
         const depositAmount = parse6decimal('13000')
         await deployment.fundWalletDSU(userA, depositAmount.mul(1e12), TX_OVERRIDES)
