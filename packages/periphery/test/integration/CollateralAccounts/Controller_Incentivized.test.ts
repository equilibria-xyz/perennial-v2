import { expect } from 'chai'
import HRE from 'hardhat'
import { Address } from 'hardhat-deploy/dist/types'
import { BigNumber, CallOverrides, constants, utils } from 'ethers'
import { SignerWithAddress } from '@nomiclabs/hardhat-ethers/signers'
import { anyValue } from '@nomicfoundation/hardhat-chai-matchers/withArgs'
import { loadFixture } from '@nomicfoundation/hardhat-network-helpers'
import { advanceBlock, currentBlockTimestamp } from '../../../../common/testutil/time'
import { getEventArguments } from '../../../../common/testutil/transaction'

import { parse6decimal } from '../../../../common/testutil/types'
import {
  Account,
  Account__factory,
  Controller_Incentivized,
  IAccount,
  IAccountVerifier,
  IERC20Metadata,
  IMargin,
  IMarket,
  IMarketFactory,
} from '../../../types/generated'

import {
  signDeployAccount,
  signMarketTransfer,
  signRebalanceConfigChange,
  signRelayedAccessUpdateBatch,
  signRelayedGroupCancellation,
  signRelayedNonceCancellation,
  signRelayedOperatorUpdate,
  signRelayedSignerUpdate,
  signWithdrawal,
} from '../../helpers/CollateralAccounts/eip712'
import {
  signAccessUpdateBatch,
  signGroupCancellation,
  signCommon as signNonceCancellation,
  signOperatorUpdate,
  signSignerUpdate,
} from '@perennial/v2-core/test/helpers/erc712'
import { Verifier, Verifier__factory } from '@perennial/v2-core/types/generated'
import { AggregatorV3Interface } from '@perennial/v2-oracle/types/generated'
import { DeploymentVars } from './setupTypes'
import { advanceToPrice } from '../../helpers/oracleHelpers'

const { ethers } = HRE

const DEFAULT_MAX_FEE = parse6decimal('0.5')

// hack around issues estimating gas for instrumented contracts when running tests under coverage
// also, need higher gasLimit to deploy incentivized controllers with optimizer disabled
const TX_OVERRIDES = { gasLimit: 12_000_000, maxPriorityFeePerGas: 0, maxFeePerGas: 100_000_000 }

export function RunIncentivizedTests(
  name: string,
  deployProtocol: (
    owner: SignerWithAddress,
    createMarketETH: boolean,
    createMarketBTC: boolean,
    overrides?: CallOverrides,
  ) => Promise<DeploymentVars>,
  deployController: (
    owner: SignerWithAddress,
    marketFactory: IMarketFactory,
    chainlinkKeptFeed: AggregatorV3Interface,
    overrides?: CallOverrides,
  ) => Promise<[Controller_Incentivized, IAccountVerifier]>,
  mockGasInfo: () => Promise<void>,
): void {
  describe(name, () => {
    let deployment: DeploymentVars
    let dsu: IERC20Metadata
    let usdc: IERC20Metadata
    let controller: Controller_Incentivized
    let accountVerifier: IAccountVerifier
    let margin: IMargin
    let marketFactory: IMarketFactory
    let ethMarket: IMarket
    let btcMarket: IMarket
    let owner: SignerWithAddress
    let userA: SignerWithAddress
    let userB: SignerWithAddress
    let userC: SignerWithAddress
    let keeper: SignerWithAddress
    let receiver: SignerWithAddress
    let lastNonce = 0
    let currentTime: BigNumber
    let keeperBalanceBefore: BigNumber
    let keeperEthBalanceBefore: BigNumber

    // create a default action for the specified user with reasonable fee and expiry
    function createAction(
      userAddress: Address,
      signerAddress = userAddress,
      maxFee = DEFAULT_MAX_FEE,
      expiresInSeconds = 45,
    ) {
      return {
        action: {
          maxFee: maxFee,
          common: {
            account: userAddress,
            signer: signerAddress,
            domain: controller.address,
            nonce: nextNonce(),
            group: 0,
            expiry: currentTime.add(expiresInSeconds),
          },
        },
      }
    }

    // deploys and funds a collateral account
    async function createCollateralAccount(user: SignerWithAddress, amount: BigNumber): Promise<Account> {
      const accountAddress = await controller.getAccountAddress(user.address)
      await usdc.connect(userA).transfer(accountAddress, amount, TX_OVERRIDES)
      const deployAccountMessage = {
        ...createAction(user.address, user.address),
      }
      const signatureCreate = await signDeployAccount(user, accountVerifier, deployAccountMessage)
      const tx = await controller
        .connect(keeper)
        .deployAccountWithSignature(deployAccountMessage, signatureCreate, TX_OVERRIDES)

      // verify the address from event arguments
      const creationArgs = await getEventArguments(tx, 'AccountDeployed')
      expect(creationArgs.account).to.equal(accountAddress)

      // approve the collateral account as operator
      await marketFactory.connect(user).updateOperator(accountAddress, true, TX_OVERRIDES)

      return Account__factory.connect(accountAddress, user)
    }

    async function checkCompensation(priceCommitments = 0) {
      const keeperFeesPaid = (await dsu.balanceOf(keeper.address)).sub(keeperBalanceBefore)
      let keeperEthSpentOnGas = keeperEthBalanceBefore.sub(await keeper.getBalance())

      // if TXes in test required outside price commitments, compensate the keeper for them
      // TODO: This amount is for an Arbitrum price committment; should make this chain-specific
      // once we know the cost of a Base price committment.
      keeperEthSpentOnGas = keeperEthSpentOnGas.add(utils.parseEther('0.0000644306').mul(priceCommitments))

      // cost of transaction
      // TODO: Support different ETH price on different chains (currently 2620 on Base fork)
      const keeperGasCostInUSD = keeperEthSpentOnGas.mul(2603)
      // keeper should be compensated between 100-125% of actual gas cost
      expect(keeperFeesPaid).to.be.within(keeperGasCostInUSD, keeperGasCostInUSD.mul(125).div(100))
    }

    // create a serial nonce for testing purposes; real users may choose a nonce however they please
    function nextNonce(): BigNumber {
      lastNonce += 1
      return BigNumber.from(lastNonce)
    }

    // deposit from the collateral account to the ETH market
    async function deposit(amount: BigNumber, account: IAccount) {
      // sign the message
      const marketTransferMessage = {
        market: ethMarket.address,
        amount: amount,
        ...createAction(userA.address, userA.address),
      }
      const signature = await signMarketTransfer(userA, accountVerifier, marketTransferMessage)

      // perform transfer
      await expect(
        controller.connect(keeper).marketTransferWithSignature(marketTransferMessage, signature, TX_OVERRIDES),
      )
        .to.emit(dsu, 'Transfer')
        .withArgs(account.address, margin.address, anyValue) // scale to token precision
        .to.emit(ethMarket, 'OrderCreated')
        .withArgs(
          userA.address,
          anyValue,
          anyValue,
          constants.AddressZero,
          constants.AddressZero,
          constants.AddressZero,
        )
        .to.emit(controller, 'KeeperCall')
        .withArgs(keeper.address, anyValue, 0, anyValue, anyValue, anyValue)
    }

    // ensures user has expected amount of collateral in a market
    async function expectMarketIsolatedBalance(user: SignerWithAddress, market: IMarket, amount: BigNumber) {
      expect(await margin.isolatedBalances(user.address, market.address)).to.equal(amount)
    }

    const fixture = async () => {
      // deploy the protocol
      ;[owner, userA, userB, userC, keeper, receiver] = await ethers.getSigners()
      deployment = await deployProtocol(owner, true, true, TX_OVERRIDES)
      dsu = deployment.dsu
      usdc = deployment.usdc
      margin = deployment.margin
      marketFactory = deployment.marketFactory
      let ethMarketDeployment
      if (deployment.ethMarket) {
        ethMarketDeployment = deployment.ethMarket
        ethMarket = deployment.ethMarket.market
      } else {
        throw new Error('BTC market not created')
      }
      let btcMarketDeployment
      if (deployment.btcMarket) {
        btcMarketDeployment = deployment.btcMarket
        btcMarket = btcMarketDeployment.market
      } else {
        throw new Error('BTC market not created')
      }

      ;[controller, accountVerifier] = await deployController(
        owner,
        deployment.marketFactory,
        deployment.chainlinkKeptFeed,
        TX_OVERRIDES,
      )

      await advanceToPrice(
        ethMarketDeployment.keeperOracle,
        receiver,
        currentTime,
        parse6decimal('3113.7128'),
        TX_OVERRIDES,
      )
      await advanceToPrice(
        btcMarketDeployment.keeperOracle,
        receiver,
        currentTime,
        parse6decimal('57575.464'),
        TX_OVERRIDES,
      )

      // fund userA
      await dsu.connect(userA).approve(deployment.margin.address, constants.MaxUint256, { maxFeePerGas: 100000000 })
      await deployment.fundWalletUSDC(userA, parse6decimal('50000'), { maxFeePerGas: 100000000 })
    }

    before(async () => {
      // touch the provider, such that smock doesn't error out running a single test
      await advanceBlock()
      // mock gas information for the chain being tested
      await mockGasInfo()
    })

    beforeEach(async () => {
      // update the timestamp used for calculating expiry and adjusting oracle price
      currentTime = BigNumber.from(await currentBlockTimestamp())
      await loadFixture(fixture)

      // set a realistic base gas fee
      await HRE.ethers.provider.send('hardhat_setNextBlockBaseFeePerGas', ['0x5F5E100']) // 0.1 gwei

      keeperBalanceBefore = await dsu.balanceOf(keeper.address)
      keeperEthBalanceBefore = await keeper.getBalance()
      currentTime = BigNumber.from(await currentBlockTimestamp())
    })

    afterEach(async () => {
      // ensure controller has no funds at rest
      expect(await dsu.balanceOf(controller.address)).to.equal(0)

      // reset to avoid impact to setup and other tests
      await HRE.ethers.provider.send('hardhat_setNextBlockBaseFeePerGas', ['0x1'])
    })

    describe('#deployment', () => {
      let accountAddressA: Address

      // fund the account with 15k USDC
      beforeEach(async () => {
        accountAddressA = await controller.getAccountAddress(userA.address)
      })

      it('can create an account', async () => {
        // pre-fund the address where the account will be deployed
        await usdc.connect(userA).transfer(accountAddressA, parse6decimal('15000'), TX_OVERRIDES)

        // sign a message to deploy the account
        const deployAccountMessage = {
          ...createAction(userA.address, userA.address),
        }
        const signature = await signDeployAccount(userA, accountVerifier, deployAccountMessage)

        // keeper executes deployment of the account and is compensated
        await expect(
          controller.connect(keeper).deployAccountWithSignature(deployAccountMessage, signature, TX_OVERRIDES),
        )
          .to.emit(controller, 'AccountDeployed')
          .withArgs(userA.address, accountAddressA)

        await checkCompensation()
      })

      it('keeper fee is limited by maxFee', async () => {
        // pre-fund the address where the account will be deployed
        await usdc.connect(userA).transfer(accountAddressA, parse6decimal('15000'), TX_OVERRIDES)

        // sign a message with maxFee smaller than the calculated keeper fee (~0.0033215)
        const maxFee = parse6decimal('0.0789')
        const deployAccountMessage = {
          ...createAction(userA.address, userA.address, maxFee),
        }
        const signature = await signDeployAccount(userA, accountVerifier, deployAccountMessage)

        // keeper executes deployment of the account and is compensated
        await expect(
          controller.connect(keeper).deployAccountWithSignature(deployAccountMessage, signature, TX_OVERRIDES),
        )
          .to.emit(controller, 'AccountDeployed')
          .withArgs(userA.address, accountAddressA)

        const keeperFeePaid = (await dsu.balanceOf(keeper.address)).sub(keeperBalanceBefore)
        expect(keeperFeePaid).to.equal(maxFee.mul(1e12)) // convert from 6- to 18- decimal
      })

      it('reverts if keeper cannot be compensated', async () => {
        // ensure the account is empty
        expect(await dsu.balanceOf(keeper.address)).to.equal(0)
        expect(await usdc.balanceOf(keeper.address)).to.equal(0)

        // sign a message to deploy the account
        const deployAccountMessage = {
          ...createAction(userA.address, userA.address),
        }

        // ensure the request fails
        const signature = await signDeployAccount(userA, accountVerifier, deployAccountMessage)
        await expect(
          controller
            .connect(keeper)
            .deployAccountWithSignature(deployAccountMessage, signature, { maxFeePerGas: 100000000 }),
        ).to.be.reverted
      })

      it('wraps only what is necessary to compensate keeper', async () => {
        // pre-fund the address with sufficient USDC for transaction fee and a tiny amount of DSU
        await usdc.connect(userA).transfer(accountAddressA, parse6decimal('1'), TX_OVERRIDES)
        expect(await usdc.balanceOf(accountAddressA)).to.equal(parse6decimal('1'))
        const dsuDustAmount = utils.parseEther('0.0002')
        await deployment.fundWalletDSU(userA, dsuDustAmount, TX_OVERRIDES)
        await dsu.connect(userA).transfer(accountAddressA, dsuDustAmount, TX_OVERRIDES)
        expect(await dsu.balanceOf(accountAddressA)).to.equal(dsuDustAmount)

        // sign a message to deploy the account
        const deployAccountMessage = {
          ...createAction(userA.address, userA.address),
        }
        const signature = await signDeployAccount(userA, accountVerifier, deployAccountMessage)

        // keeper executes deployment of the account and is compensated
        await expect(
          controller.connect(keeper).deployAccountWithSignature(deployAccountMessage, signature, TX_OVERRIDES),
        )
          .to.emit(controller, 'AccountDeployed')
          .withArgs(userA.address, accountAddressA)
        const keeperFeePaid = (await dsu.balanceOf(keeper.address)).sub(keeperBalanceBefore)

        // ensure only the required amount was wrapped, less rounding error
        expect(await dsu.balanceOf(accountAddressA)).to.equal(0)
        expect(await usdc.balanceOf(accountAddressA)).to.equal(
          parse6decimal('1').sub(keeperFeePaid.div(1e12)).add(dsuDustAmount.div(1e12)).sub(1),
        )
      })
    })

    describe('#transfer', async () => {
      const INITIAL_DEPOSIT_6 = parse6decimal('13000')
      let accountA: Account

      beforeEach(async () => {
        // deploy collateral account for userA
        accountA = await createCollateralAccount(userA, INITIAL_DEPOSIT_6)
      })

      it('collects fee for depositing some funds to market', async () => {
        // sign a message to deposit 6k from the collateral account to the market
        const transferAmount = parse6decimal('6000')
        const marketTransferMessage = {
          market: ethMarket.address,
          amount: transferAmount,
          ...createAction(userA.address),
        }
        const signature = await signMarketTransfer(userA, accountVerifier, marketTransferMessage)

        // perform transfer
        await expect(
          controller.connect(keeper).marketTransferWithSignature(marketTransferMessage, signature, TX_OVERRIDES),
        )
          .to.emit(dsu, 'Transfer')
          .withArgs(accountA.address, margin.address, transferAmount.mul(1e12)) // scale to token precision
          .to.emit(ethMarket, 'OrderCreated')
          .withArgs(
            userA.address,
            anyValue,
            anyValue,
            constants.AddressZero,
            constants.AddressZero,
            constants.AddressZero,
          )
          .to.emit(controller, 'KeeperCall')
          .withArgs(keeper.address, anyValue, 0, anyValue, anyValue, anyValue)
        await expectMarketIsolatedBalance(userA, ethMarket, transferAmount)

        await checkCompensation(1)
      })

      it('collects fee for withdrawing some funds from market', async () => {
        // user deposits collateral to the market
        await deposit(parse6decimal('12000'), accountA)
        await expectMarketIsolatedBalance(userA, ethMarket, parse6decimal('12000'))

        // sign a message to make a partial withdrawal
        const withdrawal = parse6decimal('-2000')
        const marketTransferMessage = {
          market: ethMarket.address,
          amount: withdrawal,
          ...createAction(userA.address, userA.address),
        }
        const signature = await signMarketTransfer(userA, accountVerifier, marketTransferMessage)

        // perform transfer
        await expect(
          controller.connect(keeper).marketTransferWithSignature(marketTransferMessage, signature, TX_OVERRIDES),
        )
          .to.emit(dsu, 'Transfer')
          .withArgs(margin.address, accountA.address, withdrawal.mul(-1e12)) // scale to token precision
          .to.emit(ethMarket, 'OrderCreated')
          .withArgs(
            userA.address,
            anyValue,
            anyValue,
            constants.AddressZero,
            constants.AddressZero,
            constants.AddressZero,
          )
          .to.emit(controller, 'KeeperCall')
          .withArgs(keeper.address, anyValue, 0, anyValue, anyValue, anyValue)
        await expectMarketIsolatedBalance(userA, ethMarket, parse6decimal('10000')) // 12k-2k

        await checkCompensation(2)
      })

      // TODO: Add Margin support for full withdrawals
      it.skip('collects fee for withdrawing native deposit from market', async () => {
        // user directly isolates collateral to the market
        const depositAmount = parse6decimal('13000')
        await deployment.fundWalletDSU(userA, depositAmount.mul(1e12), TX_OVERRIDES)
<<<<<<< HEAD
        await margin.connect(userA).deposit(userA.address, depositAmount, TX_OVERRIDES)
        await margin.connect(userA).isolate(userA.address, ethMarket.address, depositAmount, TX_OVERRIDES)
        await expectMarketIsolatedBalance(userA, ethMarket, depositAmount)
=======
        await ethMarket
          .connect(userA)
          ['update(address,int256,int256,address)'](userA.address, 0, depositAmount, constants.AddressZero, {
            maxFeePerGas: 150000000,
          })
        expect((await ethMarket.locals(userA.address)).collateral).to.equal(depositAmount)
>>>>>>> a43b03ed

        // sign a message to withdraw everything from the market back into the collateral account
        const marketTransferMessage = {
          market: ethMarket.address,
          amount: (await ethMarket.locals(userA.address)).collateral.mul(-1),
          ...createAction(userA.address, userA.address),
        }
        const signature = await signMarketTransfer(userA, accountVerifier, marketTransferMessage)

        // perform transfer
        await expect(
          controller.connect(keeper).marketTransferWithSignature(marketTransferMessage, signature, TX_OVERRIDES),
        )
          .to.emit(dsu, 'Transfer')
          .withArgs(margin.address, accountA.address, depositAmount.mul(1e12)) // scale to token precision
          .to.emit(ethMarket, 'OrderCreated')
          .withArgs(
            userA.address,
            anyValue,
            anyValue,
            constants.AddressZero,
            constants.AddressZero,
            constants.AddressZero,
          )
          .to.emit(controller, 'KeeperCall')
          .withArgs(keeper.address, anyValue, 0, anyValue, anyValue, anyValue)
        await expectMarketIsolatedBalance(userA, ethMarket, constants.Zero)

        await checkCompensation(1)
      })

      it('collects fee for withdrawing funds into empty collateral account', async () => {
        // deposit 12k
        await deposit(parse6decimal('12000'), accountA)
        // withdraw dust so it cannot be used to pay the keeper
        await accountA.withdraw(constants.MaxUint256, true, TX_OVERRIDES)
        expect(await dsu.balanceOf(accountA.address)).to.equal(0)

        // sign a message to withdraw 2k from the market back into the collateral account
        const withdrawal = parse6decimal('-2000')
        const marketTransferMessage = {
          market: ethMarket.address,
          amount: withdrawal,
          ...createAction(userA.address, userA.address),
        }
        const signature = await signMarketTransfer(userA, accountVerifier, marketTransferMessage)

        // perform transfer
        await expect(
          controller.connect(keeper).marketTransferWithSignature(marketTransferMessage, signature, TX_OVERRIDES),
        )
          .to.emit(dsu, 'Transfer')
          .withArgs(margin.address, accountA.address, anyValue)
          .to.emit(ethMarket, 'OrderCreated')
          .withArgs(
            userA.address,
            anyValue,
            anyValue,
            constants.AddressZero,
            constants.AddressZero,
            constants.AddressZero,
          )
          .to.emit(controller, 'KeeperCall')
          .withArgs(keeper.address, anyValue, 0, anyValue, anyValue, anyValue)
        expect(await margin.isolatedBalances(userA.address, ethMarket.address)).to.be.within(
          parse6decimal('9999'),
          parse6decimal('10000'),
        ) // 12k-2k

        await checkCompensation(2)
      })
    })

    describe('#rebalance', async () => {
      let accountA: Account

      beforeEach(async () => {
        accountA = await createCollateralAccount(userA, parse6decimal('10005'))
      })

      it('collects fee for changing rebalance configuration', async () => {
        // sign message to create a new group
        const message = {
          group: 5,
          markets: [ethMarket.address],
          configs: [{ target: parse6decimal('1'), threshold: parse6decimal('0.0901') }],
          maxFee: DEFAULT_MAX_FEE,
          ...(await createAction(userA.address)),
        }
        const signature = await signRebalanceConfigChange(userA, accountVerifier, message)

        // create the group
        await expect(controller.connect(keeper).changeRebalanceConfigWithSignature(message, signature, TX_OVERRIDES))
          .to.emit(controller, 'RebalanceMarketConfigured')
          .withArgs(userA.address, message.group, ethMarket.address, message.configs[0])
          .to.emit(controller, 'RebalanceGroupConfigured')
          .withArgs(userA.address, message.group, 1)

        // ensure keeper was compensated
        await checkCompensation()
      })

      it('collects fee for rebalancing a group', async () => {
        // create a new group with two markets
        const message = {
          group: 4,
          markets: [ethMarket.address, btcMarket.address],
          configs: [
            { target: parse6decimal('0.5'), threshold: parse6decimal('0.05') },
            { target: parse6decimal('0.5'), threshold: parse6decimal('0.05') },
          ],
          maxFee: DEFAULT_MAX_FEE,
          ...(await createAction(userA.address)),
        }
        const signature = await signRebalanceConfigChange(userA, accountVerifier, message)
        await expect(controller.connect(keeper).changeRebalanceConfigWithSignature(message, signature, TX_OVERRIDES)).to
          .not.be.reverted

        // transfer all collateral to ethMarket
        await deposit(parse6decimal('10000'), accountA)
        await expectMarketIsolatedBalance(userA, ethMarket, parse6decimal('10000'))
        await expectMarketIsolatedBalance(userA, btcMarket, constants.Zero)

        // rebalance the group
        await expect(controller.connect(keeper).rebalanceGroup(userA.address, 4, TX_OVERRIDES))
          .to.emit(controller, 'GroupRebalanced')
          .withArgs(userA.address, 4)
          .to.emit(controller, 'KeeperCall')
          .withArgs(keeper.address, anyValue, 0, anyValue, anyValue, anyValue)

        // check the group
        const [groupCollateral, canRebalance] = await controller.callStatic.checkGroup(userA.address, 4)
        expect(groupCollateral).to.equal(parse6decimal('10000'))
        expect(canRebalance).to.be.false

        // confirm keeper earned their fee
        await checkCompensation(3)
      })

      it('honors max rebalance fee when rebalancing a group', async () => {
        // create a new group with two markets and a maxFee smaller than the actual fee
        const message = {
          group: 4,
          markets: [ethMarket.address, btcMarket.address],
          configs: [
            { target: parse6decimal('0.75'), threshold: parse6decimal('0.06') },
            { target: parse6decimal('0.25'), threshold: parse6decimal('0.06') },
          ],
          maxFee: parse6decimal('0.00923'),
          ...(await createAction(userA.address)),
        }
        const signature = await signRebalanceConfigChange(userA, accountVerifier, message)
        await expect(controller.connect(keeper).changeRebalanceConfigWithSignature(message, signature, TX_OVERRIDES)).to
          .not.be.reverted

        // transfer some collateral to ethMarket and record keeper balance after account creation
        await deposit(parse6decimal('5000'), accountA)
        const keeperBalanceBefore = await dsu.balanceOf(keeper.address)

        // rebalance the group
        await expect(controller.connect(keeper).rebalanceGroup(userA.address, 4, TX_OVERRIDES))
          .to.emit(dsu, 'Transfer')
          .withArgs(margin.address, accountA.address, utils.parseEther('1250'))
          .to.emit(dsu, 'Transfer')
          .withArgs(accountA.address, margin.address, utils.parseEther('1250'))
          .to.emit(controller, 'GroupRebalanced')
          .withArgs(userA.address, 4)
          .to.emit(controller, 'KeeperCall')
          .withArgs(keeper.address, anyValue, 0, anyValue, anyValue, anyValue)

        // confirm keeper fee was limited as configured
        const keeperFeePaid = (await dsu.balanceOf(keeper.address)).sub(keeperBalanceBefore)
        expect(keeperFeePaid).to.equal(utils.parseEther('0.00923'))
      })

      // TODO: See if this test can be resurrected once cross-margin is implemented.
      // Cannot work with isolated collateral because non-operators may not isolate on behalf of others.
      it.skip('cannot award more keeper fees than collateral rebalanced', async () => {
        // create a new group with two markets
        const message = {
          group: 4,
          markets: [ethMarket.address, btcMarket.address],
          configs: [
            { target: parse6decimal('0.5'), threshold: parse6decimal('0.05') },
            { target: parse6decimal('0.5'), threshold: parse6decimal('0.05') },
          ],
          maxFee: DEFAULT_MAX_FEE,
          ...(await createAction(userA.address)),
        }
        const signature = await signRebalanceConfigChange(userA, accountVerifier, message)
        await expect(controller.connect(keeper).changeRebalanceConfigWithSignature(message, signature, TX_OVERRIDES)).to
          .not.be.reverted

        let dustAmount = parse6decimal('0.000001')
        await dsu.connect(keeper).approve(margin.address, dustAmount.mul(1e12), TX_OVERRIDES)
        await margin.connect(keeper).deposit(accountA.address, dustAmount, TX_OVERRIDES)

        // keeper dusts one of the markets
        await ethMarket
          .connect(keeper)
<<<<<<< HEAD
          ['update(address,uint256,uint256,uint256,int256,bool)'](
            userA.address,
            constants.MaxUint256,
            constants.MaxUint256,
            constants.MaxUint256,
            dustAmount,
            false,
            { maxFeePerGas: 150000000 },
          )
        await expectMarketIsolatedBalance(userA, ethMarket, dustAmount)
=======
          ['update(address,int256,int256,address)'](userA.address, 0, dustAmount, constants.AddressZero, {
            maxFeePerGas: 150000000,
          })
        expect((await ethMarket.locals(userA.address)).collateral).to.equal(dustAmount)
>>>>>>> a43b03ed

        // keeper cannot rebalance because dust did not exceed maxFee
        await expect(
          controller.connect(keeper).rebalanceGroup(userA.address, 4, TX_OVERRIDES),
        ).to.be.revertedWithCustomError(controller, 'ControllerGroupBalancedError')

        // keeper dusts the other market, such that target is nonzero, and percentage exceeded
        dustAmount = parse6decimal('0.000003')
        await dsu.connect(keeper).approve(btcMarket.address, dustAmount.mul(1e12), TX_OVERRIDES)
        await btcMarket
          .connect(keeper)
<<<<<<< HEAD
          ['update(address,uint256,uint256,uint256,int256,bool)'](
            userA.address,
            constants.MaxUint256,
            constants.MaxUint256,
            constants.MaxUint256,
            dustAmount,
            false,
            { maxFeePerGas: 150000000 },
          )
        await expectMarketIsolatedBalance(userA, btcMarket, dustAmount)
=======
          ['update(address,int256,int256,address)'](userA.address, 0, dustAmount, constants.AddressZero, {
            maxFeePerGas: 150000000,
          })
        expect((await btcMarket.locals(userA.address)).collateral).to.equal(dustAmount)
>>>>>>> a43b03ed

        // keeper still cannot rebalance because dust did not exceed maxFee
        await expect(
          controller.connect(keeper).rebalanceGroup(userA.address, 4, TX_OVERRIDES),
        ).to.be.revertedWithCustomError(controller, 'ControllerGroupBalancedError')
      })
    })

    describe('#withdrawal', async () => {
      let accountA: Account
      let usdcBalanceBefore: BigNumber

      beforeEach(async () => {
        // deploy collateral account for userA
        accountA = await createCollateralAccount(userA, parse6decimal('17000'))
        usdcBalanceBefore = await usdc.balanceOf(userA.address)
      })

      afterEach(async () => {
        // confirm keeper earned their fee
        await checkCompensation(1)
      })

      it('collects fee for partial withdrawal from a delegated signer', async () => {
        // configure userB as delegated signer
        await marketFactory.connect(userA).updateSigner(userB.address, true, TX_OVERRIDES)

        // delegate signs message for partial withdrawal
        const withdrawalAmount = parse6decimal('7000')
        const withdrawalMessage = {
          amount: withdrawalAmount,
          unwrap: true,
          ...createAction(userA.address, userB.address),
        }
        const signature = await signWithdrawal(userB, accountVerifier, withdrawalMessage)

        // perform withdrawal and check balance
        await expect(controller.connect(keeper).withdrawWithSignature(withdrawalMessage, signature, TX_OVERRIDES))
          .to.emit(usdc, 'Transfer')
          .withArgs(accountA.address, userA.address, anyValue)
          .to.emit(controller, 'KeeperCall')
          .withArgs(keeper.address, anyValue, 0, anyValue, anyValue, anyValue)

        // confirm userA withdrew their funds and keeper fee was paid from the collateral account
        expect(await usdc.balanceOf(accountA.address)).to.be.within(parse6decimal('9999'), parse6decimal('10000'))
        expect(await usdc.balanceOf(userA.address)).to.equal(usdcBalanceBefore.add(withdrawalAmount))
      })

      it('collects fee for full withdrawal', async () => {
        // sign a message to withdraw all funds from the account
        const withdrawalMessage = {
          amount: constants.MaxUint256,
          unwrap: true,
          ...createAction(userA.address, userA.address),
        }
        const signature = await signWithdrawal(userA, accountVerifier, withdrawalMessage)

        // perform withdrawal and check balances
        await expect(controller.connect(keeper).withdrawWithSignature(withdrawalMessage, signature, TX_OVERRIDES))
          .to.emit(usdc, 'Transfer')
          .withArgs(accountA.address, userA.address, anyValue)
          .to.emit(controller, 'KeeperCall')
          .withArgs(keeper.address, anyValue, 0, anyValue, anyValue, anyValue)

        // collateral account should be empty
        expect(await dsu.balanceOf(accountA.address)).to.equal(0)
        expect(await usdc.balanceOf(accountA.address)).to.equal(0)

        // user should have their initial balance, plus what was in their collateral account, minus keeper fees
        expect((await usdc.balanceOf(userA.address)).sub(usdcBalanceBefore)).to.be.within(
          parse6decimal('16999'),
          parse6decimal('17000'),
        )
      })
    })

    describe('#relay', async () => {
      let downstreamVerifier: Verifier

      function createCommon(domain: Address) {
        return {
          common: {
            account: userA.address,
            signer: userA.address,
            domain: domain,
            nonce: nextNonce(),
            group: 0,
            expiry: currentTime.add(60),
          },
        }
      }

      beforeEach(async () => {
        await createCollateralAccount(userA, parse6decimal('6'))
        downstreamVerifier = Verifier__factory.connect(await marketFactory.verifier(), owner)
        downstreamVerifier.initialize(marketFactory.address, TX_OVERRIDES)
      })

      afterEach(async () => {
        // confirm keeper earned their fee
        await checkCompensation()
      })

      it('relays nonce cancellation messages', async () => {
        // confirm nonce was not already cancelled
        const nonce = 7
        expect(await downstreamVerifier.nonces(userA.address, nonce)).to.eq(false)

        // create and sign the inner message
        const nonceCancellation = {
          account: userA.address,
          signer: userA.address,
          domain: downstreamVerifier.address,
          nonce: nonce,
          group: 0,
          expiry: currentTime.add(60),
        }
        const innerSignature = await signNonceCancellation(userA, downstreamVerifier, nonceCancellation)

        // create and sign the outer message
        const relayedNonceCancellation = {
          nonceCancellation: nonceCancellation,
          ...createAction(userA.address, userA.address),
        }
        const outerSignature = await signRelayedNonceCancellation(userA, accountVerifier, relayedNonceCancellation)

        // perform the action
        await expect(
          controller
            .connect(keeper)
            .relayNonceCancellation(relayedNonceCancellation, outerSignature, innerSignature, TX_OVERRIDES),
        )
          .to.emit(downstreamVerifier, 'NonceCancelled')
          .withArgs(userA.address, nonce)
          .to.emit(accountVerifier, 'NonceCancelled')
          .withArgs(userA.address, relayedNonceCancellation.action.common.nonce)

        // confirm nonce is now cancelled
        expect(await downstreamVerifier.nonces(userA.address, nonce)).to.eq(true)
      })

      it('relays group cancellation messages', async () => {
        // confirm group was not already cancelled
        const group = 7
        expect(await downstreamVerifier.groups(userA.address, group)).to.eq(false)

        // create and sign the inner message
        const groupCancellation = {
          group: group,
          ...createCommon(downstreamVerifier.address),
        }
        const innerSignature = await signGroupCancellation(userA, downstreamVerifier, groupCancellation)

        // create and sign the outer message
        const relayedGroupCancellation = {
          groupCancellation: groupCancellation,
          ...createAction(userA.address, userA.address),
        }
        const outerSignature = await signRelayedGroupCancellation(userA, accountVerifier, relayedGroupCancellation)

        // perform the action
        await expect(
          controller
            .connect(keeper)
            .relayGroupCancellation(relayedGroupCancellation, outerSignature, innerSignature, TX_OVERRIDES),
        )
          .to.emit(downstreamVerifier, 'GroupCancelled')
          .withArgs(userA.address, group)
          .to.emit(downstreamVerifier, 'NonceCancelled')
          .withArgs(userA.address, groupCancellation.common.nonce)
          .to.emit(accountVerifier, 'NonceCancelled')
          .withArgs(userA.address, relayedGroupCancellation.action.common.nonce)

        // confirm group is now cancelled
        expect(await downstreamVerifier.groups(userA.address, group)).to.eq(true)
      })

      it('relays operator update messages', async () => {
        // confirm userB is not already an operator
        expect(await marketFactory.operators(userA.address, userB.address)).to.be.false

        // create and sign the inner message
        const operatorUpdate = {
          access: {
            accessor: userB.address,
            approved: true,
          },
          ...createCommon(marketFactory.address),
        }
        const innerSignature = await signOperatorUpdate(userA, downstreamVerifier, operatorUpdate)

        // create and sign the outer message
        const relayedOperatorUpdateMessage = {
          operatorUpdate: operatorUpdate,
          ...createAction(userA.address, userA.address),
        }
        const outerSignature = await signRelayedOperatorUpdate(userA, accountVerifier, relayedOperatorUpdateMessage)

        // perform the action
        await expect(
          controller
            .connect(keeper)
            .relayOperatorUpdate(relayedOperatorUpdateMessage, outerSignature, innerSignature, TX_OVERRIDES),
        )
          .to.emit(marketFactory, 'OperatorUpdated')
          .withArgs(userA.address, userB.address, true)
          .to.emit(downstreamVerifier, 'NonceCancelled')
          .withArgs(userA.address, relayedOperatorUpdateMessage.operatorUpdate.common.nonce)
          .to.emit(accountVerifier, 'NonceCancelled')
          .withArgs(userA.address, relayedOperatorUpdateMessage.action.common.nonce)

        // confirm userB is now an operator
        expect(await marketFactory.operators(userA.address, userB.address)).to.be.true
      })

      it('relays signer update messages', async () => {
        // confirm userB is not already a delegated signer
        expect(await marketFactory.signers(userA.address, userB.address)).to.be.false

        // create and sign the inner message
        const signerUpdate = {
          access: {
            accessor: userB.address,
            approved: true,
          },
          ...createCommon(marketFactory.address),
        }
        const innerSignature = await signSignerUpdate(userA, downstreamVerifier, signerUpdate)

        // create and sign the outer message
        const relayedSignerUpdateMessage = {
          signerUpdate: signerUpdate,
          ...createAction(userA.address, userA.address),
        }
        const outerSignature = await signRelayedSignerUpdate(userA, accountVerifier, relayedSignerUpdateMessage)

        // perform the action
        await expect(
          controller
            .connect(keeper)
            .relaySignerUpdate(relayedSignerUpdateMessage, outerSignature, innerSignature, TX_OVERRIDES),
        )
          .to.emit(marketFactory, 'SignerUpdated')
          .withArgs(userA.address, userB.address, true)
          .to.emit(downstreamVerifier, 'NonceCancelled')
          .withArgs(userA.address, relayedSignerUpdateMessage.signerUpdate.common.nonce)
          .to.emit(accountVerifier, 'NonceCancelled')
          .withArgs(userA.address, relayedSignerUpdateMessage.action.common.nonce)

        // confirm userB is now a delegated signer
        expect(await marketFactory.signers(userA.address, userB.address)).to.be.true
      })

      it('relays batch access update messages', async () => {
        // confirm userB is not already an operator, and userC is not already a delegated signer
        expect(await marketFactory.operators(userA.address, userB.address)).to.be.false
        expect(await marketFactory.signers(userA.address, userC.address)).to.be.false

        // create and sign the inner message
        const accessUpdateBatch = {
          operators: [{ accessor: userB.address, approved: true }],
          signers: [{ accessor: userC.address, approved: true }],
          ...createCommon(marketFactory.address),
        }
        const innerSignature = await signAccessUpdateBatch(userA, downstreamVerifier, accessUpdateBatch)

        // create and sign the outer message
        const relayedAccessUpdateBatchMesage = {
          accessUpdateBatch: accessUpdateBatch,
          ...createAction(userA.address),
        }
        const outerSignature = await signRelayedAccessUpdateBatch(
          userA,
          accountVerifier,
          relayedAccessUpdateBatchMesage,
        )

        // perform the action
        await expect(
          controller
            .connect(keeper)
            .relayAccessUpdateBatch(relayedAccessUpdateBatchMesage, outerSignature, innerSignature, TX_OVERRIDES),
        )
          .to.emit(marketFactory, 'OperatorUpdated')
          .withArgs(userA.address, userB.address, true)
          .to.emit(marketFactory, 'SignerUpdated')
          .withArgs(userA.address, userC.address, true)
          .to.emit(downstreamVerifier, 'NonceCancelled')
          .withArgs(userA.address, accessUpdateBatch.common.nonce)
          .to.emit(accountVerifier, 'NonceCancelled')
          .withArgs(userA.address, relayedAccessUpdateBatchMesage.action.common.nonce)

        // confirm userB is now an operator, and userC a delegated signer
        expect(await marketFactory.operators(userA.address, userB.address)).to.be.true
        expect(await marketFactory.signers(userA.address, userC.address)).to.be.true
      })
    })
  })
}<|MERGE_RESOLUTION|>--- conflicted
+++ resolved
@@ -449,18 +449,9 @@
         // user directly isolates collateral to the market
         const depositAmount = parse6decimal('13000')
         await deployment.fundWalletDSU(userA, depositAmount.mul(1e12), TX_OVERRIDES)
-<<<<<<< HEAD
         await margin.connect(userA).deposit(userA.address, depositAmount, TX_OVERRIDES)
         await margin.connect(userA).isolate(userA.address, ethMarket.address, depositAmount, TX_OVERRIDES)
         await expectMarketIsolatedBalance(userA, ethMarket, depositAmount)
-=======
-        await ethMarket
-          .connect(userA)
-          ['update(address,int256,int256,address)'](userA.address, 0, depositAmount, constants.AddressZero, {
-            maxFeePerGas: 150000000,
-          })
-        expect((await ethMarket.locals(userA.address)).collateral).to.equal(depositAmount)
->>>>>>> a43b03ed
 
         // sign a message to withdraw everything from the market back into the collateral account
         const marketTransferMessage = {
@@ -661,23 +652,10 @@
         // keeper dusts one of the markets
         await ethMarket
           .connect(keeper)
-<<<<<<< HEAD
-          ['update(address,uint256,uint256,uint256,int256,bool)'](
-            userA.address,
-            constants.MaxUint256,
-            constants.MaxUint256,
-            constants.MaxUint256,
-            dustAmount,
-            false,
-            { maxFeePerGas: 150000000 },
-          )
-        await expectMarketIsolatedBalance(userA, ethMarket, dustAmount)
-=======
           ['update(address,int256,int256,address)'](userA.address, 0, dustAmount, constants.AddressZero, {
             maxFeePerGas: 150000000,
           })
-        expect((await ethMarket.locals(userA.address)).collateral).to.equal(dustAmount)
->>>>>>> a43b03ed
+        await expectMarketIsolatedBalance(userA, ethMarket, dustAmount)
 
         // keeper cannot rebalance because dust did not exceed maxFee
         await expect(
@@ -689,23 +667,10 @@
         await dsu.connect(keeper).approve(btcMarket.address, dustAmount.mul(1e12), TX_OVERRIDES)
         await btcMarket
           .connect(keeper)
-<<<<<<< HEAD
-          ['update(address,uint256,uint256,uint256,int256,bool)'](
-            userA.address,
-            constants.MaxUint256,
-            constants.MaxUint256,
-            constants.MaxUint256,
-            dustAmount,
-            false,
-            { maxFeePerGas: 150000000 },
-          )
-        await expectMarketIsolatedBalance(userA, btcMarket, dustAmount)
-=======
           ['update(address,int256,int256,address)'](userA.address, 0, dustAmount, constants.AddressZero, {
             maxFeePerGas: 150000000,
           })
-        expect((await btcMarket.locals(userA.address)).collateral).to.equal(dustAmount)
->>>>>>> a43b03ed
+        await expectMarketIsolatedBalance(userA, btcMarket, dustAmount)
 
         // keeper still cannot rebalance because dust did not exceed maxFee
         await expect(
