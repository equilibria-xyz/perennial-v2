// SPDX-License-Identifier: Apache-2.0
pragma solidity ^0.8.13;

import { IEmptySetReserve } from "@equilibria/emptyset-batcher/interfaces/IEmptySetReserve.sol";
import { AggregatorV3Interface, Kept, Token18 } from "@equilibria/root/attribute/Kept/Kept.sol";
import { Fixed6, Fixed6Lib } from "@equilibria/root/number/types/Fixed6.sol";
import { UFixed6, UFixed6Lib } from "@equilibria/root/number/types/UFixed6.sol";
import { UFixed18, UFixed18Lib } from "@equilibria/root/number/types/UFixed18.sol";
import { Token6 } from "@equilibria/root/token/types/Token6.sol";
import { IMarket } from "@equilibria/perennial-v2/contracts/interfaces/IMarket.sol";

import { IManager } from "./interfaces/IManager.sol";
import { IOrderVerifier } from "./interfaces/IOrderVerifier.sol";
import { Action } from "./types/Action.sol";
import { CancelOrderAction } from "./types/CancelOrderAction.sol";
import { InterfaceFee } from "./types/InterfaceFee.sol";
import { TriggerOrder, TriggerOrderStorage } from "./types/TriggerOrder.sol";
import { PlaceOrderAction } from "./types/PlaceOrderAction.sol";

/// @notice Base class with business logic to store and execute trigger orders.
///         Derived implementations created as appropriate for different chains.
abstract contract Manager is IManager, Kept {
    /// @dev USDC stablecoin address
    Token6 public immutable USDC; // solhint-disable-line var-name-mixedcase

    /// @dev Digital Standard Unit token used for keeper compensation
    Token18 public immutable DSU; // solhint-disable-line var-name-mixedcase

    /// @dev DSU Reserve address
    IEmptySetReserve public immutable reserve;

<<<<<<< HEAD
    /// @dev Configuration used for keeper compensation
    KeepConfig public keepConfig;
=======
    /// @dev Contract used to validate delegated signers
    IMarketFactory public immutable marketFactory;
>>>>>>> 06e6a6cc

    /// @dev Verifies EIP712 messages for this extension
    IOrderVerifier public immutable verifier;

    /// @dev Configuration used for keeper compensation
    KeepConfig public keepConfig;

    /// @dev Stores trigger orders while awaiting their conditions to become true
    /// Market => Account => Nonce => Order
    mapping(IMarket => mapping(address => mapping(uint256 => TriggerOrderStorage))) private _orders;

    /// @dev Creates an instance
    /// @param dsu_ Digital Standard Unit stablecoin
    constructor(
        Token6 usdc_,
        Token18 dsu_,
        IEmptySetReserve reserve_,
        IOrderVerifier verifier_
    ) {
        USDC = usdc_;
        DSU = dsu_;
        reserve = reserve_;
        verifier = verifier_;
    }

    /// @notice Initialize the contract
    /// @param ethOracle_ Chainlink ETH/USD oracle used for keeper compensation
    /// @param keepConfig_ Keeper compensation configuration
    function initialize(
        AggregatorV3Interface ethOracle_,
        KeepConfig memory keepConfig_
    ) external initializer(1) {
        __Kept__initialize(ethOracle_, DSU);
        keepConfig = keepConfig_;
        // allows DSU to unwrap to USDC
        DSU.approve(address(reserve));
    }

    /// @inheritdoc IManager
    function placeOrder(IMarket market, uint256 orderId, TriggerOrder calldata order) external {
        _placeOrder(market, msg.sender, orderId, order);
    }

    /// @inheritdoc IManager
    function placeOrderWithSignature(PlaceOrderAction calldata request, bytes calldata signature) external {
        // ensure the message was signed by the owner or a delegated signer
        verifier.verifyPlaceOrder(request, signature);

        _compensateKeeperAction(request.action);
        _placeOrder(request.action.market, request.action.common.account, request.action.orderId, request.order);
    }

    /// @inheritdoc IManager
    function cancelOrder(IMarket market, uint256 orderId) external {
        _cancelOrder(market, msg.sender, orderId);
    }

    /// @inheritdoc IManager
    function cancelOrderWithSignature(CancelOrderAction calldata request, bytes calldata signature) external {
        // ensure the message was signed by the owner or a delegated signer
        verifier.verifyCancelOrder(request, signature);

        _compensateKeeperAction(request.action);
        _cancelOrder(request.action.market, request.action.common.account, request.action.orderId);
    }

    /// @inheritdoc IManager
    function orders(IMarket market, address account, uint256 orderId) external view returns (TriggerOrder memory) {
        return _orders[market][account][orderId].read();
    }

    /// @inheritdoc IManager
    function checkOrder(
        IMarket market,
        address account,
        uint256 orderId
    ) public view returns (TriggerOrder memory order, bool canExecute) {
        order = _orders[market][account][orderId].read();
        // prevent calling canExecute on a spent or empty order
        if (order.isSpent || order.isEmpty()) revert ManagerInvalidOrderNonceError();
        canExecute = order.canExecute(market.oracle().latest());
    }

    /// @inheritdoc IManager
    function executeOrder(IMarket market, address account, uint256 orderId) external {
        // check conditions to ensure order is executable
        (TriggerOrder memory order, bool canExecute) = checkOrder(market, account, orderId);
        if (!canExecute) revert ManagerCannotExecuteError();

        _compensateKeeper(market, account, order.maxFee);
        order.execute(market, account);
        bool interfaceFeeCharged = _chargeInterfaceFee(market, account, order);

        // invalidate the order nonce
        order.isSpent = true;
        _orders[market][account][orderId].store(order);

        emit TriggerOrderExecuted(market, account, order, orderId);
        if (interfaceFeeCharged) emit TriggerOrderInterfaceFeeCharged(account, market, order.interfaceFee);
    }

    /// @notice reads keeper compensation parameters from an action message
    function _compensateKeeperAction(Action calldata action) internal {
        _compensateKeeper(action.market, action.common.account, action.maxFee);
    }

    /// @notice encodes data needed to pull DSU from market to pay keeper for fulfilling requests
    function _compensateKeeper(IMarket market, address account, UFixed6 maxFee) internal {
        bytes memory data = abi.encode(market, account, maxFee);
        _handleKeeperFee(keepConfig, 0, msg.data[0:0], 0, data);
    }

    /// @notice Transfers DSU from market to manager to compensate keeper
    /// @param amount Keeper fee as calculated
    /// @param data Identifies the market from and user for which funds should be withdrawn,
    ///             and the user-defined fee cap
    /// @return Amount of funds transferred from market to manager
    function _raiseKeeperFee(
        UFixed18 amount,
        bytes memory data
    ) internal virtual override returns (UFixed18) {
        (IMarket market, address account, UFixed6 maxFee) = abi.decode(data, (IMarket, address, UFixed6));
        UFixed6 raisedKeeperFee = UFixed6Lib.from(amount, true).min(maxFee);

        _marketWithdraw(market, account, raisedKeeperFee);

        return UFixed18Lib.from(raisedKeeperFee);
    }

    function _cancelOrder(IMarket market, address account, uint256 orderId) private {
        // ensure this order wasn't already executed/cancelled
        TriggerOrder memory order = _orders[market][account][orderId].read();
        if (order.isEmpty() || order.isSpent) revert ManagerCannotCancelError();

        // invalidate the order nonce
        order.isSpent = true;
        _orders[market][account][orderId].store(order);

        emit TriggerOrderCancelled(market, account, orderId);
    }

    /// @notice Transfers DSU from market to manager to pay interface fee
    function _chargeInterfaceFee(IMarket market, address account, TriggerOrder memory order) internal returns (bool) {
        if (order.interfaceFee.amount.isZero()) return false;

        // determine amount of fee to charge
        UFixed6 feeAmount = order.interfaceFee.fixedFee ?
            order.interfaceFee.amount :
            order.notionalValue(market, account).mul(order.interfaceFee.amount);

        _marketWithdraw(market, account, feeAmount);

        if (order.interfaceFee.unwrap) _unwrapAndWithdaw(order.interfaceFee.receiver, UFixed18Lib.from(feeAmount));
        else DSU.push(order.interfaceFee.receiver, UFixed18Lib.from(feeAmount));

        return true;
    }

    /// @notice Transfers DSU from market to manager to pay keeper or interface fee
    function _marketWithdraw(IMarket market, address account, UFixed6 amount) private {
        market.update(account, UFixed6Lib.MAX, UFixed6Lib.MAX, UFixed6Lib.MAX, Fixed6Lib.from(-1, amount), false);
    }

    function _placeOrder(IMarket market, address account, uint256 orderId, TriggerOrder calldata order) private {
        // prevent user from reusing an order identifier
        TriggerOrder memory old = _orders[market][account][orderId].read();
        if (old.isSpent) revert ManagerInvalidOrderNonceError();

        _orders[market][account][orderId].store(order);
        emit TriggerOrderPlaced(market, account, order, orderId);
    }

    /// @notice Unwraps DSU to USDC and pushes to interface fee receiver
    function _unwrapAndWithdaw(address receiver, UFixed18 amount) private {
        reserve.redeem(amount);
        USDC.push(receiver, UFixed6Lib.from(amount));
    }
}<|MERGE_RESOLUTION|>--- conflicted
+++ resolved
@@ -28,14 +28,6 @@
 
     /// @dev DSU Reserve address
     IEmptySetReserve public immutable reserve;
-
-<<<<<<< HEAD
-    /// @dev Configuration used for keeper compensation
-    KeepConfig public keepConfig;
-=======
-    /// @dev Contract used to validate delegated signers
-    IMarketFactory public immutable marketFactory;
->>>>>>> 06e6a6cc
 
     /// @dev Verifies EIP712 messages for this extension
     IOrderVerifier public immutable verifier;
