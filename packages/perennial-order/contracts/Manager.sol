--- conflicted
+++ resolved
@@ -155,13 +155,18 @@
         emit TriggerOrderExecuted(market, account, order, orderId);
         if (interfaceFeeCharged) emit TriggerOrderInterfaceFeeCharged(account, market, order.interfaceFee);
 
-<<<<<<< HEAD
+        // compensate keeper
+        uint256 applicableGas = startGas - gasleft();
+        bytes memory data = abi.encode(market, account, order.maxFee);
+        _handleKeeperFee(keepConfigBuffered, applicableGas, abi.encode(market, account, orderId), 0, data);
+    }
+
     /// @inheritdoc IManager
     function claim(address account, bool unwrap) external onlyOperator(account, msg.sender) {
         UFixed6 claimableAmount = claimable[account];
         claimable[account] = UFixed6Lib.ZERO;
 
-        if (unwrap) _unwrapAndWithdaw(msg.sender, UFixed18Lib.from(claimableAmount));
+        if (unwrap) _unwrapAndWithdraw(msg.sender, UFixed18Lib.from(claimableAmount));
         else DSU.push(msg.sender, UFixed18Lib.from(claimableAmount));
     }
 
@@ -174,12 +179,6 @@
     function _compensateKeeper(IMarket market, address account, UFixed6 maxFee) internal {
         bytes memory data = abi.encode(market, account, maxFee);
         _handleKeeperFee(keepConfig, 0, msg.data[0:0], 0, data);
-=======
-        // compensate keeper
-        uint256 applicableGas = startGas - gasleft();
-        bytes memory data = abi.encode(market, account, order.maxFee);
-        _handleKeeperFee(keepConfigBuffered, applicableGas, abi.encode(market, account, orderId), 0, data);
->>>>>>> 10e0cdd1
     }
 
     /// @notice reverts if user is not authorized to sign transactions for the account
@@ -227,12 +226,7 @@
 
         _marketWithdraw(market, account, feeAmount);
 
-<<<<<<< HEAD
         claimable[order.interfaceFee.receiver] = claimable[order.interfaceFee.receiver].add(feeAmount);
-=======
-        if (order.interfaceFee.unwrap) _unwrapAndWithdraw(order.interfaceFee.receiver, UFixed18Lib.from(feeAmount));
-        else DSU.push(order.interfaceFee.receiver, UFixed18Lib.from(feeAmount));
->>>>>>> 10e0cdd1
 
         return true;
     }
@@ -259,20 +253,19 @@
         USDC.push(receiver, UFixed6Lib.from(amount));
     }
 
-<<<<<<< HEAD
+    modifier keepAction(Action calldata action, bytes memory applicableCalldata) {
+        bytes memory data = abi.encode(action.market, action.common.account, action.maxFee);
+
+        uint256 startGas = gasleft();
+        _;
+        uint256 applicableGas = startGas - gasleft();
+
+        _handleKeeperFee(keepConfig, applicableGas, applicableCalldata, 0, data);
+    }
+
     /// @notice Only the account or an operator can call
     modifier onlyOperator(address account, address operator) {
         if (account != operator && !marketFactory.operators(account, operator)) revert ManagerInvalidOperatorError();
         _;
-=======
-    modifier keepAction(Action calldata action, bytes memory applicableCalldata) {
-        bytes memory data = abi.encode(action.market, action.common.account, action.maxFee);
-
-        uint256 startGas = gasleft();
-        _;
-        uint256 applicableGas = startGas - gasleft();
-
-        _handleKeeperFee(keepConfig, applicableGas, applicableCalldata, 0, data);
->>>>>>> 10e0cdd1
     }
 }