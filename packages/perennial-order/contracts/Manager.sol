// SPDX-License-Identifier: Apache-2.0
pragma solidity ^0.8.13;

import { IEmptySetReserve } from "@equilibria/emptyset-batcher/interfaces/IEmptySetReserve.sol";
import { AggregatorV3Interface, Kept, Token18 } from "@equilibria/root/attribute/Kept/Kept.sol";
import { Fixed6, Fixed6Lib } from "@equilibria/root/number/types/Fixed6.sol";
import { UFixed6, UFixed6Lib } from "@equilibria/root/number/types/UFixed6.sol";
import { UFixed18, UFixed18Lib } from "@equilibria/root/number/types/UFixed18.sol";
import { Token6 } from "@equilibria/root/token/types/Token6.sol";
import { IMarket, IMarketFactory } from "@equilibria/perennial-v2/contracts/interfaces/IMarketFactory.sol";

import { IManager } from "./interfaces/IManager.sol";
import { IOrderVerifier } from "./interfaces/IOrderVerifier.sol";
import { Action } from "./types/Action.sol";
import { CancelOrderAction } from "./types/CancelOrderAction.sol";
import { InterfaceFee } from "./types/InterfaceFee.sol";
import { TriggerOrder, TriggerOrderStorage } from "./types/TriggerOrder.sol";
import { PlaceOrderAction } from "./types/PlaceOrderAction.sol";

/// @notice Base class with business logic to store and execute trigger orders.
///         Derived implementations created as appropriate for different chains.
abstract contract Manager is IManager, Kept {
    /// @dev USDC stablecoin address
    Token6 public immutable USDC; // solhint-disable-line var-name-mixedcase

    /// @dev Digital Standard Unit token used for keeper compensation
    Token18 public immutable DSU; // solhint-disable-line var-name-mixedcase

    /// @dev DSU Reserve address
    IEmptySetReserve public immutable reserve;

    /// @dev Contract used to validate delegated signers
    IMarketFactory public immutable marketFactory;

    /// @dev Verifies EIP712 messages for this extension
    IOrderVerifier public immutable verifier;

    /// @dev Configuration used for keeper compensation
    KeepConfig public keepConfig;

    /// @dev Configuration used to compensate keepers for price commitments
    KeepConfig public keepConfigBuffered;

    /// @dev Stores trigger orders while awaiting their conditions to become true
    /// Market => Account => Nonce => Order
    mapping(IMarket => mapping(address => mapping(uint256 => TriggerOrderStorage))) private _orders;

    /// @dev Creates an instance
    /// @param dsu_ Digital Standard Unit stablecoin
    /// @param marketFactory_ Contract used to validate delegated signers
    constructor(
        Token6 usdc_,
        Token18 dsu_,
        IEmptySetReserve reserve_,
        IMarketFactory marketFactory_,
        IOrderVerifier verifier_
    ) {
        USDC = usdc_;
        DSU = dsu_;
        reserve = reserve_;
        marketFactory = marketFactory_;
        verifier = verifier_;
    }

    /// @notice Initialize the contract
    /// @param ethOracle_ Chainlink ETH/USD oracle used for keeper compensation
    /// @param keepConfig_ Keeper compensation configuration
    /// @param keepConfigBuffered_ Configuration used for price commitments
    function initialize(
        AggregatorV3Interface ethOracle_,
        KeepConfig memory keepConfig_,
        KeepConfig memory keepConfigBuffered_
    ) external initializer(1) {
        __Kept__initialize(ethOracle_, DSU);
        keepConfig = keepConfig_;
        keepConfigBuffered = keepConfigBuffered_;
        // allows DSU to unwrap to USDC
        DSU.approve(address(reserve));
    }

    /// @inheritdoc IManager
    function placeOrder(IMarket market, uint256 orderId, TriggerOrder calldata order) external {
        _placeOrder(market, msg.sender, orderId, order);
    }

    /// @inheritdoc IManager
    function placeOrderWithSignature(PlaceOrderAction calldata request, bytes calldata signature)
        external
        keepAction(request.action, abi.encode(request, signature))
    {
        // ensure the message was signed by the owner or a delegated signer
        verifier.verifyPlaceOrder(request, signature);
        _ensureValidSigner(request.action.common.account, request.action.common.signer);

        _placeOrder(request.action.market, request.action.common.account, request.action.orderId, request.order);
    }

    /// @inheritdoc IManager
    function cancelOrder(IMarket market, uint256 orderId) external {
        _cancelOrder(market, msg.sender, orderId);
    }

    /// @inheritdoc IManager
    function cancelOrderWithSignature(CancelOrderAction calldata request, bytes calldata signature)
        external
        keepAction(request.action, abi.encode(request, signature))
    {
        // ensure the message was signed by the owner or a delegated signer
        verifier.verifyCancelOrder(request, signature);
        _ensureValidSigner(request.action.common.account, request.action.common.signer);

        _cancelOrder(request.action.market, request.action.common.account, request.action.orderId);
    }

    /// @inheritdoc IManager
    function orders(IMarket market, address account, uint256 orderId) external view returns (TriggerOrder memory) {
        return _orders[market][account][orderId].read();
    }

    /// @inheritdoc IManager
    function checkOrder(
        IMarket market,
        address account,
        uint256 orderId
    ) public view returns (TriggerOrder memory order, bool canExecute) {
        order = _orders[market][account][orderId].read();
        // prevent calling canExecute on a spent or empty order
        if (order.isSpent || order.isEmpty()) revert ManagerInvalidOrderNonceError();
        canExecute = order.canExecute(market.oracle().latest());
    }

    /// @inheritdoc IManager
    function executeOrder(IMarket market, address account, uint256 orderId) external
    {
        // Using a modifier to measure gas would require us reading order from storage twice.
        // Instead, measure gas within the method itself.
        uint256 startGas = gasleft();

        // check conditions to ensure order is executable
        (TriggerOrder memory order, bool canExecute) = checkOrder(market, account, orderId);

        if (!canExecute) revert ManagerCannotExecuteError();

        bool interfaceFeeCharged = _chargeInterfaceFee(market, account, order);
        order.execute(market, account);

        // invalidate the order nonce
        order.isSpent = true;
        _orders[market][account][orderId].store(order);

        emit TriggerOrderExecuted(market, account, order, orderId);
        if (interfaceFeeCharged) emit TriggerOrderInterfaceFeeCharged(account, market, order.interfaceFee);

        // compensate keeper
        uint256 applicableGas = startGas - gasleft();
        bytes memory data = abi.encode(market, account, order.maxFee);
        _handleKeeperFee(keepConfigBuffered, applicableGas, abi.encode(market, account, orderId), 0, data);
    }

    /// @notice reverts if user is not authorized to sign transactions for the account
    function _ensureValidSigner(address account, address signer) internal view {
        if (account != signer && !marketFactory.signers(account, signer)) revert ManagerInvalidSignerError();
    }

    /// @notice Transfers DSU from market to manager to compensate keeper
    /// @param amount Keeper fee as calculated
    /// @param data Identifies the market from and user for which funds should be withdrawn,
    ///             and the user-defined fee cap
    /// @return Amount of funds transferred from market to manager
    function _raiseKeeperFee(
        UFixed18 amount,
        bytes memory data
    ) internal virtual override returns (UFixed18) {
        (IMarket market, address account, UFixed6 maxFee) = abi.decode(data, (IMarket, address, UFixed6));
        UFixed6 raisedKeeperFee = UFixed6Lib.from(amount, true).min(maxFee);

        _marketWithdraw(market, account, raisedKeeperFee);

        return UFixed18Lib.from(raisedKeeperFee);
    }

    function _cancelOrder(IMarket market, address account, uint256 orderId) private {
        // ensure this order wasn't already executed/cancelled
        TriggerOrder memory order = _orders[market][account][orderId].read();
        if (order.isEmpty() || order.isSpent) revert ManagerCannotCancelError();

        // invalidate the order nonce
        order.isSpent = true;
        _orders[market][account][orderId].store(order);

        emit TriggerOrderCancelled(market, account, orderId);
    }

    /// @notice Transfers DSU from market to manager to pay interface fee
    function _chargeInterfaceFee(IMarket market, address account, TriggerOrder memory order) internal returns (bool) {
        if (order.interfaceFee.amount.isZero()) return false;

        // determine amount of fee to charge
        UFixed6 feeAmount = order.interfaceFee.fixedFee ?
            order.interfaceFee.amount :
            order.notionalValue(market, account).mul(order.interfaceFee.amount);

        _marketWithdraw(market, account, feeAmount);

        if (order.interfaceFee.unwrap) _unwrapAndWithdraw(order.interfaceFee.receiver, UFixed18Lib.from(feeAmount));
        else DSU.push(order.interfaceFee.receiver, UFixed18Lib.from(feeAmount));

        return true;
    }

    /// @notice Transfers DSU from market to manager to pay keeper or interface fee
    function _marketWithdraw(IMarket market, address account, UFixed6 amount) private {
        market.update(account, UFixed6Lib.MAX, UFixed6Lib.MAX, UFixed6Lib.MAX, Fixed6Lib.from(-1, amount), false);
    }

    function _placeOrder(IMarket market, address account, uint256 orderId, TriggerOrder calldata order) private {
        // prevent user from reusing an order identifier
        TriggerOrder memory old = _orders[market][account][orderId].read();
        if (old.isSpent) revert ManagerInvalidOrderNonceError();
        // prevent user from frontrunning keeper compensation
        if (!old.isEmpty() && old.maxFee.gt(order.maxFee)) revert ManagerCannotReduceMaxFee();

        _orders[market][account][orderId].store(order);
        emit TriggerOrderPlaced(market, account, order, orderId);
    }

    /// @notice Unwraps DSU to USDC and pushes to interface fee receiver
<<<<<<< HEAD
    function _unwrapAndWithdaw(address receiver, UFixed18 amount) private {
        UFixed6 balanceBefore = USDC.balanceOf(address(this));
=======
    function _unwrapAndWithdraw(address receiver, UFixed18 amount) private {
>>>>>>> 44244315
        reserve.redeem(amount);
        USDC.push(receiver, USDC.balanceOf(address(this)).sub(balanceBefore));
    }

    modifier keepAction(Action calldata action, bytes memory applicableCalldata) {
        bytes memory data = abi.encode(action.market, action.common.account, action.maxFee);

        uint256 startGas = gasleft();
        _;
        uint256 applicableGas = startGas - gasleft();

        _handleKeeperFee(keepConfig, applicableGas, applicableCalldata, 0, data);
    }
}<|MERGE_RESOLUTION|>--- conflicted
+++ resolved
@@ -225,12 +225,8 @@
     }
 
     /// @notice Unwraps DSU to USDC and pushes to interface fee receiver
-<<<<<<< HEAD
-    function _unwrapAndWithdaw(address receiver, UFixed18 amount) private {
+    function _unwrapAndWithdraw(address receiver, UFixed18 amount) private {
         UFixed6 balanceBefore = USDC.balanceOf(address(this));
-=======
-    function _unwrapAndWithdraw(address receiver, UFixed18 amount) private {
->>>>>>> 44244315
         reserve.redeem(amount);
         USDC.push(receiver, USDC.balanceOf(address(this)).sub(balanceBefore));
     }
