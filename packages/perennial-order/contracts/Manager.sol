// SPDX-License-Identifier: Apache-2.0
pragma solidity ^0.8.13;

import { IEmptySetReserve } from "@equilibria/emptyset-batcher/interfaces/IEmptySetReserve.sol";
import { AggregatorV3Interface, Kept, Token18 } from "@equilibria/root/attribute/Kept/Kept.sol";
import { Fixed6, Fixed6Lib } from "@equilibria/root/number/types/Fixed6.sol";
import { UFixed6, UFixed6Lib } from "@equilibria/root/number/types/UFixed6.sol";
import { UFixed18, UFixed18Lib } from "@equilibria/root/number/types/UFixed18.sol";
import { Token6 } from "@equilibria/root/token/types/Token6.sol";
import { IMarket } from "@equilibria/perennial-v2/contracts/interfaces/IMarket.sol";

import { IManager } from "./interfaces/IManager.sol";
import { IOrderVerifier } from "./interfaces/IOrderVerifier.sol";
import { Action } from "./types/Action.sol";
import { CancelOrderAction } from "./types/CancelOrderAction.sol";
import { InterfaceFee } from "./types/InterfaceFee.sol";
import { TriggerOrder, TriggerOrderStorage } from "./types/TriggerOrder.sol";
import { PlaceOrderAction } from "./types/PlaceOrderAction.sol";

/// @notice Base class with business logic to store and execute trigger orders.
///         Derived implementations created as appropriate for different chains.
abstract contract Manager is IManager, Kept {
    /// @dev USDC stablecoin address
    Token6 public immutable USDC; // solhint-disable-line var-name-mixedcase

    /// @dev Digital Standard Unit token used for keeper compensation
    Token18 public immutable DSU; // solhint-disable-line var-name-mixedcase

    /// @dev DSU Reserve address
    IEmptySetReserve public immutable reserve;

    /// @dev Verifies EIP712 messages for this extension
    IOrderVerifier public immutable verifier;

    /// @dev Configuration used for keeper compensation
    KeepConfig public keepConfig;

    /// @dev Configuration used to compensate keepers for price commitments
    KeepConfig public keepConfigBuffered;

    /// @dev Stores trigger orders while awaiting their conditions to become true
    /// Market => Account => Nonce => Order
    mapping(IMarket => mapping(address => mapping(uint256 => TriggerOrderStorage))) private _orders;

    /// @dev Mapping of claimable DSU for each account
    /// Account => Amount
    mapping(address => UFixed6) public claimable;

    /// @dev Creates an instance
    /// @param dsu_ Digital Standard Unit stablecoin
    constructor(
        Token6 usdc_,
        Token18 dsu_,
        IEmptySetReserve reserve_,
        IOrderVerifier verifier_
    ) {
        USDC = usdc_;
        DSU = dsu_;
        reserve = reserve_;
        verifier = verifier_;
    }

    /// @notice Initialize the contract
    /// @param ethOracle_ Chainlink ETH/USD oracle used for keeper compensation
    /// @param keepConfig_ Keeper compensation configuration
    /// @param keepConfigBuffered_ Configuration used for price commitments
    function initialize(
        AggregatorV3Interface ethOracle_,
        KeepConfig memory keepConfig_,
        KeepConfig memory keepConfigBuffered_
    ) external initializer(1) {
        __Kept__initialize(ethOracle_, DSU);
        keepConfig = keepConfig_;
        keepConfigBuffered = keepConfigBuffered_;
        // allows DSU to unwrap to USDC
        DSU.approve(address(reserve));
    }

    /// @inheritdoc IManager
    function placeOrder(IMarket market, uint256 orderId, TriggerOrder calldata order) external {
        _placeOrder(market, msg.sender, orderId, order);
    }

    /// @inheritdoc IManager
    function placeOrderWithSignature(PlaceOrderAction calldata request, bytes calldata signature)
        external
        keepAction(request.action, abi.encode(request, signature))
    {
        // ensure the message was signed by the owner or a delegated signer
        verifier.verifyPlaceOrder(request, signature);

        _placeOrder(request.action.market, request.action.common.account, request.action.orderId, request.order);
    }

    /// @inheritdoc IManager
    function cancelOrder(IMarket market, uint256 orderId) external {
        _cancelOrder(market, msg.sender, orderId);
    }

    /// @inheritdoc IManager
    function cancelOrderWithSignature(CancelOrderAction calldata request, bytes calldata signature)
        external
        keepAction(request.action, abi.encode(request, signature))
    {
        // ensure the message was signed by the owner or a delegated signer
        verifier.verifyCancelOrder(request, signature);

        _cancelOrder(request.action.market, request.action.common.account, request.action.orderId);
    }

    /// @inheritdoc IManager
    function orders(IMarket market, address account, uint256 orderId) external view returns (TriggerOrder memory) {
        return _orders[market][account][orderId].read();
    }

    /// @inheritdoc IManager
    function checkOrder(
        IMarket market,
        address account,
        uint256 orderId
    ) public view returns (TriggerOrder memory order, bool canExecute) {
        order = _orders[market][account][orderId].read();
        // prevent calling canExecute on a spent or empty order
        if (order.isSpent || order.isEmpty()) revert ManagerInvalidOrderNonceError();
        canExecute = order.canExecute(market.oracle().latest());
    }

    /// @inheritdoc IManager
    function executeOrder(IMarket market, address account, uint256 orderId) external
    {
        // Using a modifier to measure gas would require us reading order from storage twice.
        // Instead, measure gas within the method itself.
        uint256 startGas = gasleft();

        // check conditions to ensure order is executable
        (TriggerOrder memory order, bool canExecute) = checkOrder(market, account, orderId);

        if (!canExecute) revert ManagerCannotExecuteError();

        bool interfaceFeeCharged = _chargeInterfaceFee(market, account, order);
        order.execute(market, account);

        // invalidate the order nonce
        order.isSpent = true;
        _orders[market][account][orderId].store(order);

        emit TriggerOrderExecuted(market, account, order, orderId);
        if (interfaceFeeCharged) emit TriggerOrderInterfaceFeeCharged(account, market, order.interfaceFee);

        // compensate keeper
        uint256 applicableGas = startGas - gasleft();
        bytes memory data = abi.encode(market, account, order.maxFee);
        _handleKeeperFee(keepConfigBuffered, applicableGas, abi.encode(market, account, orderId), 0, data);
    }

<<<<<<< HEAD
=======
    /// @inheritdoc IManager
    function claim(address account, bool unwrap) external onlyOperator(account, msg.sender) {
        UFixed6 claimableAmount = claimable[account];
        claimable[account] = UFixed6Lib.ZERO;

        if (unwrap) _unwrapAndWithdraw(msg.sender, UFixed18Lib.from(claimableAmount));
        else DSU.push(msg.sender, UFixed18Lib.from(claimableAmount));
    }

    /// @notice reverts if user is not authorized to sign transactions for the account
    function _ensureValidSigner(address account, address signer) internal view {
        if (account != signer && !marketFactory.signers(account, signer)) revert ManagerInvalidSignerError();
    }

>>>>>>> 640fe2e3
    /// @notice Transfers DSU from market to manager to compensate keeper
    /// @param amount Keeper fee as calculated
    /// @param data Identifies the market from and user for which funds should be withdrawn,
    ///             and the user-defined fee cap
    /// @return Amount of funds transferred from market to manager
    function _raiseKeeperFee(
        UFixed18 amount,
        bytes memory data
    ) internal virtual override returns (UFixed18) {
        (IMarket market, address account, UFixed6 maxFee) = abi.decode(data, (IMarket, address, UFixed6));
        UFixed6 raisedKeeperFee = UFixed6Lib.from(amount, true).min(maxFee);

        _marketWithdraw(market, account, raisedKeeperFee);

        return UFixed18Lib.from(raisedKeeperFee);
    }

    function _cancelOrder(IMarket market, address account, uint256 orderId) private {
        // ensure this order wasn't already executed/cancelled
        TriggerOrder memory order = _orders[market][account][orderId].read();
        if (order.isEmpty() || order.isSpent) revert ManagerCannotCancelError();

        // invalidate the order nonce
        order.isSpent = true;
        _orders[market][account][orderId].store(order);

        emit TriggerOrderCancelled(market, account, orderId);
    }

    /// @notice Transfers DSU from market to manager to pay interface fee
    function _chargeInterfaceFee(IMarket market, address account, TriggerOrder memory order) internal returns (bool) {
        if (order.interfaceFee.amount.isZero()) return false;

        // determine amount of fee to charge
        UFixed6 feeAmount = order.interfaceFee.fixedFee ?
            order.interfaceFee.amount :
            order.notionalValue(market, account).mul(order.interfaceFee.amount);

        _marketWithdraw(market, account, feeAmount);

        claimable[order.interfaceFee.receiver] = claimable[order.interfaceFee.receiver].add(feeAmount);

        return true;
    }

    /// @notice Transfers DSU from market to manager to pay keeper or interface fee
    function _marketWithdraw(IMarket market, address account, UFixed6 amount) private {
        market.update(account, UFixed6Lib.MAX, UFixed6Lib.MAX, UFixed6Lib.MAX, Fixed6Lib.from(-1, amount), false);
    }

    function _placeOrder(IMarket market, address account, uint256 orderId, TriggerOrder calldata order) private {
        // prevent user from reusing an order identifier
        TriggerOrder memory old = _orders[market][account][orderId].read();
        if (old.isSpent) revert ManagerInvalidOrderNonceError();
        // prevent user from frontrunning keeper compensation
        if (!old.isEmpty() && old.maxFee.gt(order.maxFee)) revert ManagerCannotReduceMaxFee();

        _orders[market][account][orderId].store(order);
        emit TriggerOrderPlaced(market, account, order, orderId);
    }

    /// @notice Unwraps DSU to USDC and pushes to interface fee receiver
    function _unwrapAndWithdraw(address receiver, UFixed18 amount) private {
        UFixed6 balanceBefore = USDC.balanceOf(address(this));
        reserve.redeem(amount);
        USDC.push(receiver, USDC.balanceOf(address(this)).sub(balanceBefore));
    }

    modifier keepAction(Action calldata action, bytes memory applicableCalldata) {
        bytes memory data = abi.encode(action.market, action.common.account, action.maxFee);

        uint256 startGas = gasleft();
        _;
        uint256 applicableGas = startGas - gasleft();

        _handleKeeperFee(keepConfig, applicableGas, applicableCalldata, 0, data);
    }

    /// @notice Only the account or an operator can call
    modifier onlyOperator(address account, address operator) {
        if (account != operator && !marketFactory.operators(account, operator)) revert ManagerInvalidOperatorError();
        _;
    }
}<|MERGE_RESOLUTION|>--- conflicted
+++ resolved
@@ -7,7 +7,7 @@
 import { UFixed6, UFixed6Lib } from "@equilibria/root/number/types/UFixed6.sol";
 import { UFixed18, UFixed18Lib } from "@equilibria/root/number/types/UFixed18.sol";
 import { Token6 } from "@equilibria/root/token/types/Token6.sol";
-import { IMarket } from "@equilibria/perennial-v2/contracts/interfaces/IMarket.sol";
+import { IMarket, IMarketFactory } from "@equilibria/perennial-v2/contracts/interfaces/IMarketFactory.sol";
 
 import { IManager } from "./interfaces/IManager.sol";
 import { IOrderVerifier } from "./interfaces/IOrderVerifier.sol";
@@ -29,6 +29,9 @@
     /// @dev DSU Reserve address
     IEmptySetReserve public immutable reserve;
 
+    /// @dev Contract used to validate fee claims
+    IMarketFactory public immutable marketFactory;
+
     /// @dev Verifies EIP712 messages for this extension
     IOrderVerifier public immutable verifier;
 
@@ -47,16 +50,22 @@
     mapping(address => UFixed6) public claimable;
 
     /// @dev Creates an instance
+    /// @param usdc_ USDC stablecoin
     /// @param dsu_ Digital Standard Unit stablecoin
+    /// @param reserve_ DSU reserve contract used for unwrapping
+    /// @param marketFactory_ Contract used to validate fee claims
+    /// @param verifier_ Used to validate EIP712 signatures
     constructor(
         Token6 usdc_,
         Token18 dsu_,
         IEmptySetReserve reserve_,
+        IMarketFactory marketFactory_,
         IOrderVerifier verifier_
     ) {
         USDC = usdc_;
         DSU = dsu_;
         reserve = reserve_;
+        marketFactory = marketFactory_;
         verifier = verifier_;
     }
 
@@ -153,8 +162,6 @@
         _handleKeeperFee(keepConfigBuffered, applicableGas, abi.encode(market, account, orderId), 0, data);
     }
 
-<<<<<<< HEAD
-=======
     /// @inheritdoc IManager
     function claim(address account, bool unwrap) external onlyOperator(account, msg.sender) {
         UFixed6 claimableAmount = claimable[account];
@@ -164,12 +171,6 @@
         else DSU.push(msg.sender, UFixed18Lib.from(claimableAmount));
     }
 
-    /// @notice reverts if user is not authorized to sign transactions for the account
-    function _ensureValidSigner(address account, address signer) internal view {
-        if (account != signer && !marketFactory.signers(account, signer)) revert ManagerInvalidSignerError();
-    }
-
->>>>>>> 640fe2e3
     /// @notice Transfers DSU from market to manager to compensate keeper
     /// @param amount Keeper fee as calculated
     /// @param data Identifies the market from and user for which funds should be withdrawn,
