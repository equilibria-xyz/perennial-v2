--- conflicted
+++ resolved
@@ -373,16 +373,6 @@
   })
 
   afterEach(async () => {
-<<<<<<< HEAD
-    // ensure keeper was paid for their transaction
-    if (checkKeeperCompensation) {
-      await manager.connect(keeper).claim(keeper.address, false)
-      const keeperBalanceAfter = await dsu.balanceOf(keeper.address)
-      const keeperFeePaid = keeperBalanceAfter.sub(keeperBalanceBefore)
-      expect(keeperFeePaid).to.be.within(utils.parseEther('0.001'), MAX_FEE)
-    }
-=======
->>>>>>> 10e0cdd1
     // ensure manager has no funds at rest
     expect(await dsu.balanceOf(manager.address)).to.equal(constants.Zero)
   })
@@ -967,7 +957,7 @@
       expect(orderId).to.equal(BigNumber.from(606))
 
       const expectedInterfaceFee = parse6decimal('39.247848') // position * price * fee
-      await executeOrder(userD, orderId, expectedInterfaceFee)
+      const closeOrderTimestamp = await executeOrder(userD, orderId, expectedInterfaceFee)
       expect(await getPendingPosition(userD, Side.LONG)).to.equal(constants.Zero)
 
       // ensure fees were paid
@@ -975,7 +965,7 @@
       expect(await dsu.balanceOf(userB.address)).to.equal(interfaceBalanceBefore.add(expectedInterfaceFee.mul(1e12)))
 
       // settle before next test
-      await commitPrice(parse6decimal('2000.4'))
+      await commitPrice(parse6decimal('2000.4'), closeOrderTimestamp)
       await market.settle(userD.address, TX_OVERRIDES)
       expect((await market.positions(userD.address)).long).to.equal(parse6decimal('0'))
     })
@@ -1021,6 +1011,7 @@
       expect(await getPendingPosition(userD, Side.SHORT)).to.equal(constants.Zero)
 
       // ensure fees were paid
+      await manager.connect(userB).claim(userB.address, false)
       expect(await dsu.balanceOf(userB.address)).to.equal(interfaceBalanceBefore.add(expectedInterfaceFee.mul(1e12)))
 
       // settle before next test
