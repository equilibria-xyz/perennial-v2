--- conflicted
+++ resolved
@@ -8,18 +8,7 @@
 
 import { Verifier, Verifier__factory } from '../../../types/generated'
 import { parse6decimal } from '../../../../common/testutil/types'
-<<<<<<< HEAD
-import { signIntent, signFill, signOperatorUpdate } from '../../helpers/erc712'
-=======
-import {
-  signIntent,
-  signFill,
-  signCommon,
-  signGroupCancellation,
-  signOperatorUpdate,
-  signSignerUpdate,
-} from '../../helpers/erc712'
->>>>>>> 86cf0c50
+import { signIntent, signFill, signOperatorUpdate, signSignerUpdate } from '../../helpers/erc712'
 
 const { ethers } = HRE
 use(smock.matchers)
@@ -619,8 +608,6 @@
       expect(await verifier.nonces(caller.address, 0)).to.eq(false)
     })
   })
-<<<<<<< HEAD
-=======
 
   describe('#verifySignerUpdate', () => {
     const DEFAULT_SIGNER_UPDATE = {
@@ -819,125 +806,4 @@
       expect(await verifier.nonces(caller.address, 0)).to.eq(false)
     })
   })
-
-  describe('#cancelNonce', () => {
-    it('should cancel the nonce for the account', async () => {
-      await expect(verifier.connect(caller).cancelNonce(1))
-        .to.emit(verifier, 'NonceCancelled')
-        .withArgs(caller.address, 1)
-
-      expect(await verifier.nonces(caller.address, 1)).to.eq(true)
-    })
-  })
-
-  describe('#cancelNonceWithSignature', () => {
-    const DEFAULT_COMMON = {
-      account: constants.AddressZero,
-      domain: constants.AddressZero,
-      nonce: 1,
-      group: 0,
-      expiry: constants.MaxUint256,
-    }
-
-    it('should cancel the nonce for the account', async () => {
-      const common = { ...DEFAULT_COMMON, account: caller.address, domain: verifier.address }
-      const signature = await signCommon(caller, verifier, common)
-
-      await expect(verifier.connect(caller).cancelNonceWithSignature(common, signature))
-        .to.emit(verifier, 'NonceCancelled')
-        .withArgs(caller.address, 1)
-
-      expect(await verifier.nonces(caller.address, 1)).to.eq(true)
-    })
-
-    it('rejects the incorrect signer', async () => {
-      const common = { ...DEFAULT_COMMON, account: caller.address, domain: verifier.address }
-      const signature = await signCommon(market, verifier, common)
-
-      await expect(verifier.connect(caller).cancelNonceWithSignature(common, signature)).to.revertedWithCustomError(
-        verifier,
-        'VerifierInvalidSignerError',
-      )
-
-      expect(await verifier.nonces(caller.address, 1)).to.eq(false)
-    })
-
-    it('rejects the incorrect domain', async () => {
-      const common = { ...DEFAULT_COMMON, account: caller.address, domain: caller.address }
-      const signature = await signCommon(caller, verifier, common)
-
-      await expect(verifier.connect(caller).cancelNonceWithSignature(common, signature)).to.revertedWithCustomError(
-        verifier,
-        'VerifierInvalidDomainError',
-      )
-
-      expect(await verifier.nonces(caller.address, 1)).to.eq(false)
-    })
-  })
-
-  describe('#cancelGroup', () => {
-    it('should cancel the group for the account', async () => {
-      await expect(verifier.connect(caller).cancelGroup(1))
-        .to.emit(verifier, 'GroupCancelled')
-        .withArgs(caller.address, 1)
-
-      expect(await verifier.groups(caller.address, 1)).to.eq(true)
-    })
-  })
-
-  describe('#cancelGroupWithSignature', () => {
-    const DEFAULT_GROUP_CANCELLATION = {
-      group: 1,
-      common: {
-        account: constants.AddressZero,
-        domain: constants.AddressZero,
-        nonce: 0,
-        group: 1,
-        expiry: constants.MaxUint256,
-      },
-    }
-
-    it('should cancel the group for the account', async () => {
-      const groupCancellation = {
-        ...DEFAULT_GROUP_CANCELLATION,
-        common: { ...DEFAULT_GROUP_CANCELLATION.common, account: caller.address, domain: verifier.address },
-      }
-      const signature = await signGroupCancellation(caller, verifier, groupCancellation)
-
-      await expect(verifier.connect(caller).cancelGroupWithSignature(groupCancellation, signature))
-        .to.emit(verifier, 'GroupCancelled')
-        .withArgs(caller.address, 1)
-
-      expect(await verifier.groups(caller.address, 1)).to.eq(true)
-    })
-
-    it('rejects the incorrect signer', async () => {
-      const groupCancellation = {
-        ...DEFAULT_GROUP_CANCELLATION,
-        common: { ...DEFAULT_GROUP_CANCELLATION.common, account: caller.address, domain: verifier.address },
-      }
-      const signature = await signGroupCancellation(market, verifier, groupCancellation)
-
-      await expect(
-        verifier.connect(caller).cancelGroupWithSignature(groupCancellation, signature),
-      ).to.revertedWithCustomError(verifier, 'VerifierInvalidSignerError')
-
-      expect(await verifier.groups(caller.address, 1)).to.eq(false)
-    })
-
-    it('rejects the incorrect domain', async () => {
-      const groupCancellation = {
-        ...DEFAULT_GROUP_CANCELLATION,
-        common: { ...DEFAULT_GROUP_CANCELLATION.common, account: caller.address, domain: caller.address },
-      }
-      const signature = await signGroupCancellation(caller, verifier, groupCancellation)
-
-      await expect(
-        verifier.connect(caller).cancelGroupWithSignature(groupCancellation, signature),
-      ).to.revertedWithCustomError(verifier, 'VerifierInvalidDomainError')
-
-      expect(await verifier.groups(caller.address, 1)).to.eq(false)
-    })
-  })
->>>>>>> 86cf0c50
 })