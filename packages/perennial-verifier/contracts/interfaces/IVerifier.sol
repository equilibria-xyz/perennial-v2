--- conflicted
+++ resolved
@@ -12,12 +12,5 @@
     function verifyIntent(Intent calldata intent, bytes calldata signature) external returns (address);
     function verifyFill(Fill calldata fill, bytes calldata signature) external returns (address);
     function verifyOperatorUpdate(OperatorUpdate calldata operatorUpdate, bytes calldata signature) external returns (address);
-<<<<<<< HEAD
-=======
     function verifySignerUpdate(SignerUpdate calldata signerUpdate, bytes calldata signature) external returns (address);
-    function cancelNonce(uint256 nonce) external;
-    function cancelNonceWithSignature(Common calldata common, bytes calldata signature) external;
-    function cancelGroup(uint256 group) external;
-    function cancelGroupWithSignature(GroupCancellation calldata groupCancellation, bytes calldata signature) external;
->>>>>>> 86cf0c50
 }