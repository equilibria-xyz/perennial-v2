// SPDX-License-Identifier: Apache-2.0
pragma solidity ^0.8.13;

import { EIP712 } from "@openzeppelin/contracts/utils/cryptography/EIP712.sol";
import { ECDSA } from "@openzeppelin/contracts/utils/cryptography/ECDSA.sol";
import { Common, CommonLib } from "@equilibria/root/verifier/types/Common.sol";
import { VerifierBase } from "@equilibria/root/verifier/VerifierBase.sol";

import { IVerifier } from "./interfaces/IVerifier.sol";
import { Intent, IntentLib } from "./types/Intent.sol";
import { Fill, FillLib } from "./types/Fill.sol";
import { OperatorUpdate, OperatorUpdateLib } from "./types/OperatorUpdate.sol";
<<<<<<< HEAD
=======
import { SignerUpdate, SignerUpdateLib } from "./types/SignerUpdate.sol";
import { IVerifier } from "./interfaces/IVerifier.sol";
>>>>>>> 86cf0c50

/// @title Verifier
/// @notice Singleton ERC712 signed message verifier for the Perennial protocol.
/// @dev Handles nonce management for verified messages.
///       - nonce is a single use unique value per message that is invalidated after use
///       - group allows for an entire set of messages to be invalidated via a single cancel operation
///
///      Messages verification request must come from the domain address if it is set.
///       - In the case of intent / fills, this means that the market should be set as the domain.
///
contract Verifier is VerifierBase, IVerifier {
    /// @dev Initializes the domain separator and parameter caches
    constructor() EIP712("Perennial", "1.0.0") { }

    /// @notice Verifies the signature of an intent order type
    /// @dev Cancels the nonce after verifying the signature
    /// @param intent The intent order to verify
    /// @param signature The signature of the taker for the intent order
    /// @return The address corresponding to the signature
    function verifyIntent(Intent calldata intent, bytes calldata signature)
        external
        validateAndCancel(intent.common, signature) returns (address)
    {
        return ECDSA.recover(_hashTypedDataV4(IntentLib.hash(intent)), signature);
    }

    /// @notice Verifies the signature of a intent order fill type
    /// @dev Cancels the nonce after verifying the signature
    /// @param fill The intent order fill to verify
    /// @param signature The signature of the maker for the intent order fill
    /// @return The address corresponding to the signature
    function verifyFill(Fill calldata fill, bytes calldata signature)
        external
        validateAndCancel(fill.common, signature) returns (address)
    {
        return ECDSA.recover(_hashTypedDataV4(FillLib.hash(fill)), signature);
    }

<<<<<<< HEAD
    /// @notice Verifies the signature of a operator approval type
=======
    /// @notice Verifies the signature of a group cancellation type
    /// @dev Cancels the nonce after verifying the signature
    /// @param groupCancellation The group cancellation to verify
    /// @param signature The signature of the account for the group cancellation
    /// @return The address corresponding to the signature
    function verifyGroupCancellation(GroupCancellation calldata groupCancellation, bytes calldata signature)
        external
        validateAndCancel(groupCancellation.common, signature) returns (address)
    {
        return ECDSA.recover(_hashTypedDataV4(GroupCancellationLib.hash(groupCancellation)), signature);
    }

    /// @notice Verifies the signature of a operator update type
>>>>>>> 86cf0c50
    /// @dev Cancels the nonce after verifying the signature
    /// @param operatorUpdate The operator update message to verify
    /// @param signature The signature of the account for the operator update
    /// @return The address corresponding to the signature
    function verifyOperatorUpdate(OperatorUpdate calldata operatorUpdate, bytes calldata signature)
        external
        validateAndCancel(operatorUpdate.common, signature) returns (address)
    {
        return ECDSA.recover(_hashTypedDataV4(OperatorUpdateLib.hash(operatorUpdate)), signature);
    }
<<<<<<< HEAD
=======

    /// @notice Verifies the signature of a signer update type
    /// @dev Cancels the nonce after verifying the signature
    /// @param signerUpdate The signer update message to verify
    /// @param signature The signature of the account for the signer update
    /// @return The address corresponding to the signature
    function verifySignerUpdate(SignerUpdate calldata signerUpdate, bytes calldata signature)
        external
        validateAndCancel(signerUpdate.common, signature) returns (address)
    {
        return ECDSA.recover(_hashTypedDataV4(SignerUpdateLib.hash(signerUpdate)), signature);
    }

    /// @notice Cancels a nonce
    /// @param nonce The nonce to cancel
    function cancelNonce(uint256 nonce) external {
        _cancelNonce(msg.sender, nonce);
    }

    /// @notice Cancels a group nonce
    /// @param group The group nonce to cancel
    function cancelGroup(uint256 group) external {
        _cancelGroup(msg.sender, group);
    }

    /// @notice Cancels a nonce for an account via a signed message
    /// @dev Process a no-op message that will invalidate the specified nonce
    /// @param common The common data of the message
    /// @param signature The signature of the account for the message
    function cancelNonceWithSignature(Common calldata common, bytes calldata signature) external {
        address signer = IVerifier(this).verifyCommon(common, signature);
        if (signer != common.account) revert VerifierInvalidSignerError();
    }

    /// @notice Cancels a group for an account via a signed message
    /// @param groupCancellation The group cancellation message
    /// @param signature The signature of the account for the group cancellation
    function cancelGroupWithSignature(GroupCancellation calldata groupCancellation, bytes calldata signature) external {
        address signer = IVerifier(this).verifyGroupCancellation(groupCancellation, signature);
        if (signer != groupCancellation.common.account) revert VerifierInvalidSignerError();

        _cancelGroup(groupCancellation.common.account, groupCancellation.group);
    }

    /// @notice Cancels a nonce
    /// @param account The account to cancel the nonce for
    /// @param nonce The nonce to cancel
    function _cancelNonce(address account, uint256 nonce) private {
        nonces[account][nonce] = true;
        emit NonceCancelled(account, nonce);
    }

    /// @notice Cancels a group nonce
    /// @param account The account to cancel the group nonce for
    /// @param group The group nonce to cancel
    function _cancelGroup(address account, uint256 group) private {
        groups[account][group] = true;
        emit GroupCancelled(account, group);
    }

    /// @dev Validates the common data of a message
    modifier validateAndCancel(Common calldata common, bytes calldata signature) {
        if (common.domain != msg.sender) revert VerifierInvalidDomainError();
        if (signature.length != 65) revert VerifierInvalidSignatureError();
        if (nonces[common.account][common.nonce]) revert VerifierInvalidNonceError();
        if (groups[common.account][common.group]) revert VerifierInvalidGroupError();
        if (block.timestamp >= common.expiry) revert VerifierInvalidExpiryError();

        _cancelNonce(common.account, common.nonce);

        _;
    }
>>>>>>> 86cf0c50
}<|MERGE_RESOLUTION|>--- conflicted
+++ resolved
@@ -10,11 +10,7 @@
 import { Intent, IntentLib } from "./types/Intent.sol";
 import { Fill, FillLib } from "./types/Fill.sol";
 import { OperatorUpdate, OperatorUpdateLib } from "./types/OperatorUpdate.sol";
-<<<<<<< HEAD
-=======
 import { SignerUpdate, SignerUpdateLib } from "./types/SignerUpdate.sol";
-import { IVerifier } from "./interfaces/IVerifier.sol";
->>>>>>> 86cf0c50
 
 /// @title Verifier
 /// @notice Singleton ERC712 signed message verifier for the Perennial protocol.
@@ -53,23 +49,7 @@
         return ECDSA.recover(_hashTypedDataV4(FillLib.hash(fill)), signature);
     }
 
-<<<<<<< HEAD
-    /// @notice Verifies the signature of a operator approval type
-=======
-    /// @notice Verifies the signature of a group cancellation type
-    /// @dev Cancels the nonce after verifying the signature
-    /// @param groupCancellation The group cancellation to verify
-    /// @param signature The signature of the account for the group cancellation
-    /// @return The address corresponding to the signature
-    function verifyGroupCancellation(GroupCancellation calldata groupCancellation, bytes calldata signature)
-        external
-        validateAndCancel(groupCancellation.common, signature) returns (address)
-    {
-        return ECDSA.recover(_hashTypedDataV4(GroupCancellationLib.hash(groupCancellation)), signature);
-    }
-
     /// @notice Verifies the signature of a operator update type
->>>>>>> 86cf0c50
     /// @dev Cancels the nonce after verifying the signature
     /// @param operatorUpdate The operator update message to verify
     /// @param signature The signature of the account for the operator update
@@ -80,8 +60,6 @@
     {
         return ECDSA.recover(_hashTypedDataV4(OperatorUpdateLib.hash(operatorUpdate)), signature);
     }
-<<<<<<< HEAD
-=======
 
     /// @notice Verifies the signature of a signer update type
     /// @dev Cancels the nonce after verifying the signature
@@ -94,65 +72,4 @@
     {
         return ECDSA.recover(_hashTypedDataV4(SignerUpdateLib.hash(signerUpdate)), signature);
     }
-
-    /// @notice Cancels a nonce
-    /// @param nonce The nonce to cancel
-    function cancelNonce(uint256 nonce) external {
-        _cancelNonce(msg.sender, nonce);
-    }
-
-    /// @notice Cancels a group nonce
-    /// @param group The group nonce to cancel
-    function cancelGroup(uint256 group) external {
-        _cancelGroup(msg.sender, group);
-    }
-
-    /// @notice Cancels a nonce for an account via a signed message
-    /// @dev Process a no-op message that will invalidate the specified nonce
-    /// @param common The common data of the message
-    /// @param signature The signature of the account for the message
-    function cancelNonceWithSignature(Common calldata common, bytes calldata signature) external {
-        address signer = IVerifier(this).verifyCommon(common, signature);
-        if (signer != common.account) revert VerifierInvalidSignerError();
-    }
-
-    /// @notice Cancels a group for an account via a signed message
-    /// @param groupCancellation The group cancellation message
-    /// @param signature The signature of the account for the group cancellation
-    function cancelGroupWithSignature(GroupCancellation calldata groupCancellation, bytes calldata signature) external {
-        address signer = IVerifier(this).verifyGroupCancellation(groupCancellation, signature);
-        if (signer != groupCancellation.common.account) revert VerifierInvalidSignerError();
-
-        _cancelGroup(groupCancellation.common.account, groupCancellation.group);
-    }
-
-    /// @notice Cancels a nonce
-    /// @param account The account to cancel the nonce for
-    /// @param nonce The nonce to cancel
-    function _cancelNonce(address account, uint256 nonce) private {
-        nonces[account][nonce] = true;
-        emit NonceCancelled(account, nonce);
-    }
-
-    /// @notice Cancels a group nonce
-    /// @param account The account to cancel the group nonce for
-    /// @param group The group nonce to cancel
-    function _cancelGroup(address account, uint256 group) private {
-        groups[account][group] = true;
-        emit GroupCancelled(account, group);
-    }
-
-    /// @dev Validates the common data of a message
-    modifier validateAndCancel(Common calldata common, bytes calldata signature) {
-        if (common.domain != msg.sender) revert VerifierInvalidDomainError();
-        if (signature.length != 65) revert VerifierInvalidSignatureError();
-        if (nonces[common.account][common.nonce]) revert VerifierInvalidNonceError();
-        if (groups[common.account][common.group]) revert VerifierInvalidGroupError();
-        if (block.timestamp >= common.expiry) revert VerifierInvalidExpiryError();
-
-        _cancelNonce(common.account, common.nonce);
-
-        _;
-    }
->>>>>>> 86cf0c50
 }