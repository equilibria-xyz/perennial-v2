name: Automated Tests and Linting

on:
  push:
    branches: [main]
  pull_request:
    branches:
      - main
      - v2.4
      - v2.4-mini
      - v2.5
<<<<<<< HEAD
      - prateek/pe-1876-intent-collateral-isolate
=======
      - ed/pe-606
>>>>>>> a9137bc5
  workflow_dispatch:

env:
  CI: true
  PARSER_BROKEN: false # set to true if Solidity parsing is currently broken, this will skip Linting and Coverage
concurrency:
  group: build-${{ github.event.pull_request.number || github.ref }}
  cancel-in-progress: true
jobs:
  lint:
    name: Lint
    runs-on: ubuntu-latest
    steps:
      - uses: actions/setup-node@v3
        with:
          node-version: 18.19
      - uses: actions/checkout@v3
      - uses: actions/cache@v3
        id: cache
        with:
          path: |
            node_modules
          key: ${{ runner.os }}-node-${{ matrix.node }}-${{ hashFiles('yarn.lock') }}
      - name: Install
        run: yarn --frozen-lockfile
        if: ${{ env.PARSER_BROKEN != 'true' }}
      - name: lint
        run: yarn workspaces run lint
        if: ${{ env.PARSER_BROKEN != 'true' }}

  # [CORE]
  core-unit-test:
    name: '[Core] Unit Tests w/ Coverage'
    runs-on: ubuntu-latest
    steps:
      - uses: actions/setup-node@v3
        with:
          node-version: ${{ matrix.node }}
      - uses: actions/checkout@v3
      - uses: actions/cache@v3
        id: cache
        with:
          path: |
            node_modules
          key: ${{ runner.os }}-node-${{ matrix.node }}-${{ hashFiles('yarn.lock') }}
      - name: Install
        run: yarn --frozen-lockfile
      - name: Compile
        run: yarn workspaces run compile # compile all packages
      - name: Run tests
        env:
          MOCHA_REPORTER: dot
          MOCHA_RETRY_COUNT: 2
        run: |
          yarn workspace @perennial/v2-core run ${{ env.PARSER_BROKEN != 'true' && 'coverage' || 'test' }}
      - name: Upload lcov file
        uses: actions/upload-artifact@v4
        with:
          name: core_unit_test_coverage
          path: ./packages/core/coverage/lcov.info
      - name: '[Core] Unit Test Code Coverage Report'
        uses: romeovs/lcov-reporter-action@v0.3.1
        with:
          title: '[Core] Unit Test Coverage Report'
          lcov-file: ./packages/core/coverage/lcov.info
          github-token: ${{ secrets.GITHUB_TOKEN }}
          delete-old-comments: true
        if: ${{ github.event_name == 'pull_request' && env.PARSER_BROKEN != 'true' }}
  core-integration-test:
    name: '[Core] Integration Tests w/ Coverage'
    runs-on: ubuntu-latest
    steps:
      - uses: actions/setup-node@v3
        with:
          node-version: ${{ matrix.node }}
      - uses: actions/checkout@v3
      - uses: actions/cache@v3
        id: cache
        with:
          path: |
            node_modules
          key: ${{ runner.os }}-node-${{ matrix.node }}-${{ hashFiles('yarn.lock') }}
      - name: Install
        run: yarn --frozen-lockfile
      - name: Compile
        run: yarn workspaces run compile # compile all packages
      - name: Run tests
        env:
          MOCHA_REPORTER: dot
          MOCHA_RETRY_COUNT: 2
          MAINNET_NODE_URL: ${{ secrets.MAINNET_NODE_URL }}
        run: |
          yarn workspace @perennial/v2-core run ${{ env.PARSER_BROKEN != 'true' && 'coverage:integration' || 'test:integration' }}
      - name: Upload lcov file
        uses: actions/upload-artifact@v4
        with:
          name: core_integration_test_coverage
          path: ./packages/core/coverage/lcov.info
      - name: '[Core] Integration Test Code Coverage Report'
        uses: romeovs/lcov-reporter-action@v0.3.1
        with:
          title: '[Core] Integration Test Coverage Report'
          lcov-file: ./packages/core/coverage/lcov.info
          github-token: ${{ secrets.GITHUB_TOKEN }}
          delete-old-comments: true
        if: ${{ github.event_name == 'pull_request' && env.PARSER_BROKEN != 'true' }}
  core-combined-test:
    name: '[Core] Combined Tests w/ Coverage'
    runs-on: ubuntu-latest
    needs: [core-unit-test, core-integration-test]
    steps:
      - uses: actions/setup-node@v3
        with:
          node-version: ${{ matrix.node }}
      - uses: actions/checkout@v3
      - name: Download unit test coverage file
        uses: actions/download-artifact@v4
        with:
          name: core_unit_test_coverage
          path: core_unit_test_coverage
      - name: Download integration test coverage file
        uses: actions/download-artifact@v4
        with:
          name: core_integration_test_coverage
          path: core_integration_test_coverage
      - name: Install lcov
        run: sudo apt-get update && sudo apt-get install lcov
      - name: Combine unit and integration test coverage
        run: lcov -a core_unit_test_coverage/lcov.info -a core_integration_test_coverage/lcov.info --output-file core_combined_coverage.info
      - name: '[Core] Combined Test Code Coverage Report'
        uses: romeovs/lcov-reporter-action@v0.3.1
        with:
          title: '[Core] Combined Test Coverage Report'
          lcov-file: core_combined_coverage.info
          github-token: ${{ secrets.GITHUB_TOKEN }}
          delete-old-comments: true
        if: ${{ github.event_name == 'pull_request' && env.PARSER_BROKEN != 'true' }}

  # [ORACLE]
  oracle-unit-test:
    name: '[Oracle] Unit Tests w/ Coverage'
    runs-on: ubuntu-latest
    steps:
      - uses: actions/setup-node@v3
        with:
          node-version: ${{ matrix.node }}
      - uses: actions/checkout@v3
      - uses: actions/cache@v3
        id: cache
        with:
          path: |
            node_modules
          key: ${{ runner.os }}-node-${{ matrix.node }}-${{ hashFiles('yarn.lock') }}
      - name: Install
        run: yarn --frozen-lockfile
      - name: Compile
        run: yarn workspaces run compile # compile all packages
      - name: Run tests
        env:
          MOCHA_REPORTER: dot
          MOCHA_RETRY_COUNT: 2
        run: |
          yarn workspace @perennial/v2-oracle run ${{ env.PARSER_BROKEN != 'true' && 'coverage' || 'test' }}
      - name: Upload lcov file
        uses: actions/upload-artifact@v4
        with:
          name: oracle_unit_test_coverage
          path: ./packages/oracle/coverage/lcov.info
  oracle-integration-test:
    name: '[Oracle] Integration Tests w/ Coverage'
    runs-on: ubuntu-latest
    steps:
      - uses: actions/setup-node@v3
        with:
          node-version: ${{ matrix.node }}
      - uses: actions/checkout@v3
      - uses: actions/cache@v3
        id: cache
        with:
          path: |
            node_modules
          key: ${{ runner.os }}-node-${{ matrix.node }}-${{ hashFiles('yarn.lock') }}
      - name: Install
        run: yarn --frozen-lockfile
      - name: Compile
        run: yarn workspaces run compile # compile all packages
      - name: Run tests
        env:
          MOCHA_REPORTER: dot
          MOCHA_RETRY_COUNT: 2
          MAINNET_NODE_URL: ${{ secrets.MAINNET_NODE_URL }}
        run: |
          yarn workspace @perennial/v2-oracle run ${{ env.PARSER_BROKEN != 'true' && 'coverage:integration' || 'test:integration' }}
      - name: Upload lcov file
        uses: actions/upload-artifact@v4
        with:
          name: oracle_integration_test_coverage
          path: ./packages/oracle/coverage/lcov.info
  oracle-integrationSepolia-test:
    name: '[Oracle] Sepolia Integration Tests w/ Coverage'
    runs-on: ubuntu-latest
    steps:
      - uses: actions/setup-node@v3
        with:
          node-version: ${{ matrix.node }}
      - uses: actions/checkout@v3
      - uses: actions/cache@v3
        id: cache
        with:
          path: |
            node_modules
          key: ${{ runner.os }}-node-${{ matrix.node }}-${{ hashFiles('yarn.lock') }}
      - name: Install
        run: yarn --frozen-lockfile
      - name: Compile
        run: yarn workspaces run compile # compile all packages
      - name: Run tests
        env:
          MOCHA_REPORTER: dot
          MOCHA_RETRY_COUNT: 2
          ARBITRUM_SEPOLIA_NODE_URL: ${{ secrets.ARBITRUM_SEPOLIA_NODE_URL }}
        run: |
          yarn workspace @perennial/v2-oracle run ${{ env.PARSER_BROKEN != 'true' && 'coverage:integrationSepolia' || 'test:integrationSepolia' }}
      - name: Upload lcov file
        uses: actions/upload-artifact@v4
        with:
          name: oracle_sepolia_integration_test_coverage
          path: ./packages/oracle/coverage/lcov.info

  oracle-integrationPerennial-test:
    name: '[Oracle] Perennial Integration Tests w/ Coverage'
    runs-on: ubuntu-latest
    steps:
      - uses: actions/setup-node@v3
        with:
          node-version: ${{ matrix.node }}
      - uses: actions/checkout@v3
      - uses: actions/cache@v3
        id: cache
        with:
          path: |
            node_modules
          key: ${{ runner.os }}-node-${{ matrix.node }}-${{ hashFiles('yarn.lock') }}
      - name: Install
        run: yarn --frozen-lockfile
      - name: Compile
        run: yarn workspaces run compile # compile all packages
      - name: Run tests
        env:
          MOCHA_REPORTER: dot
          MOCHA_RETRY_COUNT: 2
          PERENNIAL_NODE_URL: ${{ secrets.PERENNIAL_NODE_URL }}
        run: |
          yarn workspace @perennial/v2-oracle run ${{ env.PARSER_BROKEN != 'true' && 'coverage:integrationPerennial' || 'test:integrationPerennial' }}
      - name: Upload lcov file
        uses: actions/upload-artifact@v4
        with:
          name: oracle_perennial_integration_test_coverage
          path: ./packages/oracle/coverage/lcov.info

  # [VAULT]
  vault-unit-test:
    name: '[Vault] Unit Tests w/ Coverage'
    runs-on: ubuntu-latest
    steps:
      - uses: actions/setup-node@v3
        with:
          node-version: ${{ matrix.node }}
      - uses: actions/checkout@v3
      - uses: actions/cache@v3
        id: cache
        with:
          path: |
            node_modules
          key: ${{ runner.os }}-node-${{ matrix.node }}-${{ hashFiles('yarn.lock') }}
      - name: Install
        run: yarn --frozen-lockfile
      - name: Compile
        run: yarn workspaces run compile # compile all packages
      - name: Run tests
        env:
          MOCHA_REPORTER: dot
          MOCHA_RETRY_COUNT: 2
        run: |
          yarn workspace @perennial/v2-vault run ${{ env.PARSER_BROKEN != 'true' && 'coverage' || 'test' }}
      - name: Upload lcov file
        uses: actions/upload-artifact@v4
        with:
          name: vault_unit_test_coverage
          path: ./packages/vault/coverage/lcov.info
  vault-integration-test:
    name: '[Vault] Integration Tests w/ Coverage'
    runs-on: ubuntu-latest
    steps:
      - uses: actions/setup-node@v3
        with:
          node-version: ${{ matrix.node }}
      - uses: actions/checkout@v3
      - uses: actions/cache@v3
        id: cache
        with:
          path: |
            node_modules
          key: ${{ runner.os }}-node-${{ matrix.node }}-${{ hashFiles('yarn.lock') }}
      - name: Install
        run: yarn --frozen-lockfile
      - name: Compile
        run: yarn workspaces run compile # compile all packages
      - name: Run tests
        env:
          MOCHA_REPORTER: dot
          MOCHA_RETRY_COUNT: 2
          MAINNET_NODE_URL: ${{ secrets.MAINNET_NODE_URL }}
        run: |
          yarn workspace @perennial/v2-vault run ${{ env.PARSER_BROKEN != 'true' && 'coverage:integration' || 'test:integration' }}
      - name: Upload lcov file
        uses: actions/upload-artifact@v4
        with:
          name: vault_integration_test_coverage
          path: ./packages/vault/coverage/lcov.info

  # [PERIPHERY]
  periphery-unit-test:
    name: '[Periphery] Unit Tests w/ Coverage'
    runs-on: ubuntu-latest
    steps:
      - uses: actions/setup-node@v3
        with:
          node-version: ${{ matrix.node }}
      - uses: actions/checkout@v3
      - uses: actions/cache@v3
        id: cache
        with:
          path: |
            node_modules
          key: ${{ runner.os }}-node-${{ matrix.node }}-${{ hashFiles('yarn.lock') }}
      - name: Install
        run: yarn --frozen-lockfile
      - name: Compile
        run: yarn workspaces run compile # compile all packages
      - name: Run tests
        env:
          MOCHA_REPORTER: dot
          MOCHA_RETRY_COUNT: 2
        run: |
          yarn workspace @perennial/v2-periphery run ${{ env.PARSER_BROKEN != 'true' && 'coverage' || 'test' }}
      - name: Upload lcov file
        uses: actions/upload-artifact@v4
        with:
          name: periphery_unit_test_coverage
          path: ./packages/periphery/coverage/lcov.info
  periphery-integration-test:
    # mainnet tests for covering MultiInvoker with batcher
    name: '[Periphery] Mainnet Integration Tests w/ Coverage'
    runs-on: ubuntu-latest
    steps:
      - uses: actions/setup-node@v3
        with:
          node-version: ${{ matrix.node }}
      - uses: actions/checkout@v3
      - uses: actions/cache@v3
        id: cache
        with:
          path: |
            node_modules
          key: ${{ runner.os }}-node-${{ matrix.node }}-${{ hashFiles('yarn.lock') }}
      - name: Install
        run: yarn --frozen-lockfile
      - name: Compile
        run: yarn workspaces run compile # compile all packages
      - name: Run tests
        env:
          MOCHA_REPORTER: dot
          MAINNET_NODE_URL: ${{ secrets.MAINNET_NODE_URL }}
        run: |
          yarn workspace @perennial/v2-periphery run ${{ env.PARSER_BROKEN != 'true' && 'coverage:integration' || 'test:integration' }}
      - name: Upload lcov file
        uses: actions/upload-artifact@v4
        with:
          name: periphery_integration_test_coverage
          path: ./packages/periphery/coverage/lcov.info
  periphery-integrationL2-test:
    # base tests cover all components, including MultiInvoker, but not with batcher
    name: '[Periphery] L2 Integration Tests w/ Coverage'
    runs-on: ubuntu-latest
    steps:
      - uses: actions/setup-node@v3
        with:
          node-version: ${{ matrix.node }}
      - uses: actions/checkout@v3
      - uses: actions/cache@v3
        id: cache
        with:
          path: |
            node_modules
          key: ${{ runner.os }}-node-${{ matrix.node }}-${{ hashFiles('yarn.lock') }}
      - name: Install
        run: yarn --frozen-lockfile
      - name: Compile
        run: yarn workspaces run compile # compile all packages
      - name: Run tests with coverage on Base
        env:
          MOCHA_REPORTER: dot
          BASE_NODE_URL: ${{ secrets.BASE_NODE_URL }}
        run: |
          yarn workspace @perennial/v2-periphery run ${{ env.PARSER_BROKEN != 'true' && 'coverage:integrationBase' || 'test:integrationBase' }}
      - name: Upload lcov file
        uses: actions/upload-artifact@v4
        with:
          name: periphery_base_integration_test_coverage
          path: ./packages/periphery/coverage/lcov.info

  # [PERIPHERY UNIT COVERAGE]
  periphery-unit-test-coverage:
    name: 'Periphery Unit Tests Coverage'
    runs-on: ubuntu-latest
    needs:
      [oracle-unit-test, vault-unit-test, periphery-unit-test]
    steps:
      - uses: actions/setup-node@v3
        with:
          node-version: ${{ matrix.node }}
      - uses: actions/checkout@v3
      - name: Download oracle unit test coverage file
        uses: actions/download-artifact@v4
        with:
          name: oracle_unit_test_coverage
          path: oracle_unit_test_coverage
      - name: Download vault unit test coverage file
        uses: actions/download-artifact@v4
        with:
          name: vault_unit_test_coverage
          path: vault_unit_test_coverage
      - name: Download periphery unit test coverage file
        uses: actions/download-artifact@v4
        with:
          name: periphery_unit_test_coverage
          path: periphery_unit_test_coverage
      - name: Install lcov
        run: sudo apt-get update && sudo apt-get install lcov
      - name: Combine unit test coverage
        run: lcov -a oracle_unit_test_coverage/lcov.info
          -a vault_unit_test_coverage/lcov.info
          -a periphery_unit_test_coverage/lcov.info
          --output-file periphery_unit_coverage.info
      - name: Upload combined unit test lcov file
        uses: actions/upload-artifact@v4
        with:
          name: periphery_unit_coverage
          path: periphery_unit_coverage.info
      - name: 'Periphery Unit Test Code Coverage Report'
        uses: romeovs/lcov-reporter-action@v0.3.1
        with:
          title: '[Periphery] Unit Test Coverage Report'
          lcov-file: periphery_unit_coverage.info
          github-token: ${{ secrets.GITHUB_TOKEN }}
          delete-old-comments: true
        if: ${{ github.event_name == 'pull_request' && env.PARSER_BROKEN != 'true' }}

  # [PERIPHERY INTEGRATION COVERAGE]
  periphery-integration-test-coverage:
    name: 'Periphery Integration Tests Coverage'
    runs-on: ubuntu-latest
    needs:
      [
        oracle-integration-test,
        oracle-integrationSepolia-test,
        oracle-integrationPerennial-test,
        vault-integration-test,
        periphery-integration-test,
        periphery-integrationL2-test
      ]
    steps:
      - uses: actions/setup-node@v3
        with:
          node-version: ${{ matrix.node }}
      - uses: actions/checkout@v3
      - name: Download oracle integration test coverage file
        uses: actions/download-artifact@v4
        with:
          name: oracle_integration_test_coverage
          path: oracle_integration_test_coverage
      - name: Download oracle sepolia integration test coverage file
        uses: actions/download-artifact@v4
        with:
          name: oracle_sepolia_integration_test_coverage
          path: oracle_sepolia_integration_test_coverage
      - name: Download oracle perennial integration test coverage file
        uses: actions/download-artifact@v4
        with:
          name: oracle_perennial_integration_test_coverage
          path: oracle_perennial_integration_test_coverage
      - name: Download vault integration test coverage file
        uses: actions/download-artifact@v4
        with:
          name: vault_integration_test_coverage
          path: vault_integration_test_coverage
      - name: Download periphery integration test coverage file
        uses: actions/download-artifact@v4
        with:
          name: periphery_integration_test_coverage
          path: periphery_integration_test_coverage
      - name: Download periphery arbitrum integration test coverage file
        uses: actions/download-artifact@v4
        with:
          name: periphery_base_integration_test_coverage
          path: periphery_base_integration_test_coverage
      - name: Install lcov
        run: sudo apt-get update && sudo apt-get install lcov
      - name: Combine integration test coverage
        run: lcov -a oracle_integration_test_coverage/lcov.info
          -a oracle_sepolia_integration_test_coverage/lcov.info
          -a oracle_perennial_integration_test_coverage/lcov.info
          -a vault_integration_test_coverage/lcov.info
          -a periphery_integration_test_coverage/lcov.info
          -a periphery_base_integration_test_coverage/lcov.info
          --output-file periphery_integration_coverage.info
      - name: Upload combined integration test lcov file
        uses: actions/upload-artifact@v4
        with:
          name: periphery_integration_coverage
          path: periphery_integration_coverage.info
      - name: 'Periphery Integration Test Code Coverage Report'
        uses: romeovs/lcov-reporter-action@v0.3.1
        with:
          title: '[Periphery] Integration Test Coverage Report'
          lcov-file: periphery_integration_coverage.info
          github-token: ${{ secrets.GITHUB_TOKEN }}
          delete-old-comments: true
        if: ${{ github.event_name == 'pull_request' && env.PARSER_BROKEN != 'true' }}

  # [PERIPHERY COMBINED COVERAGE]
  periphery-test-coverage:
    name: 'Periphery Combined Tests Coverage'
    runs-on: ubuntu-latest
    needs: [periphery-unit-test-coverage, periphery-integration-test-coverage]
    steps:
      - uses: actions/setup-node@v3
        with:
          node-version: ${{ matrix.node }}
      - uses: actions/checkout@v3
      - name: Download periphery unit test coverage file
        uses: actions/download-artifact@v4
        with:
          name: periphery_unit_coverage
          path: periphery_unit_coverage
      - name: Download periphery integration test coverage file
        uses: actions/download-artifact@v4
        with:
          name: periphery_integration_coverage
          path: periphery_integration_coverage
      - name: Install lcov
        run: sudo apt-get update && sudo apt-get install lcov
      - name: Combine test coverage
        run: lcov -a periphery_unit_coverage/periphery_unit_coverage.info -a periphery_integration_coverage/periphery_integration_coverage.info --output-file combined_coverage.info
      - name: 'Periphery Combined Test Code Coverage Report'
        uses: romeovs/lcov-reporter-action@v0.3.1
        with:
          title: '[Periphery] Combined Test Coverage Report'
          lcov-file: combined_coverage.info
          github-token: ${{ secrets.GITHUB_TOKEN }}
          delete-old-comments: true
        if: ${{ github.event_name == 'pull_request' && env.PARSER_BROKEN != 'true' }}<|MERGE_RESOLUTION|>--- conflicted
+++ resolved
@@ -9,11 +9,6 @@
       - v2.4
       - v2.4-mini
       - v2.5
-<<<<<<< HEAD
-      - prateek/pe-1876-intent-collateral-isolate
-=======
-      - ed/pe-606
->>>>>>> a9137bc5
   workflow_dispatch:
 
 env:
