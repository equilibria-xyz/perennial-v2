--- conflicted
+++ resolved
@@ -7,12 +7,6 @@
     branches:
       - main
       - v2.4-mini
-<<<<<<< HEAD
-      - britz-add-rebalance
-=======
-      - britz-sender-is-signer
-      - britz-solver-vault
->>>>>>> 176161c2
   workflow_dispatch:
 
 env:
