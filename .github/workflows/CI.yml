--- conflicted
+++ resolved
@@ -7,11 +7,8 @@
     branches:
       - main
       - v2.1
-<<<<<<< HEAD
+      - v2.1.1
       - v2.2
-=======
-      - v2.1.1
->>>>>>> e55eeaef
   workflow_dispatch:
 
 env:
