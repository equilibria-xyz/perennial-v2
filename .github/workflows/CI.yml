--- conflicted
+++ resolved
@@ -6,13 +6,7 @@
   pull_request:
     branches:
       - main
-<<<<<<< HEAD
-      - v2.3
-      - v2.3-fix-review
       - v2.4-mini
-=======
-      - v2.4
->>>>>>> 9c70add5
   workflow_dispatch:
 
 env:
