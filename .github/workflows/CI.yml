name: Automated Tests and Linting

on:
  push:
    branches: [main]
  pull_request:
    branches:
      - main
      - v2.1
<<<<<<< HEAD
      - v2.1.1
=======
  workflow_dispatch:
>>>>>>> 6e16f77d

env:
  CI: true
  PARSER_BROKEN: false # set to true if Solidity parsing is currently broken, this will skip Linting and Coverage
concurrency:
  group: build-${{ github.event.pull_request.number || github.ref }}
  cancel-in-progress: true
jobs:
  lint:
    name: Lint
    runs-on: ubuntu-latest
    steps:
      - uses: actions/setup-node@v3
        with:
          node-version: 16.13
      - uses: actions/checkout@v3
      - uses: actions/cache@v3
        id: cache
        with:
          path: |
            node_modules
          key: ${{ runner.os }}-node-${{ matrix.node }}-${{ hashFiles('yarn.lock') }}
      - name: Install
        run: yarn --frozen-lockfile
        if: ${{ env.PARSER_BROKEN != 'true' }}
      - name: lint
        run: yarn workspaces run lint
        if: ${{ env.PARSER_BROKEN != 'true' }}
  # [CORE]
  core-unit-test:
    name: '[Core] Unit Tests w/ Coverage'
    runs-on: ubuntu-latest
    steps:
      - uses: actions/setup-node@v3
        with:
          node-version: ${{ matrix.node }}
      - uses: actions/checkout@v3
      - uses: actions/cache@v3
        id: cache
        with:
          path: |
            node_modules
          key: ${{ runner.os }}-node-${{ matrix.node }}-${{ hashFiles('yarn.lock') }}
      - name: Install
        run: yarn --frozen-lockfile
      - name: Compile
        run: yarn workspaces run compile # compile all packages
      - name: Run tests
        env:
          MOCHA_REPORTER: dot
          MOCHA_RETRY_COUNT: 2
        run: |
          yarn workspace @equilibria/perennial-v2 run ${{ env.PARSER_BROKEN != 'true' && 'coverage' || 'test' }}
      - name: '[Core] Unit Test Code Coverage Report'
        uses: romeovs/lcov-reporter-action@v0.3.1
        with:
          title: '[Core] Unit Test Coverage Report'
          lcov-file: ./packages/perennial/coverage/lcov.info
          github-token: ${{ secrets.GITHUB_TOKEN }}
          delete-old-comments: true
        if: ${{ github.event_name == 'pull_request' && env.PARSER_BROKEN != 'true' }}
  core-integration-test:
    name: '[Core] Integration Tests w/ Coverage'
    runs-on: ubuntu-latest
    steps:
      - uses: actions/setup-node@v3
        with:
          node-version: ${{ matrix.node }}
      - uses: actions/checkout@v3
      - uses: actions/cache@v3
        id: cache
        with:
          path: |
            node_modules
          key: ${{ runner.os }}-node-${{ matrix.node }}-${{ hashFiles('yarn.lock') }}
      - name: Install
        run: yarn --frozen-lockfile
      - name: Compile
        run: yarn workspaces run compile # compile all packages
      - name: Run tests
        env:
          MOCHA_REPORTER: dot
          MOCHA_RETRY_COUNT: 2
          MAINNET_NODE_URL: ${{ secrets.MAINNET_NODE_URL }}
        run: |
          yarn workspace @equilibria/perennial-v2 run ${{ env.PARSER_BROKEN != 'true' && 'coverage:integration' || 'test:integration' }}
      - name: '[Core] Integration Test Code Coverage Report'
        uses: romeovs/lcov-reporter-action@v0.3.1
        with:
          title: '[Core] Integration Test Coverage Report'
          lcov-file: ./packages/perennial/coverage/lcov.info
          github-token: ${{ secrets.GITHUB_TOKEN }}
          delete-old-comments: true
        if: ${{ github.event_name == 'pull_request' && env.PARSER_BROKEN != 'true' }}

  # [ORACLE]
  oracle-unit-test:
    name: '[Oracle] Unit Tests w/ Coverage'
    runs-on: ubuntu-latest
    steps:
      - uses: actions/setup-node@v3
        with:
          node-version: ${{ matrix.node }}
      - uses: actions/checkout@v3
      - uses: actions/cache@v3
        id: cache
        with:
          path: |
            node_modules
          key: ${{ runner.os }}-node-${{ matrix.node }}-${{ hashFiles('yarn.lock') }}
      - name: Install
        run: yarn --frozen-lockfile
      - name: Compile
        run: yarn workspaces run compile # compile all packages
      - name: Run tests
        env:
          MOCHA_REPORTER: dot
          MOCHA_RETRY_COUNT: 2
        run: |
          yarn workspace @equilibria/perennial-v2-oracle run ${{ env.PARSER_BROKEN != 'true' && 'coverage' || 'test' }}
      - name: '[Oracle] Unit Test Coverage Report'
        uses: romeovs/lcov-reporter-action@v0.3.1
        with:
          title: '[Oracle] Unit Test Coverage Report'
          lcov-file: ./packages/perennial-oracle/coverage/lcov.info
          github-token: ${{ secrets.GITHUB_TOKEN }}
          delete-old-comments: true
        if: ${{ github.event_name == 'pull_request' && env.PARSER_BROKEN != 'true' }}
  oracle-integration-test:
    name: '[Oracle] Integration Tests w/ Coverage'
    runs-on: ubuntu-latest
    steps:
      - uses: actions/setup-node@v3
        with:
          node-version: ${{ matrix.node }}
      - uses: actions/checkout@v3
      - uses: actions/cache@v3
        id: cache
        with:
          path: |
            node_modules
          key: ${{ runner.os }}-node-${{ matrix.node }}-${{ hashFiles('yarn.lock') }}
      - name: Install
        run: yarn --frozen-lockfile
      - name: Compile
        run: yarn workspaces run compile # compile all packages
      - name: Run tests
        env:
          MOCHA_REPORTER: dot
          MOCHA_RETRY_COUNT: 2
          MAINNET_NODE_URL: ${{ secrets.MAINNET_NODE_URL }}
        run: |
          yarn workspace @equilibria/perennial-v2-oracle run ${{ env.PARSER_BROKEN != 'true' && 'coverage:integration' || 'test:integration' }}
      - name: '[Oracle] Integration Test Coverage Report'
        uses: romeovs/lcov-reporter-action@v0.3.1
        with:
          title: '[Oracle] Integration Test Coverage Report'
          lcov-file: ./packages/perennial-oracle/coverage/lcov.info
          github-token: ${{ secrets.GITHUB_TOKEN }}
          delete-old-comments: true
        if: ${{ github.event_name == 'pull_request' && env.PARSER_BROKEN != 'true' }}

  # [PAYOFF]
  payoff-unit-test:
    name: '[Payoff] Unit Tests w/ Coverage'
    runs-on: ubuntu-latest
    steps:
      - uses: actions/setup-node@v3
        with:
          node-version: ${{ matrix.node }}
      - uses: actions/checkout@v3
      - uses: actions/cache@v3
        id: cache
        with:
          path: |
            node_modules
          key: ${{ runner.os }}-node-${{ matrix.node }}-${{ hashFiles('yarn.lock') }}
      - name: Install
        run: yarn --frozen-lockfile
      - name: Compile
        run: yarn workspaces run compile # compile all packages
      - name: Run tests
        env:
          MOCHA_REPORTER: dot
          MOCHA_RETRY_COUNT: 2
        run: |
          yarn workspace @equilibria/perennial-v2-payoff run ${{ env.PARSER_BROKEN != 'true' && 'coverage' || 'test' }}
      - name: '[Payoff] Unit Test Code Coverage Report'
        uses: romeovs/lcov-reporter-action@v0.3.1
        with:
          title: '[Payoff] Unit Test Code Coverage Report'
          lcov-file: ./packages/perennial-payoff/coverage/lcov.info
          github-token: ${{ secrets.GITHUB_TOKEN }}
          delete-old-comments: true
        if: ${{ github.event_name == 'pull_request' && env.PARSER_BROKEN != 'true' }}
  payoff-integration-test:
    name: '[Payoff] Integration Tests w/ Coverage'
    runs-on: ubuntu-latest
    steps:
      - uses: actions/setup-node@v3
        with:
          node-version: ${{ matrix.node }}
      - uses: actions/checkout@v3
      - uses: actions/cache@v3
        id: cache
        with:
          path: |
            node_modules
          key: ${{ runner.os }}-node-${{ matrix.node }}-${{ hashFiles('yarn.lock') }}
      - name: Install
        run: yarn --frozen-lockfile
      - name: Compile
        run: yarn workspaces run compile # compile all packages
      - name: Run tests
        env:
          MOCHA_REPORTER: dot
          MOCHA_RETRY_COUNT: 2
          MAINNET_NODE_URL: ${{ secrets.MAINNET_NODE_URL }}
        run: |
          yarn workspace @equilibria/perennial-v2-payoff run ${{ env.PARSER_BROKEN != 'true' && 'coverage:integration' || 'test:integration' }}
      - name: '[Payoff] Integration Test Code Coverage Report'
        uses: romeovs/lcov-reporter-action@v0.3.1
        with:
          title: '[Payoff] Integration Test Code Coverage Report'
          lcov-file: ./packages/perennial-payoff/coverage/lcov.info
          github-token: ${{ secrets.GITHUB_TOKEN }}
          delete-old-comments: true
        if: ${{ github.event_name == 'pull_request' && env.PARSER_BROKEN != 'true' }}

  # [VAULT]
  vault-unit-test:
    name: '[Vault] Unit Tests w/ Coverage'
    runs-on: ubuntu-latest
    steps:
      - uses: actions/setup-node@v3
        with:
          node-version: ${{ matrix.node }}
      - uses: actions/checkout@v3
      - uses: actions/cache@v3
        id: cache
        with:
          path: |
            node_modules
          key: ${{ runner.os }}-node-${{ matrix.node }}-${{ hashFiles('yarn.lock') }}
      - name: Install
        run: yarn --frozen-lockfile
      - name: Compile
        run: yarn workspaces run compile # compile all packages
      - name: Run tests
        env:
          MOCHA_REPORTER: dot
          MOCHA_RETRY_COUNT: 2
        run: |
          yarn workspace @equilibria/perennial-v2-vault run ${{ env.PARSER_BROKEN != 'true' && 'coverage' || 'test' }}
      - name: '[Vault] Unit Test Code Coverage Report'
        uses: romeovs/lcov-reporter-action@v0.3.1
        with:
          title: '[Vault] Unit Test Coverage Report'
          lcov-file: ./packages/perennial-vault/coverage/lcov.info
          github-token: ${{ secrets.GITHUB_TOKEN }}
          delete-old-comments: true
        if: ${{ github.event_name == 'pull_request' && env.PARSER_BROKEN != 'true' }}
  vault-integration-test:
    name: '[Vault] Integration Tests w/ Coverage'
    runs-on: ubuntu-latest
    steps:
      - uses: actions/setup-node@v3
        with:
          node-version: ${{ matrix.node }}
      - uses: actions/checkout@v3
      - uses: actions/cache@v3
        id: cache
        with:
          path: |
            node_modules
          key: ${{ runner.os }}-node-${{ matrix.node }}-${{ hashFiles('yarn.lock') }}
      - name: Install
        run: yarn --frozen-lockfile
      - name: Compile
        run: yarn workspaces run compile # compile all packages
      - name: Run tests
        env:
          MOCHA_REPORTER: dot
          MOCHA_RETRY_COUNT: 2
          MAINNET_NODE_URL: ${{ secrets.MAINNET_NODE_URL }}
        run: |
          yarn workspace @equilibria/perennial-v2-vault run ${{ env.PARSER_BROKEN != 'true' && 'coverage:integration' || 'test:integration' }}
      - name: '[Vault] Integration Test Code Coverage Report'
        uses: romeovs/lcov-reporter-action@v0.3.1
        with:
          title: '[Vault] Integration Test Coverage Report'
          lcov-file: ./packages/perennial-vault/coverage/lcov.info
          github-token: ${{ secrets.GITHUB_TOKEN }}
          delete-old-comments: true
        if: ${{ github.event_name == 'pull_request' && env.PARSER_BROKEN != 'true' }}

  # [EXTENSIONS]
  extensions-unit-test:
    name: '[Extensions] Unit Tests w/ Coverage'
    runs-on: ubuntu-latest
    steps:
      - uses: actions/setup-node@v3
        with:
          node-version: ${{ matrix.node }}
      - uses: actions/checkout@v3
      - uses: actions/cache@v3
        id: cache
        with:
          path: |
            node_modules
          key: ${{ runner.os }}-node-${{ matrix.node }}-${{ hashFiles('yarn.lock') }}
      - name: Install
        run: yarn --frozen-lockfile
      - name: Compile
        run: yarn workspaces run compile # compile all packages
      - name: Run tests
        env:
          MOCHA_REPORTER: dot
          MOCHA_RETRY_COUNT: 2
        run: |
          yarn workspace @equilibria/perennial-v2-extensions run ${{ env.PARSER_BROKEN != 'true' && 'coverage' || 'test' }}
      - name: '[Extensions] Unit Test Code Coverage Report'
        uses: romeovs/lcov-reporter-action@v0.3.1
        with:
          title: '[Extensions] Unit Test Coverage Report'
          lcov-file: ./packages/perennial-extensions/coverage/lcov.info
          github-token: ${{ secrets.GITHUB_TOKEN }}
          delete-old-comments: true
        if: ${{ github.event_name == 'pull_request' && env.PARSER_BROKEN != 'true' }}
  extensions-integration-test:
    name: '[Extensions] Integration Tests w/ Coverage'
    runs-on: ubuntu-latest
    steps:
      - uses: actions/setup-node@v3
        with:
          node-version: ${{ matrix.node }}
      - uses: actions/checkout@v3
      - uses: actions/cache@v3
        id: cache
        with:
          path: |
            node_modules
          key: ${{ runner.os }}-node-${{ matrix.node }}-${{ hashFiles('yarn.lock') }}
      - name: Install
        run: yarn --frozen-lockfile
      - name: Compile
        run: yarn workspaces run compile # compile all packages
      - name: Run tests
        env:
          MOCHA_REPORTER: dot
          MOCHA_RETRY_COUNT: 2
          MAINNET_NODE_URL: ${{ secrets.MAINNET_NODE_URL }}
        run: |
          yarn workspace @equilibria/perennial-v2-extensions run ${{ env.PARSER_BROKEN != 'true' && 'coverage:integration' || 'test:integration' }}
      - name: '[Extensions] Integration Test Code Coverage Report'
        uses: romeovs/lcov-reporter-action@v0.3.1
        with:
          title: '[Extensions] Integration Test Coverage Report'
          lcov-file: ./packages/perennial-extensions/coverage/lcov.info
          github-token: ${{ secrets.GITHUB_TOKEN }}
          delete-old-comments: true
        if: ${{ github.event_name == 'pull_request' && env.PARSER_BROKEN != 'true' }}<|MERGE_RESOLUTION|>--- conflicted
+++ resolved
@@ -7,11 +7,8 @@
     branches:
       - main
       - v2.1
-<<<<<<< HEAD
       - v2.1.1
-=======
   workflow_dispatch:
->>>>>>> 6e16f77d
 
 env:
   CI: true
