--- conflicted
+++ resolved
@@ -7,11 +7,8 @@
     branches:
       - main
       - v2.1
-<<<<<<< HEAD
       - v2.2
-=======
   workflow_dispatch:
->>>>>>> 8b950c70
 
 env:
   CI: true
