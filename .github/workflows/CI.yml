--- conflicted
+++ resolved
@@ -6,11 +6,8 @@
   pull_request:
     branches:
       - main
-<<<<<<< HEAD
+      - v2.4-mini
       - v2.4
-=======
-      - v2.4-mini
->>>>>>> e8250d44
   workflow_dispatch:
 
 env:
@@ -421,11 +418,7 @@
           name: vault_unit_test_coverage
           path: vault_unit_test_coverage
       - name: Download periphery unit test coverage file
-<<<<<<< HEAD
-        uses: actions/download-artifact@v3
-=======
-        uses: actions/download-artifact@v4
->>>>>>> e8250d44
+        uses: actions/download-artifact@v4
         with:
           name: periphery_unit_test_coverage
           path: periphery_unit_test_coverage
@@ -482,20 +475,12 @@
           name: vault_integration_test_coverage
           path: vault_integration_test_coverage
       - name: Download periphery integration test coverage file
-<<<<<<< HEAD
-        uses: actions/download-artifact@v3
-=======
-        uses: actions/download-artifact@v4
->>>>>>> e8250d44
+        uses: actions/download-artifact@v4
         with:
           name: periphery_integration_test_coverage
           path: periphery_integration_test_coverage
       - name: Download periphery arbitrum integration test coverage file
-<<<<<<< HEAD
-        uses: actions/download-artifact@v3
-=======
-        uses: actions/download-artifact@v4
->>>>>>> e8250d44
+        uses: actions/download-artifact@v4
         with:
           name: periphery_arbitrum_integration_test_coverage
           path: periphery_arbitrum_integration_test_coverage
