--- conflicted
+++ resolved
@@ -1,9 +1,5 @@
 diff --git a/node_modules/@nomicfoundation/hardhat-chai-matchers/internal/emit.js b/node_modules/@nomicfoundation/hardhat-chai-matchers/internal/emit.js
-<<<<<<< HEAD
-index 9251f34..478facb 100644
-=======
 index 9251f34..897b581 100644
->>>>>>> 1f7e5f55
 --- a/node_modules/@nomicfoundation/hardhat-chai-matchers/internal/emit.js
 +++ b/node_modules/@nomicfoundation/hardhat-chai-matchers/internal/emit.js
 @@ -112,7 +112,13 @@ function assertArgsArraysEqual(context, Assertion, chaiUtils, expectedArgs, log,
@@ -21,13 +17,9 @@
              }
          }
      }
-<<<<<<< HEAD
-@@ -135,4 +141,23 @@ const tryAssertArgsArraysEqual = (context, Assertion, chaiUtils, expectedArgs, l
-=======
 @@ -133,6 +139,26 @@ const tryAssertArgsArraysEqual = (context, Assertion, chaiUtils, expectedArgs, l
          }
      }
->>>>>>> 1f7e5f55
      const eventName = chaiUtils.flag(context, "eventName");
 -    assert(false, `The specified arguments (${util_1.default.inspect(expectedArgs)}) were not included in any of the ${context.logs.length} emitted "${eventName}" events`);
 +    const allEvents = logs.map(log => chaiUtils.flag(context, "contract").interface.parseLog(log).args);
